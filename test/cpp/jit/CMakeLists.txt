set(JIT_TEST_ROOT ${TORCH_ROOT}/test/cpp/jit)

# Build separate libraries the define custom classes/operators used from our Python tests.
# These are intended to be used with torch.ops.load_library() in our Python test suite.
add_library(torchbind_test SHARED
  ${JIT_TEST_ROOT}/test_custom_class_registrations.h
  ${JIT_TEST_ROOT}/test_custom_class_registrations.cpp
)
target_link_libraries(torchbind_test torch)

add_library(jitbackend_test SHARED ${JIT_TEST_ROOT}/test_backend_lib.cpp)
target_link_libraries(jitbackend_test torch)

set(BACKEND_WITH_COMPILER_SRCS
  ${JIT_TEST_ROOT}/test_backend_compiler_lib.cpp
  ${JIT_TEST_ROOT}/test_backend_compiler_preprocess.cpp
)
if(USE_KINETO)
  # Testing edge profiler for backend use
  # profiler_edge should only be aded when USE_KINETO flag is on
  list(APPEND BACKEND_WITH_COMPILER_SRCS
    ${TORCH_SRC_DIR}/csrc/jit/mobile/profiler_edge.cpp)
endif()

add_library(backend_with_compiler SHARED
<<<<<<< HEAD
        ${JIT_TEST_ROOT}/test_backend_compiler_lib.cpp
        ${JIT_TEST_ROOT}/test_backend_compiler_preprocess.cpp
        # This is for testing edge profiler for backend use
        ${TORCH_SRC_DIR}/csrc/jit/mobile/profiler_edge.cpp
=======
        ${BACKEND_WITH_COMPILER_SRCS}
>>>>>>> 0b2f68ea
        )
if(USE_KINETO)
  set_target_properties(backend_with_compiler PROPERTIES COMPILE_FLAGS
  "-DUSE_KINETO")
endif()
target_link_libraries(backend_with_compiler torch)

if(INSTALL_TEST)
  install(TARGETS torchbind_test DESTINATION lib)
  install(TARGETS jitbackend_test DESTINATION lib)
  install(TARGETS backend_with_compiler DESTINATION lib)
endif()

# Build the cpp gtest binary containing the cpp-only tests.
set(JIT_TEST_SRCS
  ${JIT_TEST_ROOT}/test_alias_analysis.cpp
  ${JIT_TEST_ROOT}/test_argument_spec.cpp
  ${JIT_TEST_ROOT}/test_autodiff.cpp
  ${JIT_TEST_ROOT}/test_backend.cpp
  ${JIT_TEST_ROOT}/test_class_import.cpp
  ${JIT_TEST_ROOT}/test_class_parser.cpp
  ${JIT_TEST_ROOT}/test_class_type.cpp
  ${JIT_TEST_ROOT}/test_code_template.cpp
  ${JIT_TEST_ROOT}/test_concat_opt.cpp
  ${JIT_TEST_ROOT}/test_constant_pooling.cpp
  ${JIT_TEST_ROOT}/test_cleanup_passes.cpp
  ${JIT_TEST_ROOT}/test_create_autodiff_subgraphs.cpp
  ${JIT_TEST_ROOT}/test_custom_class.cpp
  ${JIT_TEST_ROOT}/test_custom_class_registrations.h
  ${JIT_TEST_ROOT}/test_custom_class_registrations.cpp
  ${JIT_TEST_ROOT}/test_custom_operators.cpp
  ${JIT_TEST_ROOT}/test_dce.cpp
  ${JIT_TEST_ROOT}/test_fuser.cpp
  ${JIT_TEST_ROOT}/test_graph_executor.cpp
  ${JIT_TEST_ROOT}/test_graph_iterator.cpp
  ${JIT_TEST_ROOT}/test_cs_debug_info_serialization.cpp
  ${JIT_TEST_ROOT}/test_inliner.cpp
  ${JIT_TEST_ROOT}/test_interface.cpp
  ${JIT_TEST_ROOT}/test_interpreter.cpp
  ${JIT_TEST_ROOT}/test_ir.cpp
  ${JIT_TEST_ROOT}/test_irparser.cpp
  ${JIT_TEST_ROOT}/test_jit_type.cpp
  ${JIT_TEST_ROOT}/test_lite_interpreter.cpp
  ${JIT_TEST_ROOT}/test_lite_trainer.cpp
  ${JIT_TEST_ROOT}/test_memory_dag.cpp
  ${JIT_TEST_ROOT}/test_misc.cpp
  ${JIT_TEST_ROOT}/test_mobile_type_parser.cpp
  ${JIT_TEST_ROOT}/test_module_api.cpp
  ${JIT_TEST_ROOT}/test_peephole_optimize.cpp
  ${JIT_TEST_ROOT}/test_qualified_name.cpp
  ${JIT_TEST_ROOT}/test_save_load.cpp
  ${JIT_TEST_ROOT}/test_schema_matching.cpp
  ${JIT_TEST_ROOT}/test_stack_opt.cpp
  ${JIT_TEST_ROOT}/test_subgraph_matcher.cpp
  ${JIT_TEST_ROOT}/test_subgraph_rewriter.cpp
  ${JIT_TEST_ROOT}/test_subgraph_utils.cpp
  ${JIT_TEST_ROOT}/test_union.cpp
  ${JIT_TEST_ROOT}/test_utils.cpp
  ${JIT_TEST_ROOT}/test_script_profile.cpp
  ${JIT_TEST_ROOT}/test_shape_analysis.cpp
  ${JIT_TEST_ROOT}/test_jit_logging_levels.cpp
)

if(USE_CUDA)
  list(APPEND JIT_TEST_SRCS ${JIT_TEST_ROOT}/test_gpu.cpp)
  list(APPEND JIT_TEST_SRCS ${JIT_TEST_ROOT}/test_gpu_shift.cpp)
endif()

add_executable(test_jit
  ${TORCH_ROOT}/test/cpp/common/main.cpp
  ${JIT_TEST_SRCS}
)

# TODO temporary until we can delete the old gtest polyfills.
target_compile_definitions(test_jit PRIVATE USE_GTEST)

if(USE_SYSTEM_ONNX)
  target_link_libraries(test_jit PRIVATE onnx_proto onnx)
endif()

set(JIT_TEST_DEPENDENCIES torch gtest jitbackend_test backend_with_compiler)

if(MSVC)
  list(APPEND JIT_TEST_DEPENDENCIES onnx_library)
endif(MSVC)

target_link_libraries(test_jit PRIVATE ${JIT_TEST_DEPENDENCIES})
target_include_directories(test_jit PRIVATE ${ATen_CPU_INCLUDE})
if(NOT MSVC)
  target_compile_options(test_jit PRIVATE -Wno-unused-variable)
endif()

if(LINUX)
  #Update to target_link_options when CMake version can be upgraded
  target_link_libraries(test_jit PRIVATE "-Wl,--no-as-needed,$<TARGET_FILE:jitbackend_test>,$<TARGET_FILE:backend_with_compiler>,--as-needed")
endif()

if(USE_CUDA)
  target_link_libraries(test_jit PRIVATE
    ${CUDA_LIBRARIES}
    ${CUDA_NVRTC_LIB}
    ${CUDA_CUDA_LIB}
    ${TORCH_CUDA_LIBRARIES})

  target_compile_definitions(test_jit PRIVATE USE_CUDA)
elseif(USE_ROCM)
  target_link_libraries(test_jit PRIVATE
    ${ROCM_HIPRTC_LIB}
    ${PYTORCH_HIP_HCC_LIBRARIES}
    ${TORCH_CUDA_LIBRARIES})

  target_compile_definitions(test_jit PRIVATE USE_ROCM)
endif()

if(INSTALL_TEST)
  install(TARGETS test_jit DESTINATION bin)
  # Install PDB files for MSVC builds
  if(MSVC AND BUILD_SHARED_LIBS)
    install(FILES $<TARGET_PDB_FILE:test_jit> DESTINATION bin OPTIONAL)
  endif()
endif()<|MERGE_RESOLUTION|>--- conflicted
+++ resolved
@@ -23,14 +23,7 @@
 endif()
 
 add_library(backend_with_compiler SHARED
-<<<<<<< HEAD
-        ${JIT_TEST_ROOT}/test_backend_compiler_lib.cpp
-        ${JIT_TEST_ROOT}/test_backend_compiler_preprocess.cpp
-        # This is for testing edge profiler for backend use
-        ${TORCH_SRC_DIR}/csrc/jit/mobile/profiler_edge.cpp
-=======
         ${BACKEND_WITH_COMPILER_SRCS}
->>>>>>> 0b2f68ea
         )
 if(USE_KINETO)
   set_target_properties(backend_with_compiler PROPERTIES COMPILE_FLAGS
