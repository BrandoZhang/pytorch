--- conflicted
+++ resolved
@@ -276,118 +276,6 @@
         else:
             info = torch.iinfo(dtype)
             low, high = info.min, info.max
-<<<<<<< HEAD
-
-        a = make_tensor((100,), device, dtype, low=low, high=high)
-        b = make_tensor((100,), device, dtype, low=low, high=high)
-
-        # Avoid division by zero so we can test (a / b) * b == a
-        if dtype.is_floating_point:
-            eps = 0.1
-            b[(-eps < b) & (b < eps)] = eps
-        else:
-            b[b == 0] = 1
-
-        if not dtype.is_floating_point:
-            # floor(a / b) * b can be < a, so fixup slightly to avoid underflow
-            a = torch.where(a < 0, a + b, a)
-
-        d_true = torch.divide(a, b, rounding_mode=None)
-        self.assertTrue(d_true.is_floating_point())
-        self.assertEqual(d_true * b, a.to(d_true.dtype))
-
-        d_floor = torch.divide(a, b, rounding_mode='floor')
-        if dtype not in (torch.bfloat16, torch.half):
-            self.assertEqual(d_floor * b + torch.remainder(a, b), a)
-        else:
-            self.assertEqual(d_floor * b + torch.remainder(a.float(), b.float()), a,
-                             exact_dtype=False)
-
-        d_trunc = torch.divide(a, b, rounding_mode='trunc')
-        rounding_unsupported = (
-            dtype == torch.half and device != 'cuda' or
-            dtype == torch.bfloat16 and device != 'cpu')
-        d_ref = d_true.float() if rounding_unsupported else d_true
-        self.assertEqual(d_trunc, d_ref.trunc().to(dtype))
-
-    @dtypes(torch.bfloat16, torch.half, torch.float32, torch.float64)
-    def test_div_rounding_nonfinite(self, device, dtype):
-
-        # Compare division of special floating point values against NumPy
-        x = torch.tensor([1.0, -1.0, 0, 0.1, -0.1, np.pi, -np.pi, np.inf, -np.inf, np.nan],
-                         dtype=dtype)
-
-        a, b = x[None, :].clone(), x[:, None].clone()
-
-        # Compare bfloat16 against NumPy float
-        exact_dtype = dtype != torch.bfloat16
-        if exact_dtype:
-            an, bn = a.cpu().numpy(), b.cpu().numpy()
-        else:
-            an, bn = a.float().cpu().numpy(), b.float().cpu().numpy()
-
-        for mode, np_ref in ((None, np.true_divide), ("floor", np.floor_divide)):
-            with np.errstate(all='ignore'):
-                expect = np_ref(an, bn)
-            kwargs = dict(rounding_mode=mode) if mode is not None else {}
-            with set_default_dtype(torch.double):
-                actual = torch.divide(a, b, **kwargs)
-            self.assertEqual(actual, torch.from_numpy(expect),
-                             exact_device=False, exact_dtype=exact_dtype)
-
-        # Compare contiguous (likely vectorized) against non-contiguous (not vectorized)
-        storage = torch.empty((20, 20), dtype=dtype, device=device)
-        storage[::2, ::2] = a
-        storage[1::2, 1::2] = b
-
-        for rounding_mode in (None, "trunc", "floor"):
-            expect = torch.divide(storage[::2, ::2], storage[1::2, 1::2], rounding_mode=rounding_mode)
-            actual = torch.divide(a, b, rounding_mode=rounding_mode)
-            self.assertEqual(actual, expect)
-
-    @dtypes(*torch.testing.get_all_dtypes(
-        include_bool=False, include_complex=False, include_bfloat16=False))
-    def test_div_rounding_numpy(self, device, dtype):
-        info = (torch.finfo(dtype) if dtype.is_floating_point
-                else torch.iinfo(dtype))
-        low, high = info.min, info.max
-
-        # Compare division of random values against NumPy
-        a = make_tensor((4096,), device, dtype, low=low, high=high)
-        b = make_tensor((4096,), device, dtype, low=low, high=high)
-
-        # Avoid integer division by zero which raises
-        if not dtype.is_floating_point:
-            b[b == 0] = 1
-
-        # Compare bfloat16 against NumPy float
-        exact_dtype = dtype != torch.bfloat16
-
-        if exact_dtype:
-            an, bn = a.cpu().numpy(), b.cpu().numpy()
-        else:
-            an, bn = a.float().cpu().numpy(), b.float().cpu().numpy()
-
-        for mode, np_ref in (
-                (None, np.true_divide),
-                ("floor", np.floor_divide),
-                ("trunc", lambda a, b: np.trunc(np.true_divide(a, b)).astype(a.dtype))
-        ):
-            with np.errstate(all='ignore'):
-                expect = torch.from_numpy(np_ref(an, bn))
-
-            kwargs = dict(rounding_mode=mode) if mode is not None else {}
-            # Contiguous (likely vectorized)
-            with set_default_dtype(torch.double):
-                actual = torch.divide(a, b, **kwargs)
-            self.assertEqual(actual, expect, exact_device=False, exact_dtype=exact_dtype)
-
-            # Non-contiguous (not vectorized)
-            expect = expect[::2]
-            with set_default_dtype(torch.double):
-                actual = torch.divide(a[::2], b[::2], **kwargs)
-
-=======
 
         a = make_tensor((100,), device, dtype, low=low, high=high)
         b = make_tensor((100,), device, dtype, low=low, high=high)
@@ -524,7 +412,6 @@
             with set_default_dtype(torch.double):
                 actual = torch.divide(a[::2], b[::2], **kwargs)
 
->>>>>>> 8be5b1ca
             self.assertEqual(actual, expect, exact_device=False, exact_dtype=exact_dtype)
 
     # Tests that trying to add, inplace, a CUDA tensor to a CPU tensor
@@ -1035,15 +922,7 @@
                 a = torch.tensor(a, device=devices[0])
                 b = torch.tensor(b, device=devices[1])
 
-<<<<<<< HEAD
-                if op in (operator.floordiv, torch.floor_divide):
-                    with self.assertWarnsOnceRegex(UserWarning, "floor_divide"):
-                        do_test(op, a, b)
-                else:
-                    do_test(op, a, b)
-=======
             do_test(op, a, b)
->>>>>>> 8be5b1ca
 
     # This test ensures that a scalar Tensor can be safely used
     # in a binary operation in conjunction with a Tensor on all
