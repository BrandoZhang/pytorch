# -*- coding: utf-8 -*-
import torch
import numpy as np

import contextlib
import io
import inspect
import math
import random
import re
import copy
import os
import tempfile
import unittest
import warnings
import types
import pickle
import textwrap
import subprocess
import sys
from torch.utils.dlpack import from_dlpack, to_dlpack
from torch._six import inf, nan, string_classes
from itertools import product, combinations, permutations
from functools import partial
from torch import multiprocessing as mp
from torch.testing._internal.common_utils import (
    TestCase, TEST_WITH_ROCM, run_tests,
    IS_WINDOWS, IS_FILESYSTEM_UTF8_ENCODING, NO_MULTIPROCESSING_SPAWN,
    do_test_dtypes, IS_SANDCASTLE, IS_FBCODE, IS_REMOTE_GPU, load_tests, slowTest,
    skipCUDAMemoryLeakCheckIf, BytesIOContext, noarchTest,
    skipIfRocm, skipIfNoSciPy, TemporaryFileName, TemporaryDirectoryName,
    wrapDeterministicFlagAPITest, DeterministicGuard, make_tensor, _wrap_warn_once)
from multiprocessing.reduction import ForkingPickler
from torch.testing._internal.common_device_type import (
    instantiate_device_type_tests,
<<<<<<< HEAD
    skipCUDAIfNoMagma, skipCUDAVersionIn,
    onlyCUDA, onlyCPU,
    dtypes, dtypesIfCUDA, dtypesIfCPU, deviceCountAtLeast,
    skipCPUIfNoLapack, skipMeta,
=======
    skipCUDAVersionIn,
    onlyCUDA, onlyCPU,
    dtypes, dtypesIfCUDA, dtypesIfCPU, deviceCountAtLeast,
    skipMeta,
>>>>>>> 8be5b1ca
    PYTORCH_CUDA_MEMCHECK, largeTensorTest, onlyOnCPUAndCUDA,
    expectedAlertNondeterministic)
from typing import Dict, List
import torch.backends.quantized
import torch.testing._internal.data
from torch.testing._internal.common_cuda import tf32_on_and_off, tf32_is_not_fp32

# Protects against includes accidentally setting the default dtype
assert torch.get_default_dtype() is torch.float32

# load_tests from torch.testing._internal.common_utils is used to automatically filter tests for
# sharding on sandcastle. This line silences flake warnings
load_tests = load_tests

AMPERE_OR_ROCM = TEST_WITH_ROCM or tf32_is_not_fp32()

# Wrap base test class into a class to hide it from testing
# See https://stackoverflow.com/a/25695512
class AbstractTestCases:
    # This is intentionally prefixed by an underscore. Otherwise pytest will try to
    # run its methods as test cases.
    class _TestTorchMixin(TestCase):
        def _make_tensors(self, shape, val_range=(-100, 100), use_floating=True, use_integral=True,
                          use_complex=False) -> Dict[str, List[torch.Tensor]]:
            float_types = [torch.double,
                           torch.float]
            int_types = [torch.int64,
                         torch.int32,
                         torch.int16]

            complex_types = [torch.complex64,
                             torch.complex128]

            def make_contiguous(shape, dtype) -> torch.Tensor:
                if dtype in float_types:
                    val = torch.randn(shape, dtype=dtype)
                    val = val * ((val_range[1] - val_range[0]) / (math.pi * 2.0))
                    val = val + ((val_range[1] - val_range[0]) / 2.0)
                    val = torch.clamp(val, min=val_range[0], max=val_range[1])
                    return val
                result = torch.zeros(shape, dtype=dtype)
                result.apply_(lambda x: random.randint(val_range[0], val_range[1]))
                return result

            def make_non_contiguous(shape, dtype) -> torch.Tensor:
                contig = make_contiguous(shape, dtype)
                non_contig = torch.empty(shape + (2, 2), dtype=dtype)[..., 0]
                non_contig = non_contig.select(-1, -1)
                non_contig.copy_(contig)
                self.assertFalse(non_contig.is_contiguous())
                return non_contig

            def make_contiguous_slice(size, dtype) -> torch.Tensor:
                contig = make_contiguous((1, size), dtype)
                non_contig = contig[:1, 1:size - 1]
                self.assertTrue(non_contig.is_contiguous())
                return contig

            types = []
            if use_floating:
                types += float_types
            if use_integral:
                types += int_types
            if use_complex:
                types += complex_types
            tensors: Dict[str, List[torch.Tensor]] = {"cont": [], "noncont": [], "slice": []}
            for dtype in types:
                tensors["cont"].append(make_contiguous(shape, dtype))
                tensors["noncont"].append(make_non_contiguous(shape, dtype))
                tensors["slice"].append(make_contiguous_slice(sum(list(shape)), dtype))

            return tensors

        def test_dir(self):
            dir(torch)

        @wrapDeterministicFlagAPITest
        def test_deterministic_flag(self):
            for deterministic in [True, False]:
                torch.use_deterministic_algorithms(deterministic)
                self.assertEqual(deterministic, torch.are_deterministic_algorithms_enabled())

            with self.assertRaisesRegex(RuntimeError, r"use_deterministic_algorithms expects a bool, but got int"):
                torch.use_deterministic_algorithms(1)

        def test_type_conversion_via_dtype_name(self):
            x = torch.tensor([1])
            self.assertEqual(x.byte().dtype, torch.uint8)
            self.assertEqual(x.bool().dtype, torch.bool)
            self.assertEqual(x.char().dtype, torch.int8)
            self.assertEqual(x.double().dtype, torch.float64)
            self.assertEqual(x.float().dtype, torch.float32)
            self.assertEqual(x.half().dtype, torch.float16)
            self.assertEqual(x.int().dtype, torch.int32)
            self.assertEqual(x.bfloat16().dtype, torch.bfloat16)

        def test_doc_template(self) -> None:
            from torch._torch_docs import __file__ as doc_file
            from torch._torch_docs import multi_dim_common, single_dim_common, factory_common_args, factory_like_common_args

            with open(doc_file, "r", encoding="utf-8") as f:
                doc_strs = f.read()

            for doc_str in re.findall(r'add_docstr\((.*?),.*?("""|\'\'\')(.*?)("""|\'\'\')\)', doc_strs, re.MULTILINE | re.DOTALL):
                for common_args in [multi_dim_common, single_dim_common, factory_common_args, factory_like_common_args]:
                    for k, v in common_args.items():
                        self.assertNotIn(v, doc_str[2], 'The argument description "{}" in {} can be '
                                                        'replaced by {{{}}}'.format(v, doc_str[0], k))

        def test_doc(self):
            checked_types = (types.MethodType, types.FunctionType,
                             types.BuiltinFunctionType, types.BuiltinMethodType)

            def test_namespace(ns, *skips):
                if isinstance(ns, object):
                    ns_name = ns.__class__.__name__
                else:
                    ns_name = ns.__name__
                skip_regexes = []
                for r in skips:
                    if isinstance(r, string_classes):
                        skip_regexes.append(re.compile('^{}$'.format(re.escape(r))))
                    else:
                        skip_regexes.append(r)

                for name in dir(ns):
                    if name.startswith('_'):
                        continue
                    if name in ['real', 'imag']:
                        y = torch.randn(1, dtype=torch.cfloat)
                        var = getattr(y, name)
                    else:
                        var = getattr(ns, name)
                    if not isinstance(var, checked_types):
                        continue
                    doc = var.__doc__
                    has_doc = doc is not None and len(doc.strip()) > 0
                    full_name = ns_name + '.' + name
                    if any(r.match(name) for r in skip_regexes):
                        self.assertFalse(has_doc,
                                         'New docs have been added for {}, please remove '
                                         'it from the skipped list in TestTorch.test_doc'.format(full_name))
                    else:
                        self.assertTrue(has_doc, '{} is missing documentation'.format(full_name))

            # FIXME: All of the following should be marked as expected failures
            # so that it is easier to tell when missing has been added.
            # FIXME: fix all the skipped ones below!
            test_namespace(torch.randn(1),
                           'as_strided_',
                           re.compile('^clamp_(min|max)_?$'),
                           'is_distributed',
                           'is_nonzero',
                           'is_same_size',
                           'log_softmax',
                           'map2_',
                           'new',
                           'reinforce',
                           'relu',
                           'relu_',
                           'prelu',
                           'resize',
                           'resize_as',
                           'softmax',
                           'split_with_sizes',
                           'unsafe_split_with_sizes',
                           )
            test_namespace(torch.nn)
            test_namespace(torch.nn.functional, 'assert_int_or_pair')
            # TODO: add torch.* tests when we have proper namespacing on ATen functions
            # test_namespace(torch)

        def test_msnpu_error(self):
            with self.assertRaisesRegex(RuntimeError,
                                        "Could not run 'aten::empty.memory_format' with arguments from the 'MSNPU' backend"):
                torch.zeros(1, device=torch.device('msnpu'))

        def test_has_storage(self):
            self.assertIsNotNone(torch.tensor([]).storage())
            self.assertIsNotNone(torch.empty(0).storage())
            self.assertIsNotNone(torch.tensor([]).clone().storage())
            self.assertIsNotNone(torch.tensor([0, 0, 0]).nonzero().storage())
            self.assertIsNotNone(torch.tensor([]).new().storage())

        def test_where_invalid_device(self):
            if torch.cuda.is_available():
                for devices in [('cpu', 'cuda', 'cuda'), ('cuda', 'cpu', 'cpu'),
                                ('cuda', 'cpu', 'cuda'), ('cpu', 'cuda', 'cpu')]:
                    condition = torch.rand(16, device=devices[0])
                    x = torch.rand(16, device=devices[1])
                    y = torch.rand(16, device=devices[2])
                    with self.assertRaisesRegex(RuntimeError,
                                                "Expected condition, x and y to be on the same device"):
                        torch.where(condition, x, y)

        def test_where_bool_tensor(self):
            for d in torch.testing.get_all_device_types():
                a = torch.tensor([True, False], device=d)
                res = torch.where(a > 0)
                self.assertEqual(1, len(res))

        def test_where_tensor(self):
            def rand_tensor(size, dtype, device):
                if dtype.is_floating_point or dtype.is_complex:
                    return torch.rand(size=size, dtype=dtype, device=device)
                elif dtype == torch.uint8:
                    return torch.randint(1, 5, size=size, dtype=dtype, device=device)
                elif dtype == torch.bool:
                    return torch.randint(0, 1, size=size, dtype=dtype, device=device).bool()
                else:
                    return torch.randint(-5, 5, size=size, dtype=dtype, device=device)

            def get_tensor(size, dtype, device, contiguous):
                if not contiguous and len(size) < 2:
                    raise RuntimeError("Unable to generate non contiguous tensor with size < 2")
                t = rand_tensor(size, dtype, device)
                if contiguous:
                    return t
                else:
                    return t.transpose(0, 1)

            height = 5
            width = 5
            for device in torch.testing.get_all_device_types():
                for dt1 in torch.testing.get_all_dtypes():
                    for dt2 in torch.testing.get_all_dtypes():
                        for contiguous in [True, False]:
                            x1 = get_tensor((height, width), dt1, device, contiguous)
                            x2 = get_tensor((height, width), dt2, device, contiguous)
                            if dt1 != dt2:
                                self.assertRaisesRegex(RuntimeError, "expected scalar type", lambda: torch.where(x1 == 1, x1, x2))
                            else:
                                if x1.is_floating_point():
                                    condition = (x1 < 0.5)
                                elif x1.is_complex():
                                    condition = (x1.abs() < 0.5)
                                else:
                                    condition = (x1 == 1)
                                expected = condition.to(x1.dtype) * x1 + (~condition).to(x2.dtype) * x2
                                result = torch.where(condition, x1, x2)
                                self.assertEqual(expected, result)

        def test_dtypes(self):
            all_dtypes = torch.testing.get_all_dtypes()
            do_test_dtypes(self, all_dtypes, torch.strided, torch.device('cpu'))
            if torch.cuda.is_available():
                all_dtypes.remove(torch.bfloat16)  # Remove once _th_zero_ is enabled on cuda for bfloat16
                do_test_dtypes(self, all_dtypes, torch.strided, torch.device('cuda:0'))

        def test_copy_dtypes(self):
            all_dtypes = torch.testing.get_all_dtypes()
            for dtype in all_dtypes:
                copied_dtype = copy.deepcopy(dtype)
                self.assertIs(dtype, copied_dtype)

        def test_copy_transpose(self):
            x = torch.arange(100 * 100, dtype=torch.float).reshape(100, 100).t()
            y = torch.empty(100, 100, dtype=torch.float)
            y.copy_(x)
            self.assertEqual(y[:, 0], range(100))
            self.assertEqual(y[:, 40], range(4000, 4100))

            y = torch.empty(100, 100, dtype=torch.double)
            y.copy_(x)
            self.assertEqual(y[:, 0], range(100))
            self.assertEqual(y[:, 40], range(4000, 4100))

            # Validates regression reported in https://github.com/pytorch/pytorch/issues/45269
            x = torch.arange(100 * 100).reshape(100, 100).to(dtype=torch.cfloat).t()
            y = torch.empty(100, 100, dtype=torch.cfloat)
            y.copy_(x)
            self.assertEqual(y[:, 0], range(100))
            self.assertEqual(y[:, 40], range(4000, 4100))

        def test_device(self):
            cpu = torch.device('cpu')
            self.assertEqual('cpu', str(cpu))
            self.assertEqual('cpu', cpu.type)
            self.assertEqual(None, cpu.index)

            cpu0 = torch.device('cpu:0')
            self.assertEqual('cpu:0', str(cpu0))
            self.assertEqual('cpu', cpu0.type)
            self.assertEqual(0, cpu0.index)

            cpu0 = torch.device('cpu', 0)
            self.assertEqual('cpu:0', str(cpu0))
            self.assertEqual('cpu', cpu0.type)
            self.assertEqual(0, cpu0.index)

            cuda = torch.device('cuda')
            self.assertEqual('cuda', str(cuda))
            self.assertEqual('cuda', cuda.type)
            self.assertEqual(None, cuda.index)

            cuda1 = torch.device('cuda:1')
            self.assertEqual('cuda:1', str(cuda1))
            self.assertEqual('cuda', cuda1.type)
            self.assertEqual(1, cuda1.index)

            cuda1 = torch.device('cuda', 1)
            self.assertEqual('cuda:1', str(cuda1))
            self.assertEqual('cuda', cuda1.type)
            self.assertEqual(1, cuda1.index)

            cuda90 = torch.device('cuda', 90)
            self.assertEqual('cuda:90', str(cuda90))
            self.assertEqual('cuda', cuda90.type)
            self.assertEqual(90, cuda90.index)

            self.assertRaises(RuntimeError, lambda: torch.device('cpu:-1'))
            self.assertRaises(RuntimeError, lambda: torch.device('cuda:-1'))
            self.assertRaises(RuntimeError, lambda: torch.device('cuda:2 '))
            self.assertRaises(RuntimeError, lambda: torch.device('cuda: 2'))
            self.assertRaises(RuntimeError, lambda: torch.device('cuda:2 2'))
            self.assertRaises(RuntimeError, lambda: torch.device('cuda:2.'))
            self.assertRaises(RuntimeError, lambda: torch.device('cuda:2?'))
            self.assertRaises(RuntimeError, lambda: torch.device('cuda:?2'))
            self.assertRaises(RuntimeError, lambda: torch.device('cuda:'))
            self.assertRaises(RuntimeError, lambda: torch.device('cuda:2.232'))
            self.assertRaises(RuntimeError, lambda: torch.device('cuda:2 cuda:3'))
            self.assertRaises(RuntimeError, lambda: torch.device('cuda:2+cuda:3'))
            self.assertRaises(RuntimeError, lambda: torch.device('cuda:2cuda:3'))
            self.assertRaises(RuntimeError, lambda: torch.device(-1))

            self.assertRaises(RuntimeError, lambda: torch.device('other'))
            self.assertRaises(RuntimeError, lambda: torch.device('other:0'))

            device_set = {'cpu', 'cpu:0', 'cuda', 'cuda:0', 'cuda:1', 'cuda:10', 'cuda:100'}
            device_hash_set = set()
            for device in list(device_set):
                device_hash_set.add(hash(torch.device(device)))
            self.assertEqual(len(device_set), len(device_hash_set))

            def get_expected_device_repr(device):
                if device.index is not None:
                    return "device(type='{type}', index={index})".format(
                        type=device.type, index=device.index)

                return "device(type='{type}')".format(type=device.type)

            for device in device_set:
                dev = torch.device(device)
                self.assertEqual(repr(dev), get_expected_device_repr(dev))

        def test_to(self):
            def test_copy_behavior(t, non_blocking=False):
                self.assertIs(t, t.to(t, non_blocking=non_blocking))
                self.assertIs(t, t.to(t.dtype, non_blocking=non_blocking))
                self.assertIs(t, t.to(torch.empty_like(t), non_blocking=non_blocking))
                self.assertIsNot(t, t.to(t, non_blocking=non_blocking, copy=True))
                self.assertIsNot(t, t.to(t.dtype, non_blocking=non_blocking, copy=True))
                self.assertIsNot(t, t.to(torch.empty_like(t), non_blocking=non_blocking, copy=True))

                devices = [t.device]
                if t.device.type == 'cuda':
                    if t.device.index == -1:
                        devices.append('cuda:{}'.format(torch.cuda.current_device()))
                    elif t.device.index == torch.cuda.current_device():
                        devices.append('cuda')
                for device in devices:
                    self.assertIs(t, t.to(device, non_blocking=non_blocking))
                    self.assertIs(t, t.to(device, t.dtype, non_blocking=non_blocking))
                    self.assertIsNot(t, t.to(device, non_blocking=non_blocking, copy=True))
                    self.assertIsNot(t, t.to(device, t.dtype, non_blocking=non_blocking, copy=True))

            a = torch.tensor(5)
            test_copy_behavior(a)
            self.assertEqual(a.device, a.to('cpu').device)
            self.assertEqual(a.device, a.to('cpu', dtype=torch.float32).device)
            self.assertIs(torch.float32, a.to('cpu', dtype=torch.float32).dtype)
            self.assertEqual(a.device, a.to(torch.float32).device)
            self.assertIs(torch.float32, a.to(dtype=torch.float32).dtype)
            self.assertEqual(a.data_ptr(), a.to('cpu').data_ptr())
            self.assertEqual(a.data_ptr(), a.to(dtype=a.dtype, device=a.device, copy=False).data_ptr())
            self.assertEqual(a.data_ptr(), a.to('cpu', copy=False).data_ptr())
            self.assertNotEqual(a.data_ptr(), a.to('cpu', copy=True).data_ptr())

            if torch.cuda.is_available():
                for non_blocking in [True, False]:
                    for cuda in ['cuda', 'cuda:0' if torch.cuda.device_count() == 1 else 'cuda:1']:
                        b = torch.tensor(5., device=cuda)
                        test_copy_behavior(b, non_blocking)
                        self.assertEqual(b.device, b.to(cuda, non_blocking=non_blocking).device)
                        self.assertEqual(a.device, b.to('cpu', non_blocking=non_blocking).device)
                        self.assertEqual(b.device, a.to(cuda, non_blocking=non_blocking).device)
                        self.assertIs(torch.int32, b.to('cpu', dtype=torch.int32, non_blocking=non_blocking).dtype)
                        self.assertEqual(a.device, b.to('cpu', dtype=torch.int32, non_blocking=non_blocking).device)
                        self.assertIs(torch.int32, b.to(dtype=torch.int32).dtype)
                        self.assertEqual(b.device, b.to(dtype=torch.int32).device)

        def test_to_with_tensor(self):
            a = torch.tensor(5)
            self.assertEqual(a.device, a.to(a).device)

            if torch.cuda.is_available():
                for non_blocking in [True, False]:
                    for cuda in ['cuda', 'cuda:0' if torch.cuda.device_count() == 1 else 'cuda:1']:
                        b = torch.tensor(5., device=cuda)
                        self.assertEqual(b.device, b.to(b, non_blocking=non_blocking).device)
                        self.assertEqual(a.device, b.to(a, non_blocking=non_blocking).device)
                        self.assertEqual(b.device, a.to(b, non_blocking=non_blocking).device)

        def test_as_subclass(self):
            class SubTensor(torch.Tensor):
                member_var = object()

            t0 = torch.tensor(0)
            t1 = torch.tensor([1, 2])
            t2 = torch.tensor([[3, 4], [5, 6]])

            s0 = t0.as_subclass(SubTensor)
            s1 = t1.as_subclass(SubTensor)
            s2 = t2.as_subclass(SubTensor)

            # Check that the correct type is returned.
            self.assertTrue(type(s0) is SubTensor)
            self.assertTrue(type(s1) is SubTensor)
            self.assertTrue(type(s2) is SubTensor)

            # Check that the data is equal.
            self.assertEqual(t0, s0)
            self.assertEqual(t1, s1)
            self.assertEqual(t2, s2)

            t0[()] = 1
            t1[1] = 3
            t2[1, 1] = 7

            # Check that the data is equal even after modification.
            self.assertEqual(t0, s0)
            self.assertEqual(t1, s1)
            self.assertEqual(t2, s2)

            # Check that member variables are passed through.
            self.assertTrue(s0.member_var is SubTensor.member_var)
            self.assertTrue(s1.member_var is SubTensor.member_var)
            self.assertTrue(s2.member_var is SubTensor.member_var)

            # Test that autograd is propagated.
            t = torch.tensor(5, dtype=torch.float32, requires_grad=True)

            # Run a calculation on the tensor.
            exp_t = torch.exp(t)

            # Cast exp_t to a subclass.
            exp_s = exp_t.as_subclass(SubTensor)

            # Make sure that t.grad was initially None
            self.assertTrue(t.grad is None)

            # Run the autograd calculation.
            exp_s.backward()

            # Make sure autograd was propagated to the original tensor
            # declared with requires_grad.
            self.assertTrue(t.grad is not None)

        def test_type(self):
            x = torch.randn(3, 3).double()
            self.assertEqual(x.type('torch.FloatTensor').dtype, torch.float32)
            self.assertEqual(x.type(torch.FloatTensor).dtype, torch.float32)
            self.assertEqual(x.int().type(torch.Tensor).dtype, torch.get_default_dtype())
            self.assertEqual(x.type(torch.int32).dtype, torch.int32)

        def test_qengine(self):
            qengines = torch.backends.quantized.supported_engines
            original_qe = torch.backends.quantized.engine
            for qe in qengines:
                torch.backends.quantized.engine = qe
                assert torch.backends.quantized.engine == qe, 'qengine not set successfully'
            torch.backends.quantized.engine = original_qe

        def _spawn_method(self, method, arg):
            try:
                mp.set_start_method('spawn')
            except RuntimeError:
                pass
            with mp.Pool(1) as pool:
                out: list = pool.map(method, [arg])
                self.assertTrue(out[0])

        @staticmethod
        def _test_multinomial_invalid_probs(probs):
            try:
                # n_sample = 1 is a special case, test n_sample=2 which is more general
                torch.multinomial(probs.to('cpu'), 2)
                return False  # Should not be reached
            except RuntimeError as e:
                return 'probability tensor contains either `inf`, `nan` or element < 0' in str(e)

        @slowTest
        @unittest.skipIf(NO_MULTIPROCESSING_SPAWN, "Disabled for environments that \
                         don't support multiprocessing with spawn start method")
        @unittest.skipIf(IS_WINDOWS, 'FIXME: CUDA OOM error on Windows')
        def test_multinomial_invalid_probs(self):
            test_method = AbstractTestCases._TestTorchMixin._test_multinomial_invalid_probs
            self._spawn_method(test_method, torch.tensor([1., -1., 1.]))
            self._spawn_method(test_method, torch.tensor([1., inf, 1.]))
            self._spawn_method(test_method, torch.tensor([1., -inf, 1.]))
            self._spawn_method(test_method, torch.tensor([1., 1., nan]))

        def test_copy_broadcast(self):
            torch.zeros(5, 6).copy_(torch.zeros(6))
            self.assertRaises(RuntimeError, lambda: torch.zeros(5, 6).copy_(torch.zeros(30)))

        def test_copy_many_to_one(self):
            # Testing in-place copy where it attempt to write from many memory
            # storage to a single storage would cause RuntimeError to be thrown
            self.assertRaises(RuntimeError, lambda: torch.zeros(1, 6).expand(5, 6).copy_(torch.zeros(5, 6)))

        def test_slice(self):
            empty = torch.empty(0, 4)
            x = torch.arange(0., 16).view(4, 4)
            self.assertEqual(x[:], x)
            self.assertEqual(x[:4], x)
            # start and stop are clamped to the size of dim
            self.assertEqual(x[:5], x)
            # if start >= stop then the result is empty
            self.assertEqual(x[2:1], empty)
            self.assertEqual(x[2:2], empty)
            # out of bounds is also empty
            self.assertEqual(x[10:12], empty)
            # additional correctness checks
            self.assertEqual(x[:1].tolist(), [[0, 1, 2, 3]])
            self.assertEqual(x[:-3].tolist(), [[0, 1, 2, 3]])
            self.assertEqual(x[:, -2:3].tolist(), [[2], [6], [10], [14]])
            self.assertEqual(x[0:-1:2].tolist(), [[0, 1, 2, 3], [8, 9, 10, 11]])

        @unittest.skip("Not implemented yet")
        def test_conv2(self):
            x = torch.rand(math.floor(torch.uniform(50, 100)), math.floor(torch.uniform(50, 100)))
            k = torch.rand(math.floor(torch.uniform(10, 20)), math.floor(torch.uniform(10, 20)))
            imvc = torch.conv2(x, k)
            imvc2 = torch.conv2(x, k, 'V')
            imfc = torch.conv2(x, k, 'F')

            ki = k.clone()
            ks = k.storage()
            kis = ki.storage()
            for i in range(ks.size() - 1, 0, -1):
                kis[ks.size() - i + 1] = ks[i]
            # for i=ks.size(), 1, -1 do kis[ks.size()-i+1]=ks[i] end
            imvx = torch.xcorr2(x, ki)
            imvx2 = torch.xcorr2(x, ki, 'V')
            imfx = torch.xcorr2(x, ki, 'F')

            self.assertEqual(imvc, imvc2, atol=0, rtol=0, msg='torch.conv2')
            self.assertEqual(imvc, imvx, atol=0, rtol=0, msg='torch.conv2')
            self.assertEqual(imvc, imvx2, atol=0, rtol=0, msg='torch.conv2')
            self.assertEqual(imfc, imfx, atol=0, rtol=0, msg='torch.conv2')
            self.assertLessEqual(math.abs(x.dot(x) - torch.xcorr2(x, x)[0][0]), 1e-10, 'torch.conv2')

            xx = torch.empty(2, x.size(1), x.size(2))
            xx[1].copy_(x)
            xx[2].copy_(x)
            kk = torch.empty(2, k.size(1), k.size(2))
            kk[1].copy_(k)
            kk[2].copy_(k)

            immvc = torch.conv2(xx, kk)
            immvc2 = torch.conv2(xx, kk, 'V')
            immfc = torch.conv2(xx, kk, 'F')

            self.assertEqual(immvc[0], immvc[1], atol=0, rtol=0, msg='torch.conv2')
            self.assertEqual(immvc[0], imvc, atol=0, rtol=0, msg='torch.conv2')
            self.assertEqual(immvc2[0], imvc2, atol=0, rtol=0, msg='torch.conv2')
            self.assertEqual(immfc[0], immfc[1], atol=0, rtol=0, msg='torch.conv2')
            self.assertEqual(immfc[0], imfc, atol=0, rtol=0, msg='torch.conv2')

        @unittest.skip("Not implemented yet")
        def test_conv3(self):
            x = torch.rand(math.floor(torch.uniform(20, 40)),
                           math.floor(torch.uniform(20, 40)),
                           math.floor(torch.uniform(20, 40)))
            k = torch.rand(math.floor(torch.uniform(5, 10)),
                           math.floor(torch.uniform(5, 10)),
                           math.floor(torch.uniform(5, 10)))
            imvc = torch.conv3(x, k)
            imvc2 = torch.conv3(x, k, 'V')
            imfc = torch.conv3(x, k, 'F')

            ki = k.clone()
            ks = k.storage()
            kis = ki.storage()
            for i in range(ks.size() - 1, 0, -1):
                kis[ks.size() - i + 1] = ks[i]
            imvx = torch.xcorr3(x, ki)
            imvx2 = torch.xcorr3(x, ki, 'V')
            imfx = torch.xcorr3(x, ki, 'F')

            self.assertEqual(imvc, imvc2, atol=0, rtol=0, msg='torch.conv3')
            self.assertEqual(imvc, imvx, atol=0, rtol=0, msg='torch.conv3')
            self.assertEqual(imvc, imvx2, atol=0, rtol=0, msg='torch.conv3')
            self.assertEqual(imfc, imfx, atol=0, rtol=0, msg='torch.conv3')
            self.assertLessEqual(math.abs(x.dot(x) - torch.xcorr3(x, x)[0][0][0]), 4e-10, 'torch.conv3')

            xx = torch.empty(2, x.size(1), x.size(2), x.size(3))
            xx[1].copy_(x)
            xx[2].copy_(x)
            kk = torch.empty(2, k.size(1), k.size(2), k.size(3))
            kk[1].copy_(k)
            kk[2].copy_(k)

            immvc = torch.conv3(xx, kk)
            immvc2 = torch.conv3(xx, kk, 'V')
            immfc = torch.conv3(xx, kk, 'F')

            self.assertEqual(immvc[0], immvc[1], atol=0, rtol=0, msg='torch.conv3')
            self.assertEqual(immvc[0], imvc, atol=0, rtol=0, msg='torch.conv3')
            self.assertEqual(immvc2[0], imvc2, atol=0, rtol=0, msg='torch.conv3')
            self.assertEqual(immfc[0], immfc[1], atol=0, rtol=0, msg='torch.conv3')
            self.assertEqual(immfc[0], imfc, atol=0, rtol=0, msg='torch.conv3')

        @unittest.skip("Not implemented yet")
        def _test_conv_corr_eq(self, fn, fn_2_to_3):
            ix = math.floor(random.randint(20, 40))
            iy = math.floor(random.randint(20, 40))
            iz = math.floor(random.randint(20, 40))
            kx = math.floor(random.randint(5, 10))
            ky = math.floor(random.randint(5, 10))
            kz = math.floor(random.randint(5, 10))

            x = torch.rand(ix, iy, iz)
            k = torch.rand(kx, ky, kz)

            o3 = fn(x, k)
            o32 = torch.zeros(o3.size())
            fn_2_to_3(x, k, o3, o32)
            self.assertEqual(o3, o32)

        @unittest.skip("Not implemented yet")
        def test_xcorr3_xcorr2_eq(self):
            def reference(x, k, o3, o32):
                for i in range(o3.size(1)):
                    for j in range(k.size(1)):
                        o32[i].add(torch.xcorr2(x[i + j - 1], k[j]))
            self._test_conv_corr_eq(torch.xcorr3, reference)

        @unittest.skip("Not implemented yet")
        def test_xcorr3_xcorr2_eq_full(self):
            def reference(x, k, o3, o32):
                for i in range(x.size(1)):
                    for j in range(k.size(1)):
                        o32[i].add(torch.xcorr2(x[i], k[k.size(1) - j + 1], 'F'))
            self._test_conv_corr_eq(lambda x, k: torch.xcorr3(x, k, 'F'), reference)

        @unittest.skip("Not implemented yet")
        def test_conv3_conv2_eq_valid(self):
            def reference(x, k, o3, o32):
                for i in range(o3.size(1)):
                    for j in range(k.size(1)):
                        o32[i].add(torch.conv2(x[i + j - 1], k[k.size(1) - j + 1]))
            self._test_conv_corr_eq(torch.conv3, reference)

        @unittest.skip("Not implemented yet")
        def test_fconv3_fconv2_eq(self):
            def reference(x, k, o3, o32):
                for i in range(o3.size(1)):
                    for j in range(k.size(1)):
                        o32[i + j - 1].add(torch.conv2(x[i], k[j], 'F'))
            self._test_conv_corr_eq(lambda x, k: torch.conv3(x, k, 'F'), reference)

        def test_dtype_is_signed(self):
            for dtype in torch.testing.get_all_dtypes():
                self.assertEqual(dtype.is_signed, torch.is_signed(torch.tensor(0, dtype=dtype)))

            self.assertRaisesRegex(RuntimeError, 'not supported for quantized', lambda: torch.quint8.is_signed)
            self.assertRaisesRegex(RuntimeError, 'not supported for quantized', lambda: torch.qint8.is_signed)
            self.assertRaisesRegex(RuntimeError, 'not supported for quantized', lambda: torch.qint32.is_signed)

        def test_RNGState(self):
            state = torch.get_rng_state()
            stateCloned = state.clone()
            before = torch.rand(1000)

            self.assertEqual(state.ne(stateCloned).long().sum(), 0, atol=0, rtol=0)

            torch.set_rng_state(state)
            after = torch.rand(1000)
            self.assertEqual(before, after, atol=0, rtol=0)

        def test_RNGStateAliasing(self):
            # Fork the random number stream at this point
            gen = torch.Generator()
            gen.set_state(torch.get_rng_state())
            self.assertEqual(gen.get_state(), torch.get_rng_state())

            target_value = torch.rand(1000)
            # Dramatically alter the internal state of the main generator
            _ = torch.rand(100000)
            forked_value = torch.rand(1000, generator=gen)
            self.assertEqual(target_value, forked_value, atol=0, rtol=0, msg="RNG has not forked correctly.")

        def test_RNG_after_pickle(self):
            torch.random.manual_seed(100)
            before = torch.rand(10)

            torch.random.manual_seed(100)
            buf = io.BytesIO()
            tensor = torch.tensor([1, 2, 3])
            ForkingPickler(buf, pickle.HIGHEST_PROTOCOL).dump(tensor)
            after = torch.rand(10)

            self.assertEqual(before, after, atol=0, rtol=0)

        def test_boxMullerState(self):
            torch.manual_seed(123)
            odd_number = 101
            seeded = torch.randn(odd_number)
            state = torch.get_rng_state()
            midstream = torch.randn(odd_number)
            torch.set_rng_state(state)
            repeat_midstream = torch.randn(odd_number)
            torch.manual_seed(123)
            reseeded = torch.randn(odd_number)
            self.assertEqual(midstream, repeat_midstream, atol=0, rtol=0,
                             msg='get_rng_state/set_rng_state not generating same sequence of normally distributed numbers')
            self.assertEqual(seeded, reseeded, atol=0, rtol=0,
                             msg='repeated calls to manual_seed not generating same sequence of normally distributed numbers')

        def test_manual_seed(self):
            rng_state = torch.get_rng_state()
            torch.manual_seed(2)
            x = torch.randn(100)
            self.assertEqual(torch.initial_seed(), 2)
            torch.manual_seed(2)
            y = torch.randn(100)
            self.assertEqual(x, y)

            max_int64 = 0x7fff_ffff_ffff_ffff
            min_int64 = -max_int64 - 1
            max_uint64 = 0xffff_ffff_ffff_ffff
            # Check all boundary cases of valid seed value inputs
            test_cases = [
                # (seed, expected_initial_seed)
                # Positive seeds should be unchanged
                (max_int64, max_int64),
                (max_int64 + 1, max_int64 + 1),
                (max_uint64, max_uint64),
                (0, 0),
                # Negative seeds wrap around starting from the largest seed value
                (-1, max_uint64),
                (min_int64, max_int64 + 1)
            ]
            for seed, expected_initial_seed in test_cases:
                torch.manual_seed(seed)
                actual_initial_seed = torch.initial_seed()
                msg = "expected initial_seed() = %x after calling manual_seed(%x), but got %x instead" % (
                    expected_initial_seed, seed, actual_initial_seed)
                self.assertEqual(expected_initial_seed, actual_initial_seed, msg=msg)
            for invalid_seed in [min_int64 - 1, max_uint64 + 1]:
                with self.assertRaisesRegex(RuntimeError, r'Overflow when unpacking long'):
                    torch.manual_seed(invalid_seed)

            torch.set_rng_state(rng_state)

        def test_numel(self):
            b = torch.ByteTensor(3, 100, 100)
            self.assertEqual(b.nelement(), 3 * 100 * 100)
            self.assertEqual(b.numel(), 3 * 100 * 100)

        def test_empty_storage_view(self):
            # we should be able to "modify" slices of a 0-element
            # array without an error being raised due to
            # trying to resize its storage
            t = torch.from_numpy(np.empty((0, 4)))
            t[:, 1::2] *= 1

        def test_newaxis_numpy_comparison(self):
            def run_test(tensor, *idx):
                npt = tensor.numpy()
                self.assertEqual(tensor[idx], npt[idx])

            # 1D Tensor Tests
            x = torch.arange(0, 10)
            cases = [
                [None],
                [None, None],
                [Ellipsis, None],
                [None, Ellipsis],
                [2, None],
                [None, 2],
                [Ellipsis, None, 2],
                [Ellipsis, 2, None],
                [2, Ellipsis, None],
                [2, None, Ellipsis],
                [None, 2, Ellipsis],
                [None, Ellipsis, 2],
            ]

            for case in cases:
                run_test(x, *case)

            # 2D Tensor Tests
            x = torch.arange(0, 12).view(3, 4)
            cases = [
                [None],
                [None, None],
                [None, None, None],
                [Ellipsis, None],
                [Ellipsis, None, None],
                [None, Ellipsis],
                [None, Ellipsis, None],
                [None, None, Ellipsis],
                [2, None],
                [2, None, Ellipsis],
                [2, Ellipsis, None],
                [None, 2, Ellipsis],
                [Ellipsis, 2, None],
                [Ellipsis, None, 2],
                [None, Ellipsis, 2],
                [1, 2, None],
                [1, 2, Ellipsis, None],
                [1, Ellipsis, 2, None],
                [Ellipsis, 1, None, 2],
                [Ellipsis, 1, 2, None],
                [1, None, 2, Ellipsis],
                [None, 1, Ellipsis, 2],
                [None, 1, 2, Ellipsis],
            ]

            for case in cases:
                run_test(x, *case)

        def _consecutive(self, size, start=1):
            sequence = torch.ones(torch.tensor(size).prod(0)).cumsum(0)
            sequence.add_(start - 1)
            return sequence.resize_(*size)

        def test_newindex(self):
            reference = self._consecutive((3, 3, 3))
            # This relies on __index__() being correct - but we have separate tests for that

            def checkPartialAssign(index):
                reference = torch.zeros(3, 3, 3)
                reference[index] = self._consecutive((3, 3, 3))[index]
                self.assertEqual(reference[index], self._consecutive((3, 3, 3))[index], atol=0, rtol=0)
                reference[index] = 0
                self.assertEqual(reference, torch.zeros(3, 3, 3), atol=0, rtol=0)

            checkPartialAssign(0)
            checkPartialAssign(1)
            checkPartialAssign(2)
            checkPartialAssign((0, 1))
            checkPartialAssign((1, 2))
            checkPartialAssign((0, 2))
            checkPartialAssign(torch.LongTensor((0, 2)))

            with self.assertRaises(IndexError):
                reference[1, 1, 1, 1] = 1
            with self.assertRaises(IndexError):
                reference[1, 1, 1, (1, 1)] = 1
            with self.assertRaises(IndexError):
                reference[3, 3, 3, 3, 3, 3, 3, 3] = 1
            with self.assertRaises(IndexError):
                reference[0.0] = 1
            with self.assertRaises(TypeError):
                reference[0.0:2.0] = 1
            with self.assertRaises(IndexError):
                reference[0.0, 0.0:2.0] = 1
            with self.assertRaises(IndexError):
                reference[0.0, :, 0.0:2.0] = 1
            with self.assertRaises(IndexError):
                reference[0.0, ..., 0.0:2.0] = 1
            with self.assertRaises(IndexError):
                reference[0.0, :, 0.0] = 1

        def test_index_add(self):
            for device in torch.testing.get_all_device_types():
                for dest_contig, src_contig, index_contig in product([True, False], repeat=3):
                    for other_sizes in ((), (4, 5)):
                        for dtype in [torch.int, torch.long]:
                            num_copy, num_dest = 3, 3
                            dest = torch.randn(num_dest, *other_sizes, device=device)
                            if not dest_contig:
                                dest = torch.testing.make_non_contiguous(dest)
                            src = torch.randn(num_copy, *other_sizes, device=device)
                            if not src_contig:
                                src = torch.testing.make_non_contiguous(src)
                            idx = torch.randperm(num_dest, dtype=dtype, device=device).narrow(0, 0, num_copy)
                            if not index_contig:
                                idx = torch.testing.make_non_contiguous(idx)
                            # index_add_ without alpha argument
                            dest2 = dest.clone()
                            dest.index_add_(0, idx, src)
                            for i in range(idx.size(0)):
                                dest2[idx[i]] += src[i]
                            self.assertEqual(dest, dest2)
                            # index_add_ with alpha argument
                            dest2 = dest.clone()
                            dest.index_add_(0, idx, src, alpha=2)
                            for i in range(idx.size(0)):
                                dest2[idx[i]] += src[i] * 2
                            self.assertEqual(dest, dest2)

        # add coverage for issue with atomic add that appeared only for
        # specific dtypes on cuda:
        # https://github.com/pytorch/pytorch/issues/29153
        def test_index_add_all_dtypes(self):
            for device in torch.testing.get_all_device_types():
                for dtype in torch.testing.get_all_math_dtypes(device):
                    for idx_dtype in [torch.int, torch.long]:
                        size = [5, 5]
                        if dtype.is_floating_point or dtype.is_complex:
                            tensor = torch.rand(size, dtype=dtype, device=device)
                        elif dtype.is_signed:
                            tensor = torch.randint(-5, 15, size, dtype=dtype, device=device)
                        else:
                            tensor = torch.randint(0, 10, size, dtype=dtype, device=device)

                        # index_add calls atomicAdd on cuda.
                        zeros = torch.zeros(size, dtype=dtype, device=device)

                        added = zeros.index_add(0, torch.arange(0, size[0], dtype=idx_dtype, device=device), tensor)
                        self.assertEqual(added, tensor)

                        added = zeros.index_add(0, torch.arange(0, size[0], dtype=idx_dtype, device=device), tensor, alpha=-1)
                        self.assertEqual(added, -tensor)

        # Fill idx with valid indices.
        @staticmethod
        def _fill_indices(self, idx, dim, dim_size, elems_per_row, m, n, o):
            for i in range(1 if dim == 0 else m):
                for j in range(1 if dim == 1 else n):
                    for k in range(1 if dim == 2 else o):
                        ii = [i, j, k]
                        ii[dim] = slice(0, idx.size(dim) + 1)
                        idx[tuple(ii)] = torch.randperm(dim_size)[0:elems_per_row]

        def test_unflatten(self):
            # test args: tensor, int, sizes
            self.assertEqual(torch.tensor([]).unflatten(0, (0, 1)), torch.empty(0, 1))
            self.assertEqual(torch.tensor([1]).unflatten(0, (1, 1)), torch.tensor([[1]]))
            self.assertEqual(torch.tensor([1, 2, 3, 4]).unflatten(0, (2, 2)), torch.tensor([[1, 2], [3, 4]]))
            self.assertEqual(torch.tensor([1, 2, 3, 4]).unflatten(0, [2, 2]), torch.tensor([[1, 2], [3, 4]]))
            self.assertEqual(torch.tensor([1, 2, 3, 4]).unflatten(0, torch.Size([2, 2])), torch.tensor([[1, 2], [3, 4]]))
            self.assertEqual(torch.ones(2, 10).unflatten(1, (5, 2)), torch.ones(2, 5, 2))
            self.assertEqual(torch.tensor([1, 2, 3, 4]).unflatten(0, (-1, 2)),
                             torch.tensor([[1, 2], [3, 4]]))
            self.assertEqual(torch.ones(2, 10).unflatten(1, (5, -1)),
                             torch.ones(2, 5, 2))
            self.assertEqual(torch.ones(2, 10).unflatten(1, (-1,)),
                             torch.ones(2, 10))
            self.assertEqual(torch.ones(2, 3 * 4 * 5 * 6).unflatten(1, (3, 4, -1, 6)),
                             torch.ones(2, 3, 4, 5, 6))
            self.assertEqual(torch.ones(2, 0, 2).unflatten(1, (3, -1, 4, 5)),
                             torch.ones(2, 3, 0, 4, 5, 2))

            # test invalid args: tensor, str, sizes
            with self.assertRaisesRegex(TypeError, r"received an invalid combination of arguments"):
                torch.tensor([1]).unflatten('A', (1, 1))

            # test invalid args: tensor, str, namedshape
            with self.assertRaisesRegex(RuntimeError, r"Name 'A' not found in Tensor\[None\]."):
                torch.ones(4).unflatten('A', (('A', 2), ('B', 2)))

            # test other invalid arguments
            with self.assertRaisesRegex(RuntimeError, r"sizes must be non-empty"):
                torch.tensor([1]).unflatten(0, [])
            with self.assertRaisesRegex(RuntimeError, r"Provided sizes \[2, 2\] don't multiply up to the size of dim 0 \(1\)"):
                torch.tensor([1]).unflatten(0, [2, 2])
            with self.assertRaisesRegex(IndexError, r"dimension specified as 0 but tensor has no dimensions"):
                torch.tensor(1).unflatten(0, [0])
            with self.assertRaisesRegex(RuntimeError, r"only one dimension can be inferred"):
                torch.randn(5, 10).unflatten(1, (-1, -1))
            with self.assertRaisesRegex(RuntimeError,
                                        r"Provided sizes \[-1, 4\] don't multiply up to the size of dim 1 \(10\)"):
                torch.randn(5, 10).unflatten(1, (-1, 4))
            with self.assertRaisesRegex(RuntimeError,
                                        r"the unspecified dimension size -1 can be any value and is ambiguous"):
                torch.randn(2, 0).unflatten(1, (2, -1, 0))

        @staticmethod
        def _test_gather(self, cast, test_bounds=True):
            m, n, o = random.randint(10, 20), random.randint(10, 20), random.randint(10, 20)
            elems_per_row = random.randint(1, 10)
            dim = random.randrange(3)

            for dtype in {torch.float32, torch.complex64, torch.complex128}:
                src = torch.randn(m, n, o, dtype=dtype)
                idx_size = [m, n, o]
                idx_size[dim] = elems_per_row
                idx = torch.LongTensor().resize_(*idx_size)
                AbstractTestCases._TestTorchMixin._fill_indices(self, idx, dim, src.size(dim), elems_per_row, m, n, o)

                src = cast(src)
                idx = cast(idx)

                actual = torch.gather(src, dim, idx)
                expected = cast(torch.zeros(idx_size, dtype=dtype))
                for i in range(idx_size[0]):
                    for j in range(idx_size[1]):
                        for k in range(idx_size[2]):
                            ii = [i, j, k]
                            ii[dim] = idx[i, j, k]
                            expected[i, j, k] = src[tuple(ii)]
                self.assertEqual(actual, expected, atol=0, rtol=0)

            bad_src = torch.randn(*[i - 1 for i in idx_size])
            self.assertRaises(RuntimeError, lambda: torch.gather(bad_src, dim, idx))

            # should throw an error when index dtype is not long
            with self.assertRaisesRegex(RuntimeError, 'Expected dtype int64 for index'):
                torch.gather(src, dim, idx.to(torch.int))

            # should throw an error when out.dtype != src.dtype.
            with self.assertRaisesRegex(RuntimeError, 'Expected self.dtype to be equal to src.dtype'):
                torch.gather(src, dim, idx, out=expected.to(torch.int))

            # checks for the same dimensionality
            with self.assertRaisesRegex(RuntimeError, 'Index tensor must have the same number of dimensions as input tensor'):
                torch.gather(src, dim, idx.unsqueeze(-1))

            with self.assertRaisesRegex(RuntimeError, 'Index tensor must have the same number of dimensions as input tensor'):
                torch.gather(src.unsqueeze(-1), dim, idx)

            if test_bounds:
                idx[0][0][0] = 23
                self.assertRaises(RuntimeError, lambda: torch.gather(src, dim, idx))

            src = cast(torch.randn(3, 4, 5))
            expected, idx = src.max(2, True)
            expected = cast(expected)
            idx = cast(idx)
            actual = torch.gather(src, 2, idx)
            self.assertEqual(actual, expected, atol=0, rtol=0)

            # Bool test case
            t = torch.tensor([[False, True], [True, True]])
            self.assertEqual(torch.gather(t, 1, torch.tensor([[0, 0], [1, 0]])), torch.tensor([[False, False], [True, True]]))

        def test_gather(self):
            self._test_gather(self, lambda t: t)

        @staticmethod
        def _test_scatter_add_mult_index_base(self, cast):
            m, n = 30, 40
            idx = torch.zeros(m, n).long()
            src = torch.ones(m, n)
            res0 = torch.zeros(m, n).scatter_add_(0, idx, src)
            res1 = torch.zeros(m, n).scatter_add_(1, idx, src)

            self.assertEqual(res0[0, :], m * torch.ones(n), atol=0, rtol=0)
            self.assertEqual(res1[:, 0], n * torch.ones(m), atol=0, rtol=0)

        def test_scatter_add_mult_index(self):
            self._test_scatter_add_mult_index_base(self, lambda t: t)

        @staticmethod
        def _test_scatter_base(self, cast, method, is_scalar=False, test_bounds=True, reduction=None, *, test_complex=False):
            if test_complex:
                dtypes = [torch.complex64, torch.complex128]
            else:
                dtypes = [torch.float16, torch.float32, torch.float64]

            for dtype in dtypes:
                m, n, o = random.randint(10, 20), random.randint(10, 20), random.randint(10, 20)
                elems_per_row = random.randint(1, 10)
                dim = random.randrange(3)

                idx_size = [m, n, o]
                idx_size[dim] = elems_per_row
                idx = cast(torch.LongTensor().resize_(*idx_size))
                AbstractTestCases._TestTorchMixin._fill_indices(self, idx, dim, ([m, n, o])[dim], elems_per_row, m, n, o)

                src_size = [random.randint(1, 5) + s for s in idx_size]
                if is_scalar:
                    src = random.random()
                else:
                    src = cast(torch.randn(src_size, dtype=dtype))

                base = cast(torch.randn(m, n, o, dtype=dtype))
                if reduction:
                    actual = getattr(base.clone(), method)(dim, idx, src, reduce=reduction)
                else:
                    actual = getattr(base.clone(), method)(dim, idx, src)
                expected = base.clone()
                for i in range(idx_size[0]):
                    for j in range(idx_size[1]):
                        for k in range(idx_size[2]):
                            ii = [i, j, k]
                            ii[dim] = idx[i, j, k]
                            if method == 'scatter_' and not is_scalar:
                                if reduction:
                                    if reduction == "add":
                                        expected[tuple(ii)] += src[i, j, k]
                                    elif reduction == "multiply":
                                        expected[tuple(ii)] *= src[i, j, k]
                                else:
                                    expected[tuple(ii)] = src[i, j, k]
                            elif method == 'scatter_add_':
                                expected[tuple(ii)] += src[i, j, k]
                            else:
                                expected[tuple(ii)] = src
                self.assertEqual(actual, expected, atol=0, rtol=0)

                # should throw an error when self.dtype != src.dtype.
                # we ignore the case when src is Scalar, as it gets
                # cast via src.to<scalar_t>.
                if not is_scalar:
                    with self.assertRaisesRegex(RuntimeError, 'Expected self.dtype to be equal to src.dtype'):
                        getattr(base.clone().type(torch.int), method)(dim, idx, src)

                    with self.assertRaisesRegex(RuntimeError, 'Expected self.dtype to be equal to src.dtype'):
                        getattr(base.clone(), method)(dim, idx, src.type(torch.int))

                # should throw an error when index dtype is not long
                with self.assertRaisesRegex(IndexError, 'Expected dtype int64 for index'):
                    getattr(base.clone(), method)(dim, idx.type(torch.int), src)

                # check for the same dimensionality
                with self.assertRaisesRegex(RuntimeError, 'Index tensor must have the same number of dimensions as self tensor'):
                    getattr(base.clone().unsqueeze(-1), method)(dim, idx, src)

                with self.assertRaisesRegex(RuntimeError, 'Index tensor must have the same number of dimensions as self tensor'):
                    getattr(base.clone(), method)(dim, idx.unsqueeze(-1), src)

                if not is_scalar:
                    with self.assertRaisesRegex(RuntimeError, 'Index tensor must have the same number of dimensions as src tensor'):
                        getattr(base.clone(), method)(dim, idx, src.unsqueeze(-1))

                if test_bounds:
                    idx[0][0][0] = 34
                    with self.assertRaises(RuntimeError):
                        if reduction:
                            getattr(base.clone(), method)(dim, idx, src, reduce=reduction)
                        else:
                            getattr(base.clone(), method)(dim, idx, src)

                # test for empty index, should be a no-op
                idx = cast(torch.LongTensor())
                if reduction:
                    actual = getattr(base.clone(), method)(dim, idx, src, reduce=reduction)
                else:
                    actual = getattr(base.clone(), method)(dim, idx, src)
                self.assertEqual(actual, base, atol=0, rtol=0)

        def test_scatter(self):
            self._test_scatter_base(self, lambda t: t, 'scatter_')

        def test_scatterAdd(self):
            self._test_scatter_base(self, lambda t: t, 'scatter_add_')

        def test_scatterFill(self):
            self._test_scatter_base(self, lambda t: t, 'scatter_', True)

        def test_scatterReduce(self):
            for method in ["add", "multiply"]:
                self._test_scatter_base(self, lambda t: t, 'scatter_', reduction=method)

        def test_structseq_repr(self):
            a = torch.arange(250).reshape(5, 5, 10)
            expected = """
            torch.return_types.max(
            values=tensor([[ 40,  41,  42,  43,  44,  45,  46,  47,  48,  49],
                    [ 90,  91,  92,  93,  94,  95,  96,  97,  98,  99],
                    [140, 141, 142, 143, 144, 145, 146, 147, 148, 149],
                    [190, 191, 192, 193, 194, 195, 196, 197, 198, 199],
                    [240, 241, 242, 243, 244, 245, 246, 247, 248, 249]]),
            indices=tensor([[4, 4, 4, 4, 4, 4, 4, 4, 4, 4],
                    [4, 4, 4, 4, 4, 4, 4, 4, 4, 4],
                    [4, 4, 4, 4, 4, 4, 4, 4, 4, 4],
                    [4, 4, 4, 4, 4, 4, 4, 4, 4, 4],
                    [4, 4, 4, 4, 4, 4, 4, 4, 4, 4]]))"""
            self.assertEqual(repr(a.max(1)), textwrap.dedent(expected).strip())

        def test_is_same_size(self):
            t1 = torch.empty(3, 4, 9, 10)
            t2 = torch.empty(3, 4)
            t3 = torch.empty(1, 9, 3, 3)
            t4 = torch.empty(3, 4, 9, 10)

            self.assertFalse(t1.is_same_size(t2))
            self.assertFalse(t1.is_same_size(t3))
            self.assertTrue(t1.is_same_size(t4))

        def test_tensor_set(self):
            t1 = torch.tensor([])
            t2 = torch.empty(3, 4, 9, 10).uniform_()
            t1.set_(t2)
            self.assertEqual(t1.storage()._cdata, t2.storage()._cdata)
            size = torch.Size([9, 3, 4, 10])
            t1.set_(t2.storage(), 0, size)
            self.assertEqual(t1.size(), size)
            t1.set_(t2.storage(), 0, tuple(size))
            self.assertEqual(t1.size(), size)
            self.assertEqual(t1.stride(), (120, 40, 10, 1))
            stride = (10, 360, 90, 1)
            t1.set_(t2.storage(), 0, size, stride)
            self.assertEqual(t1.stride(), stride)
            t1.set_(t2.storage(), 0, size=size, stride=stride)
            self.assertEqual(t1.size(), size)
            self.assertEqual(t1.stride(), stride)

            # test argument names
            t1 = torch.tensor([])
            # 1. case when source is tensor
            t1.set_(source=t2)
            self.assertEqual(t1.storage()._cdata, t2.storage()._cdata)
            # 2. case when source is storage
            t1.set_(source=t2.storage())
            self.assertEqual(t1.storage()._cdata, t2.storage()._cdata)
            # 3. case when source is storage, and other args also specified
            t1.set_(source=t2.storage(), storage_offset=0, size=size, stride=stride)
            self.assertEqual(t1.size(), size)
            self.assertEqual(t1.stride(), stride)

            t1 = torch.tensor([True, True], dtype=torch.bool)
            t2 = torch.tensor([False, False], dtype=torch.bool)
            t1.set_(t2)
            self.assertEqual(t1.storage()._cdata, t2.storage()._cdata)

        def test_tensor_set_errors(self):
            f_cpu = torch.randn((2, 3), dtype=torch.float32)
            d_cpu = torch.randn((2, 3), dtype=torch.float64)

            # change dtype
            self.assertRaises(RuntimeError, lambda: f_cpu.set_(d_cpu.storage()))
            self.assertRaises(RuntimeError,
                              lambda: f_cpu.set_(d_cpu.storage(), 0, d_cpu.size(), d_cpu.stride()))
            self.assertRaises(RuntimeError, lambda: f_cpu.set_(d_cpu))

            # change device
            if torch.cuda.is_available():
                f_cuda = torch.randn((2, 3), dtype=torch.float32, device='cuda')

                # cpu -> cuda
                self.assertRaises(RuntimeError, lambda: f_cpu.set_(f_cuda.storage()))
                self.assertRaises(RuntimeError,
                                  lambda: f_cpu.set_(f_cuda.storage(), 0, f_cuda.size(), f_cuda.stride()))
                self.assertRaises(RuntimeError, lambda: f_cpu.set_(f_cuda))

                # cuda -> cpu
                self.assertRaises(RuntimeError, lambda: f_cuda.set_(f_cpu.storage()))
                self.assertRaises(RuntimeError,
                                  lambda: f_cuda.set_(f_cpu.storage(), 0, f_cpu.size(), f_cpu.stride()))
                self.assertRaises(RuntimeError, lambda: f_cuda.set_(f_cpu))

        def test_equal(self):
            # Contiguous, 1D
            t1 = torch.tensor((3., 4., 9., 10.))
            t2 = t1.contiguous()
            t3 = torch.tensor((1., 9., 3., 10.))
            t4 = torch.tensor((3., 4., 9.))
            t5 = torch.tensor([])
            self.assertTrue(t1.equal(t2))
            self.assertFalse(t1.equal(t3))
            self.assertFalse(t1.equal(t4))
            self.assertFalse(t1.equal(t5))
            self.assertTrue(torch.equal(t1, t2))
            self.assertFalse(torch.equal(t1, t3))
            self.assertFalse(torch.equal(t1, t4))
            self.assertFalse(torch.equal(t1, t5))

            # Non contiguous, 2D
            s = torch.tensor(((1, 2, 3, 4), (5, 6, 7, 8)))
            s1 = s[:, 1:3]
            s2 = s1.clone()
            s3 = torch.tensor(((2, 3), (6, 7)))
            s4 = torch.tensor(((0, 0), (0, 0)))

            self.assertFalse(s1.is_contiguous())
            self.assertTrue(s1.equal(s2))
            self.assertTrue(s1.equal(s3))
            self.assertFalse(s1.equal(s4))
            self.assertTrue(torch.equal(s1, s2))
            self.assertTrue(torch.equal(s1, s3))
            self.assertFalse(torch.equal(s1, s4))

        def test_element_size(self):
            byte = torch.ByteStorage().element_size()
            char = torch.CharStorage().element_size()
            short = torch.ShortStorage().element_size()
            int = torch.IntStorage().element_size()
            long = torch.LongStorage().element_size()
            float = torch.FloatStorage().element_size()
            double = torch.DoubleStorage().element_size()
            bool = torch.BoolStorage().element_size()
            bfloat16 = torch.BFloat16Storage().element_size()
            complexfloat = torch.ComplexFloatStorage().element_size()
            complexdouble = torch.ComplexDoubleStorage().element_size()

            self.assertEqual(byte, torch.ByteTensor().element_size())
            self.assertEqual(char, torch.CharTensor().element_size())
            self.assertEqual(short, torch.ShortTensor().element_size())
            self.assertEqual(int, torch.IntTensor().element_size())
            self.assertEqual(long, torch.LongTensor().element_size())
            self.assertEqual(float, torch.FloatTensor().element_size())
            self.assertEqual(double, torch.DoubleTensor().element_size())
            self.assertEqual(bool, torch.BoolTensor().element_size())
            self.assertEqual(bfloat16, torch.tensor([], dtype=torch.bfloat16).element_size())
            self.assertEqual(complexfloat, torch.tensor([], dtype=torch.complex64).element_size())
            self.assertEqual(complexdouble, torch.tensor([], dtype=torch.complex128).element_size())

            self.assertGreater(byte, 0)
            self.assertGreater(char, 0)
            self.assertGreater(short, 0)
            self.assertGreater(int, 0)
            self.assertGreater(long, 0)
            self.assertGreater(float, 0)
            self.assertGreater(double, 0)
            self.assertGreater(bool, 0)
            self.assertGreater(bfloat16, 0)
            self.assertGreater(complexfloat, 0)
            self.assertGreater(complexdouble, 0)

            # These tests are portable, not necessarily strict for your system.
            self.assertEqual(byte, 1)
            self.assertEqual(char, 1)
            self.assertEqual(bool, 1)
            self.assertGreaterEqual(short, 2)
            self.assertGreaterEqual(int, 2)
            self.assertGreaterEqual(int, short)
            self.assertGreaterEqual(long, 4)
            self.assertGreaterEqual(long, int)
            self.assertGreaterEqual(double, float)

        def test_permute(self):
            orig = [1, 2, 3, 4, 5, 6, 7]
            perm = torch.randperm(7).tolist()
            x = torch.empty(*orig).fill_(0)
            new = [i - 1 for i in x.permute(*perm).size()]
            self.assertEqual(perm, new)
            self.assertEqual(x.size(), orig)

        def test_reversed(self):
            val = torch.arange(0, 10)
            self.assertEqual(reversed(val), torch.arange(9, -1, -1))

            val = torch.arange(1, 10).view(3, 3)
            self.assertEqual(reversed(val), torch.tensor([[7, 8, 9], [4, 5, 6], [1, 2, 3]]))

            val = torch.tensor(42)
            self.assertEqual(reversed(val), torch.tensor(42))

        def test_contains(self):
            x = torch.arange(0, 10)
            self.assertEqual(4 in x, True)
            self.assertEqual(12 in x, False)

            x = torch.arange(1, 10).view(3, 3)
            val = torch.arange(1, 4)
            self.assertEqual(val in x, True)
            val += 10
            self.assertEqual(val in x, False)

            self.assertRaisesRegex(
                RuntimeError,
                "Tensor.__contains__ only supports Tensor or scalar, but you passed in a {}.".format(type("foo")),
                lambda: "foo" in x)
            self.assertRaisesRegex(
                RuntimeError,
                "Tensor.__contains__ only supports Tensor or scalar, but you passed in a {}.".format(type([1, 2])),
                lambda: [1, 2] in x)

        def test_deepcopy_parameter(self):
            from copy import deepcopy
            l = torch.nn.Linear(10, 1)
            s = l.state_dict(keep_vars=True)
            self.assertEqual(torch.nn.Parameter, type(s['weight']))
            self.assertEqual(torch.nn.Parameter, type(s['bias']))

            s2 = deepcopy(s)
            self.assertEqual(torch.nn.Parameter, type(s2['weight']))
            self.assertEqual(torch.nn.Parameter, type(s2['bias']))

        def test_pickle(self):
            import pickle
            a = torch.randn(5, 5)
            serialized = pickle.dumps(a)
            b = pickle.loads(serialized)
            self.assertEqual(a, b)

        def test_pickle_parameter(self):
            import pickle
            a = torch.nn.Parameter(torch.randn(5, 5))
            serialized = pickle.dumps(a)
            b = pickle.loads(serialized)
            self.assertTrue(isinstance(b, torch.nn.Parameter))
            self.assertEqual(a.requires_grad, b.requires_grad)
            self.assertEqual(a, b)

        def test_pickle_parameter_no_requires_grad(self):
            import pickle
            a = torch.nn.Parameter(torch.randn(5, 5), requires_grad=False)
            serialized = pickle.dumps(a)
            b = pickle.loads(serialized)
            self.assertTrue(isinstance(b, torch.nn.Parameter))
            self.assertEqual(a.requires_grad, b.requires_grad)
            self.assertEqual(a, b)

        def test_pickle_dtype(self):
            t = torch.float32
            serialized = pickle.dumps(t)
            b = pickle.loads(serialized)
            self.assertTrue(isinstance(b, torch.dtype))
            self.assertEqual(id(b), id(t))

        def test_pickle_size(self):
            a = torch.rand(10).size()
            serialized = pickle.dumps(a)
            b = pickle.loads(serialized)
            self.assertTrue(isinstance(b, torch.Size))
            self.assertEqual(a, b)

        def test_pickle_function(self):
            # https://github.com/pytorch/pytorch/issues/37703
            a = torch.tanh
            serialized = pickle.dumps(a)
            b = pickle.loads(serialized)
            self.assertEqual(a, b)

        def test_generator_cpu(self):
            # test default generators are equal
            self.assertEqual(torch.default_generator, torch.default_generator)

            # tests Generator API
            # manual_seed, seed, initial_seed, get_state, set_state
            g1 = torch.Generator()
            g2 = torch.Generator()
            g1.manual_seed(12345)
            g2.manual_seed(12345)
            self.assertEqual(g1.initial_seed(), g2.initial_seed())

            g1.seed()
            g2.seed()
            self.assertNotEqual(g1.initial_seed(), g2.initial_seed())

            g1 = torch.Generator()
            g2_state = g2.get_state()
            g2_randn = torch.randn(1, generator=g2)
            g1.set_state(g2_state)
            g1_randn = torch.randn(1, generator=g1)
            self.assertEqual(g1_randn, g2_randn)

            default_state = torch.default_generator.get_state()
            q = torch.empty(100)
            g1_normal = q.normal_()
            g2 = torch.Generator()
            g2.set_state(default_state)
            g2_normal = q.normal_(generator=g2)
            self.assertEqual(g1_normal, g2_normal)

        def test_invalid_generator_raises(self):
            self.assertRaises(RuntimeError, lambda: torch.Generator('opengl'))

        def _sobol_reference_samples(self, scramble: bool) -> torch.Tensor:
            if not scramble:
                # theoretical values from Joe Kuo 2010
                return torch.tensor(
                    [
                        [0., 0.],
                        [0.5, 0.5],
                        [0.75, 0.25],
                        [0.25, 0.75],
                        [0.375, 0.375],
                        [0.875, 0.875],
                        [0.625, 0.125],
                        [0.125, 0.625],
                    ],
                )
            else:
                # theoretical values unknown: convergence properties checked
                return torch.tensor(
                    [
                        [0.50860737, 0.29320504],
                        [0.07116939, 0.89594537],
                        [0.49354145, 0.11524881],
                        [0.93097717, 0.70244044],
                        [0.87266153, 0.23887917],
                        [0.31021884, 0.57600391],
                        [0.13687253, 0.42054182],
                        [0.69931293, 0.77336788],
                    ],
                )

        def test_sobolengine_bounds(self, scramble: bool = False):
            engine = torch.quasirandom.SobolEngine(100, scramble=scramble, seed=123456)
            sample = engine.draw(512)
            self.assertTrue(torch.all(sample >= 0))
            self.assertTrue(torch.all(sample <= 1))

        def test_sobolengine_bounds_scrambled(self):
            self.test_sobolengine_bounds(scramble=True)

        def test_sobolengine_draw(self, scramble: bool = False):
            ref_sample = self._sobol_reference_samples(scramble=scramble)
            engine = torch.quasirandom.SobolEngine(2, scramble=scramble, seed=123456)
            sample = engine.draw(n=len(ref_sample))
            self.assertEqual(sample, ref_sample)
            self.assertEqual(engine.num_generated, len(ref_sample))

        def test_sobolengine_draw_scrambled(self):
            self.test_sobolengine_draw(scramble=True)

        def test_sobolengine_first_point(self):
            for dtype in (torch.float, torch.double):
                engine = torch.quasirandom.SobolEngine(2, scramble=False)
                sample = engine.draw(1, dtype=dtype)
                self.assertTrue(torch.all(sample == 0))
                self.assertEqual(sample.dtype, dtype)
            for dtype in (torch.float, torch.double):
                engine = torch.quasirandom.SobolEngine(2, scramble=True, seed=123456)
                sample = engine.draw(1, dtype=dtype)
                self.assertTrue(torch.all(sample != 0))
                self.assertEqual(sample.dtype, dtype)

        def test_sobolengine_continuing(self, scramble: bool = False):
            ref_sample = self._sobol_reference_samples(scramble=scramble)
            engine = torch.quasirandom.SobolEngine(2, scramble=scramble, seed=123456)
            n_half = len(ref_sample) // 2
            _ = engine.draw(n=n_half)
            sample = engine.draw(n=n_half)
            torch.testing.assert_allclose(sample, ref_sample[n_half:])

        def test_sobolengine_continuing_scrambled(self):
            self.test_sobolengine_continuing(scramble=True)

        def test_sobolengine_reset(self, scramble: bool = False):
            ref_sample = self._sobol_reference_samples(scramble=scramble)
            engine = torch.quasirandom.SobolEngine(2, scramble=scramble, seed=123456)
            _ = engine.draw(n=len(ref_sample) // 2)
            engine.reset()
            self.assertEqual(engine.num_generated, 0)
            sample = engine.draw(n=len(ref_sample))
            torch.testing.assert_allclose(sample, ref_sample)

        def test_sobolengine_reset_scrambled(self):
            self.test_sobolengine_reset(scramble=True)

        def test_sobolengine_fast_forward(self, scramble: bool = False):
            ref_sample = self._sobol_reference_samples(scramble=scramble)
            engine = torch.quasirandom.SobolEngine(2, scramble=scramble, seed=123456)
            engine.fast_forward(4)
            sample = engine.draw(n=4)
            torch.testing.assert_allclose(sample, ref_sample[4:])
            # alternate fast forwarding with sampling
            engine.reset()
            even_draws = []
            for i in range(8):
                if i % 2 == 0:
                    even_draws.append(engine.draw())
                else:
                    engine.fast_forward(1)
            torch.testing.assert_allclose(
                ref_sample[[i for i in range(8) if i % 2 == 0]],
                np.concatenate(even_draws),
            )

        def test_sobolengine_fast_forward_scrambled(self):
            self.test_sobolengine_fast_forward(scramble=True)

        def test_sobolengine_distribution(self, scramble=False):
            d = 50
            engine = torch.quasirandom.SobolEngine(d, scramble=scramble, seed=123456)
            sample = engine.draw(1024)
            torch.testing.assert_allclose(
                torch.mean(sample, dim=0), torch.full((d,), 0.5), atol=2, rtol=2
            )
            torch.testing.assert_allclose(
                np.percentile(sample, 25, axis=0), np.repeat(0.25, d), atol=2, rtol=2
            )
            torch.testing.assert_allclose(
                np.percentile(sample, 75, axis=0), np.repeat(0.75, d), atol=2, rtol=2
            )

        def test_sobolengine_distribution_scrambled(self):
            self.test_sobolengine_distribution(scramble=True)

        def test_sobolengine_draw_base2(self, scramble=False):
            ref_sample = self._sobol_reference_samples(scramble=scramble)
            engine = torch.quasirandom.SobolEngine(2, scramble=scramble, seed=123456)
            sample = engine.draw_base2(2)
            self.assertEqual(ref_sample[:4], sample)
            # resampling still having N=2**n
            sample = engine.draw_base2(2)
            self.assertEqual(ref_sample[4:8], sample)

        def test_sobolengine_draw_base2_scrambled(self):
            self.test_sobolengine_draw_base2(scramble=True)

        def test_sobolengine_raise(self):
            maxdim = torch.quasirandom.SobolEngine.MAXDIM
            with self.assertRaises(ValueError):
                torch.quasirandom.SobolEngine(maxdim + 1)

        def test_sobolengine_high_dim(self):
            engine = torch.quasirandom.SobolEngine(1111, scramble=False, seed=123456)
            samples1 = engine.draw()
            vals1, counts1 = torch.unique(samples1, return_counts=True)
            samples2 = engine.draw()
            vals2, counts2 = torch.unique(samples2, return_counts=True)
            self.assertEqual(vals1.item(), 0.0)
            self.assertEqual(counts1.item(), 1111)
            self.assertEqual(vals2.item(), 0.5)
            self.assertEqual(counts1.item(), 1111)

        def test_parsing_int64(self):
            # accepts integer arguments
            x = torch.cumsum(torch.ones(5, 5), 0)
            self.assertEqual(x, torch.cumsum(torch.ones(5, 5), torch.tensor(0)))
            # doesn't accept floating point variables
            self.assertRaises(TypeError, lambda: torch.cumsum(torch.ones(5, 5), torch.tensor(0.)))

        def test_parsing_double(self):
            # accepts floating point and integer arguments
            x = torch.randn(2, 3)
            torch.isclose(x, x, 1, 1)
            self.assertTrue(torch.isclose(x, x, 1, 1).all())
            self.assertTrue(torch.isclose(x, x, 1.5, 1.).all())
            # accepts floating point and integer tensors
            self.assertTrue(torch.isclose(x, x, torch.tensor(1), torch.tensor(1)).all())
            self.assertTrue(torch.isclose(x, x, torch.tensor(1.5), torch.tensor(1.)).all())
            # doesn't accept variables with requires_grad
            self.assertRaises(TypeError,
                              lambda: torch.isclose(x, x, torch.tensor(1.5), torch.tensor(1., requires_grad=True)).all())

        def test_parsing_intlist(self):
            #  parse with integer variables
            self.assertEqual(torch.Size([3, 4]), torch.ones((torch.tensor(3), torch.tensor(4))).shape)
            self.assertEqual(torch.Size([3, 4]), torch.ones(torch.tensor(3), torch.tensor(4)).shape)
            # parse with numpy integers
            self.assertEqual(torch.Size([3, 4]), torch.ones((np.array(3), np.int64(4))).shape)
            self.assertEqual(torch.Size([3, 4]), torch.ones(np.array(3), np.int64(4)).shape)
            self.assertEqual(torch.Size([3, 4]), torch.ones((np.int64(3), np.array(4))).shape)
            self.assertEqual(torch.Size([3, 4]), torch.ones(np.int64(3), np.array(4)).shape)

            # fail parse with float variables
            self.assertRaises(TypeError, lambda: torch.ones((torch.tensor(3.), torch.tensor(4))))
            # fail parse with numpy floats
            self.assertRaises(TypeError, lambda: torch.ones((np.float(3.), torch.tensor(4))))
            self.assertRaises(TypeError, lambda: torch.ones((np.array(3.), torch.tensor(4))))

            # fail parse with > 1 element variables
            self.assertRaises(TypeError, lambda: torch.ones(torch.tensor(3, 3)))
            self.assertRaises(TypeError, lambda: torch.ones((torch.tensor(3, 3))))
            self.assertRaises(TypeError, lambda: torch.ones(np.array(3, 3)))
            self.assertRaises(TypeError, lambda: torch.ones((np.array(3, 3))))

            # fail parse with additional positional args after intlist arg
            self.assertRaisesRegex(TypeError,
                                   "received an invalid combination of arguments",
                                   lambda: torch.LongTensor((6, 0), 1, 1, 0))
            self.assertRaisesRegex(TypeError,
                                   "missing 1 required positional arguments",
                                   lambda: torch.tensor().new_zeros((5, 5), 0))

        def test_half_tensor(self):
            devices = ["cpu"]
            if torch.cuda.is_available():
                devices.append("cuda")

            # contiguous tensor
            # non-contiguous tensor
            # dense non-overlapping tensor
            # non-dense non-overlapping sliced tensor
            # non-dense overlapping equal strides
            for device in devices:
                tset = (
                    torch.randn(4, 3, 2, device=device, dtype=torch.float).contiguous(),
                    torch.randn(4, 3, 2, device=device, dtype=torch.float).transpose(0, 1),
                    torch.randn(4, 3, 2, device=device, dtype=torch.float),
                    torch.randn(4, 3, 2, device=device, dtype=torch.float)[:, :, ::2],
                    torch.empty_strided(
                        (4, 2, 3), (10, 3, 3), device=device, dtype=torch.float
                    ).copy_(torch.rand((4, 2, 3), dtype=torch.float, device=device)),
                )

                for x in tset:
                    self.assertEqual(x.half().float(), x, atol=1e-3, rtol=0)
                    xh = x.half()
                    with tempfile.NamedTemporaryFile() as f:
                        torch.save(xh, f)
                        f.seek(0)
                        xh2 = torch.load(f)
                        self.assertEqual(xh.float(), xh2.float())

        def test_from_buffer(self):
            a = bytearray([1, 2, 3, 4])
            self.assertEqual(torch.ByteStorage.from_buffer(a).tolist(), [1, 2, 3, 4])
            shorts = torch.ShortStorage.from_buffer(a, 'big')
            self.assertEqual(shorts.size(), 2)
            self.assertEqual(shorts.tolist(), [258, 772])
            ints = torch.IntStorage.from_buffer(a, 'little')
            self.assertEqual(ints.size(), 1)
            self.assertEqual(ints[0], 67305985)
            f = bytearray([0x40, 0x10, 0x00, 0x00])
            floats = torch.FloatStorage.from_buffer(f, 'big')
            self.assertEqual(floats.size(), 1)
            self.assertEqual(floats[0], 2.25)

            f = bytearray([0x00, 0x01, 0x02, 0x03, 0x04, 0x05, 0x10, 0x40])
            bools = torch.BoolStorage.from_buffer(f, 'big')
            self.assertEqual(bools.size(), 8)
            self.assertEqual(bools.tolist(), [False, True, True, True, True, True, True, True])
            self.assertEqual(bools.type(), 'torch.BoolStorage')

            f = bytearray(b'\x80\x02\x8a\nl\xfc\x9cF\xf9 j\xa8P\x19.\x80\x02M\xe9')
            bools = torch.BoolStorage.from_buffer(f, 'big')
            self.assertEqual(bools.size(), 19)

            f = bytearray(b'\0x4A')
            bools = torch.BoolStorage.from_buffer(f, 'big')
            self.assertEqual(bools.size(), 4)
            self.assertEqual(bools.tolist(), [False, True, True, True])

        def test_storage_casts(self):
            storage = torch.IntStorage([-1, 0, 1, 2, 3, 4])
            self.assertEqual(storage.size(), 6)
            self.assertEqual(storage.tolist(), [-1, 0, 1, 2, 3, 4])
            self.assertEqual(storage.type(), 'torch.IntStorage')
            self.assertIs(storage.dtype, torch.int32)

            floatStorage = storage.float()
            self.assertEqual(floatStorage.size(), 6)
            self.assertEqual(floatStorage.tolist(), [-1, 0, 1, 2, 3, 4])
            self.assertEqual(floatStorage.type(), 'torch.FloatStorage')
            self.assertEqual(floatStorage.int().tolist(), [-1, 0, 1, 2, 3, 4])
            self.assertIs(floatStorage.dtype, torch.float32)

            halfStorage = storage.half()
            self.assertEqual(halfStorage.size(), 6)
            self.assertEqual(halfStorage.tolist(), [-1, 0, 1, 2, 3, 4])
            self.assertEqual(halfStorage.type(), 'torch.HalfStorage')
            self.assertEqual(halfStorage.int().tolist(), [-1, 0, 1, 2, 3, 4])
            self.assertIs(halfStorage.dtype, torch.float16)

            bfloat16Storage = storage.bfloat16()
            self.assertEqual(bfloat16Storage.size(), 6)
            self.assertEqual(bfloat16Storage.tolist(), [-1, 0, 1, 2, 3, 4])
            self.assertEqual(bfloat16Storage.type(), 'torch.BFloat16Storage')
            self.assertEqual(bfloat16Storage.int().tolist(), [-1, 0, 1, 2, 3, 4])
            self.assertIs(bfloat16Storage.dtype, torch.bfloat16)

            longStorage = storage.long()
            self.assertEqual(longStorage.size(), 6)
            self.assertEqual(longStorage.tolist(), [-1, 0, 1, 2, 3, 4])
            self.assertEqual(longStorage.type(), 'torch.LongStorage')
            self.assertEqual(longStorage.int().tolist(), [-1, 0, 1, 2, 3, 4])
            self.assertIs(longStorage.dtype, torch.int64)

            shortStorage = storage.short()
            self.assertEqual(shortStorage.size(), 6)
            self.assertEqual(shortStorage.tolist(), [-1, 0, 1, 2, 3, 4])
            self.assertEqual(shortStorage.type(), 'torch.ShortStorage')
            self.assertEqual(shortStorage.int().tolist(), [-1, 0, 1, 2, 3, 4])
            self.assertIs(shortStorage.dtype, torch.int16)

            doubleStorage = storage.double()
            self.assertEqual(doubleStorage.size(), 6)
            self.assertEqual(doubleStorage.tolist(), [-1.0, 0.0, 1.0, 2.0, 3.0, 4.0])
            self.assertEqual(doubleStorage.type(), 'torch.DoubleStorage')
            self.assertEqual(doubleStorage.int().tolist(), [-1, 0, 1, 2, 3, 4])
            self.assertIs(doubleStorage.dtype, torch.float64)

            charStorage = storage.char()
            self.assertEqual(charStorage.size(), 6)
            self.assertEqual(charStorage.tolist(), [-1.0, 0.0, 1.0, 2.0, 3.0, 4.0])
            self.assertEqual(charStorage.type(), 'torch.CharStorage')
            self.assertEqual(charStorage.int().tolist(), [-1, 0, 1, 2, 3, 4])
            self.assertIs(charStorage.dtype, torch.int8)

            byteStorage = storage.byte()
            self.assertEqual(byteStorage.size(), 6)
            self.assertEqual(byteStorage.tolist(), [255, 0, 1, 2, 3, 4])
            self.assertEqual(byteStorage.type(), 'torch.ByteStorage')
            self.assertEqual(byteStorage.int().tolist(), [255, 0, 1, 2, 3, 4])
            self.assertIs(byteStorage.dtype, torch.uint8)

            boolStorage = storage.bool()
            self.assertEqual(boolStorage.size(), 6)
            self.assertEqual(boolStorage.tolist(), [True, False, True, True, True, True])
            self.assertEqual(boolStorage.type(), 'torch.BoolStorage')
            self.assertEqual(boolStorage.int().tolist(), [1, 0, 1, 1, 1, 1])
            self.assertIs(boolStorage.dtype, torch.bool)

            complexfloat_storage = torch.ComplexFloatStorage([-1, 0, 1 + 2j, 2.5j, 3.5, 4 - 2j])
            self.assertEqual(complexfloat_storage.size(), 6)
            self.assertEqual(complexfloat_storage.tolist(), [-1, 0, 1 + 2j, 2.5j, 3.5, 4 - 2j])
            self.assertEqual(complexfloat_storage.type(), 'torch.ComplexFloatStorage')
            self.assertIs(complexfloat_storage.dtype, torch.complex64)

            complexdouble_storage = complexfloat_storage.complex_double()
            self.assertEqual(complexdouble_storage.size(), 6)
            self.assertEqual(complexdouble_storage.tolist(), [-1, 0, 1 + 2j, 2.5j, 3.5, 4 - 2j])
            self.assertEqual(complexdouble_storage.type(), 'torch.ComplexDoubleStorage')
            self.assertIs(complexdouble_storage.dtype, torch.complex128)

        def test_from_file(self):
            def assert_with_filename(filename):
                size = 10000
                s1 = torch.FloatStorage.from_file(filename, True, size)
                t1 = torch.FloatTensor(s1).copy_(torch.randn(size))

                # check mapping
                s2 = torch.FloatStorage.from_file(filename, True, size)
                t2 = torch.FloatTensor(s2)
                self.assertEqual(t1, t2, atol=0, rtol=0)

                # check changes to t1 from t2
                rnum = random.uniform(-1, 1)
                t1.fill_(rnum)
                self.assertEqual(t1, t2, atol=0, rtol=0)

                # check changes to t2 from t1
                rnum = random.uniform(-1, 1)
                t2.fill_(rnum)
                self.assertEqual(t1, t2, atol=0, rtol=0)

                # release the tensors
                del s1, t1, s2, t2

            with TemporaryFileName() as fname:
                assert_with_filename(fname)

            if IS_FILESYSTEM_UTF8_ENCODING:
                with TemporaryDirectoryName(suffix='中文') as dname, TemporaryFileName(dir=dname) as fname:
                    assert_with_filename(fname)

        def test_torch_from_file(self):
            def assert_with_filename(filename):
                size = 10000
                s1 = torch.from_file(filename, True, size, dtype=torch.float)
                t1 = torch.FloatTensor(s1).copy_(torch.randn(size))

                # check mapping
                s2 = torch.from_file(filename, True, size, dtype=torch.float)
                t2 = torch.FloatTensor(s2)
                self.assertEqual(t1, t2, atol=0, rtol=0)

                # check changes to t1 from t2
                rnum = random.uniform(-1, 1)
                t1.fill_(rnum)
                self.assertEqual(t1, t2, atol=0, rtol=0)

                # check changes to t2 from t1
                rnum = random.uniform(-1, 1)
                t2.fill_(rnum)
                self.assertEqual(t1, t2, atol=0, rtol=0)

                # release the tensors
                del s1, t1, s2, t2

            with TemporaryFileName() as fname:
                assert_with_filename(fname)

            if IS_FILESYSTEM_UTF8_ENCODING:
                with TemporaryDirectoryName(suffix='中文') as dname, TemporaryFileName(dir=dname) as fname:
                    assert_with_filename(fname)

        def test_print(self):
            default_type = torch.tensor([]).type()
            for t in torch._tensor_classes:
                if t == torch.HalfTensor:
                    continue  # HalfTensor does not support fill
                if t.is_sparse:
                    continue
                if t.is_cuda and not torch.cuda.is_available():
                    continue
                obj = t(100, 100).fill_(1)
                obj.__repr__()
                str(obj)
            # test half tensor
            obj = torch.rand(100, 100, device='cpu').half()
            obj.__repr__()
            str(obj)
            for t in torch._storage_classes:
                if t == torch.BFloat16Storage:
                    continue  # Fix once fill is enabled for bfloat16
                if t.is_cuda and not torch.cuda.is_available():
                    continue
                if t == torch.BoolStorage or t == torch.cuda.BoolStorage:
                    obj = t(100).fill_(True)
                else:
                    obj = t(100).fill_(1)
                obj.__repr__()
                str(obj)

            # test complex tensor
            # complex tensor print uses two formatters, one for real values
            # and the other for imag values. this is consistent with numpy
            x = torch.tensor([2.3 + 4j, 7 + 6j])
            self.assertEqual(x.__repr__(), str(x))
            self.assertExpectedInline(str(x), '''tensor([2.3000+4.j, 7.0000+6.j])''')

            # test scientific notation for complex tensors
            x = torch.tensor([1e28 + 2j , -1e-28j])
            self.assertEqual(x.__repr__(), str(x))
            self.assertExpectedInline(str(x), '''tensor([1.0000e+28+2.0000e+00j, -0.0000e+00-1.0000e-28j])''')

            # test big integer
            x = torch.tensor(2341234123412341)
            self.assertEqual(x.__repr__(), str(x))
            self.assertExpectedInline(str(x), '''tensor(2341234123412341)''')

            # test scientific notation
            x = torch.tensor([1e28, 1e-28])
            self.assertEqual(x.__repr__(), str(x))
            self.assertExpectedInline(str(x), '''tensor([1.0000e+28, 1.0000e-28])''')

            # test scientific notation using set_printoptions
            x = torch.tensor([1e2, 1e-2])
            torch.set_printoptions(sci_mode=True)
            self.assertEqual(x.__repr__(), str(x))
            self.assertExpectedInline(str(x), '''tensor([1.0000e+02, 1.0000e-02])''')
            torch.set_printoptions(sci_mode=False)
            self.assertEqual(x.__repr__(), str(x))
            self.assertExpectedInline(str(x), '''tensor([  100.0000,     0.0100])''')
            torch.set_printoptions(sci_mode=None)  # reset to the default value

            # test no leading space if all elements positive
            x = torch.tensor([1, 2])
            self.assertEqual(x.__repr__(), str(x))
            self.assertExpectedInline(str(x), '''tensor([1, 2])''')

            # test for leading space if there are negative elements
            x = torch.tensor([1, -2])
            self.assertEqual(x.__repr__(), str(x))
            self.assertExpectedInline(str(x), '''tensor([ 1, -2])''')

            # test inf and nan
            x = torch.tensor([4, inf, 1.5, -inf, 0, nan, 1])
            self.assertEqual(x.__repr__(), str(x))
            self.assertExpectedInline(str(x), '''tensor([4.0000,    inf, 1.5000,   -inf, 0.0000,    nan, 1.0000])''')

            y = torch.tensor([4, inf, complex(1.5, inf), complex(-inf, 4), 0, complex(nan, inf), complex(3, nan)])
            self.assertEqual(y.__repr__(), str(y))
            expected_str = '''\
tensor([4.0000+0.j,    inf+0.j, 1.5000+infj,   -inf+4.j, 0.0000+0.j,    nan+infj,
        3.0000+nanj])'''
            self.assertExpectedInline(str(y), expected_str)

            # test dtype
            torch.set_default_dtype(torch.float)
            x = torch.tensor([1e-324, 1e-323, 1e-322, 1e307, 1e308, 1e309], dtype=torch.float64)
            self.assertEqual(x.__repr__(), str(x))
            expected_str = '''\
tensor([ 0.0000e+00, 9.8813e-324, 9.8813e-323, 1.0000e+307, 1.0000e+308,
                inf], dtype=torch.float64)'''
            self.assertExpectedInline(str(x), expected_str)

            # test changing default dtype
            torch.set_default_dtype(torch.float64)
            self.assertEqual(x.__repr__(), str(x))
            expected_str = '''\
tensor([ 0.0000e+00, 9.8813e-324, 9.8813e-323, 1.0000e+307, 1.0000e+308,
                inf])'''
            self.assertExpectedInline(str(x), expected_str)

            # test summary
            x = torch.zeros(10000)
            self.assertEqual(x.__repr__(), str(x))
            self.assertExpectedInline(str(x), '''tensor([0., 0., 0.,  ..., 0., 0., 0.])''')

            # test internal summary function
            x = torch.rand(1, 20, 5, 30)
            summary = torch._tensor_str.get_summarized_data(x)
            self.assertEqual(summary.shape, (1, 6, 5, 6))
            first_and_last = [0, 1, 2, -3, -2, -1]
            self.assertEqual(summary, x[:, first_and_last][..., first_and_last])

            # test device
            if torch.cuda.is_available():
                x = torch.tensor([123], device='cuda:0')
                self.assertEqual(x.__repr__(), str(x))
                self.assertExpectedInline(str(x), '''tensor([123], device='cuda:0')''')

                # test changing default to cuda
                torch.set_default_tensor_type(torch.cuda.FloatTensor)
                self.assertEqual(x.__repr__(), str(x))
                self.assertExpectedInline(str(x), '''tensor([123])''')

                # test printing a tensor on a different gpu than current one.
                if torch.cuda.device_count() >= 2:
                    with torch.cuda.device(1):
                        self.assertEqual(x.__repr__(), str(x))
                        self.assertExpectedInline(str(x), '''tensor([123], device='cuda:0')''')

                # test printing cpu tensor when default device is cuda
                y = torch.tensor([123], device='cpu')
                self.assertEqual(y.__repr__(), str(y))
                self.assertExpectedInline(str(y), '''tensor([123], device='cpu')''')
            torch.set_default_tensor_type(default_type)


            # test integral floats and requires_grad
            x = torch.tensor([123.], requires_grad=True)
            self.assertEqual(x.__repr__(), str(x))
            self.assertExpectedInline(str(x), '''tensor([123.], requires_grad=True)''')

            # test non-contiguous print
            # sliced tensor should have > PRINT_OPTS.threshold elements
            x = torch.ones(100, 2, 2, 10)
            y = x.as_strided(size=(100, 2, 10), stride=(2 * 2 * 10, 2 * 10, 1))
            self.assertEqual(str(y), y.__repr__())
            expected_str = '''\
tensor([[[1., 1., 1.,  ..., 1., 1., 1.],
         [1., 1., 1.,  ..., 1., 1., 1.]],

        [[1., 1., 1.,  ..., 1., 1., 1.],
         [1., 1., 1.,  ..., 1., 1., 1.]],

        [[1., 1., 1.,  ..., 1., 1., 1.],
         [1., 1., 1.,  ..., 1., 1., 1.]],

        ...,

        [[1., 1., 1.,  ..., 1., 1., 1.],
         [1., 1., 1.,  ..., 1., 1., 1.]],

        [[1., 1., 1.,  ..., 1., 1., 1.],
         [1., 1., 1.,  ..., 1., 1., 1.]],

        [[1., 1., 1.,  ..., 1., 1., 1.],
         [1., 1., 1.,  ..., 1., 1., 1.]]])\
'''

            self.assertExpectedInline(str(y), expected_str)

            x = torch.ones(100, 2, 2, 10) * (1 + 1j)
            y = x.as_strided(size=(100, 2, 10), stride=(2 * 2 * 10, 2 * 10, 1))
            self.assertEqual(str(y), y.__repr__())
            expected_str = '''\
tensor([[[1.+1.j, 1.+1.j, 1.+1.j,  ..., 1.+1.j, 1.+1.j, 1.+1.j],
         [1.+1.j, 1.+1.j, 1.+1.j,  ..., 1.+1.j, 1.+1.j, 1.+1.j]],

        [[1.+1.j, 1.+1.j, 1.+1.j,  ..., 1.+1.j, 1.+1.j, 1.+1.j],
         [1.+1.j, 1.+1.j, 1.+1.j,  ..., 1.+1.j, 1.+1.j, 1.+1.j]],

        [[1.+1.j, 1.+1.j, 1.+1.j,  ..., 1.+1.j, 1.+1.j, 1.+1.j],
         [1.+1.j, 1.+1.j, 1.+1.j,  ..., 1.+1.j, 1.+1.j, 1.+1.j]],

        ...,

        [[1.+1.j, 1.+1.j, 1.+1.j,  ..., 1.+1.j, 1.+1.j, 1.+1.j],
         [1.+1.j, 1.+1.j, 1.+1.j,  ..., 1.+1.j, 1.+1.j, 1.+1.j]],

        [[1.+1.j, 1.+1.j, 1.+1.j,  ..., 1.+1.j, 1.+1.j, 1.+1.j],
         [1.+1.j, 1.+1.j, 1.+1.j,  ..., 1.+1.j, 1.+1.j, 1.+1.j]],

        [[1.+1.j, 1.+1.j, 1.+1.j,  ..., 1.+1.j, 1.+1.j, 1.+1.j],
         [1.+1.j, 1.+1.j, 1.+1.j,  ..., 1.+1.j, 1.+1.j, 1.+1.j]]])\
'''
            self.assertExpectedInline(str(y), expected_str)

            # test print 0-dim tensor: there's no 0-dim in Numpy, we match arrayprint style
            x = torch.tensor(0.00002)
            self.assertEqual(x.__repr__(), str(x))
            self.assertExpectedInline(str(x), '''tensor(2.0000e-05)''')

            # test print boolean tensor
            x = torch.tensor([True])
            self.assertEqual(x.__repr__(), str(x))
            self.assertExpectedInline(str(x), '''tensor([True])''')

            x = torch.tensor(True)
            self.assertEqual(x.__repr__(), str(x))
            self.assertExpectedInline(str(x), '''tensor(True)''')

            # [Numpy] test print float in sci_mode when min < 0.0001.
            x = torch.tensor([0.00002])
            self.assertEqual(x.__repr__(), str(x))
            self.assertExpectedInline(str(x), '''tensor([2.0000e-05])''')

            # [Numpy] test print complex in sci_mode when real_min < 0.0001 and (or) imag_min < 0.0001.
            x = torch.tensor([0.00002]) * (1 + 1j)
            self.assertEqual(x.__repr__(), str(x))
            self.assertExpectedInline(str(x), '''tensor([2.0000e-05+2.0000e-05j])''')

            # [Numpy] test print float in sci_mode when max > 1e8.
            # TODO: Pytorch uses fixed precision to print, while Numpy uses dragon4_scientific
            # to do automatic trimming and padding.
            x = torch.tensor([123456789.])
            self.assertEqual(x.__repr__(), str(x))
            self.assertExpectedInline(str(x), '''tensor([1.2346e+08])''')

            # [Numpy] test print float in sci_mode when max / min > 1000.
            x = torch.tensor([0.01, 11])
            self.assertEqual(x.__repr__(), str(x))
            self.assertExpectedInline(str(x), '''tensor([1.0000e-02, 1.1000e+01])''')

            # [Numpy] test print int max / min > 1000, no sci_mode
            x = torch.tensor([1, 1010])
            self.assertEqual(x.__repr__(), str(x))
            self.assertExpectedInline(str(x), '''tensor([   1, 1010])''')

            # [Numpy] test print int > 1e8, no sci_mode
            x = torch.tensor([1000000000])  # 1e9
            self.assertEqual(x.__repr__(), str(x))
            self.assertExpectedInline(str(x), '''tensor([1000000000])''')

            # [Numpy] test printing float in int_mode
            x = torch.tensor([1., 1000.])
            self.assertEqual(x.__repr__(), str(x))
            self.assertExpectedInline(str(x), '''tensor([   1., 1000.])''')

            # [Numpy] test printing float in int_mode in sci format when max / min > 1000.
            x = torch.tensor([1., 1010.])
            self.assertEqual(x.__repr__(), str(x))
            self.assertExpectedInline(str(x), '''tensor([1.0000e+00, 1.0100e+03])''')

        def test_sizeof(self) -> None:
            sizeof_empty = torch.randn(0).storage().__sizeof__()
            sizeof_10 = torch.randn(10).storage().__sizeof__()
            sizeof_100 = torch.randn(100).storage().__sizeof__()
            self.assertEqual((sizeof_100 - sizeof_empty) // (sizeof_10 - sizeof_empty), 10)
            self.assertEqual((sizeof_100 - sizeof_empty) % (sizeof_10 - sizeof_empty), 0)

            sizeof_empty = torch.randn(0).to(torch.uint8).storage().__sizeof__()
            sizeof_10 = torch.randn(10).to(torch.uint8).storage().__sizeof__()
            sizeof_100 = torch.randn(100).to(torch.uint8).storage().__sizeof__()
            self.assertEqual((sizeof_100 - sizeof_empty) // (sizeof_10 - sizeof_empty), 10)
            self.assertEqual((sizeof_100 - sizeof_empty) % (sizeof_10 - sizeof_empty), 0)

        def test_iter(self) -> None:
            x = torch.randn(5, 5)
            for i, sub in enumerate(x):
                self.assertEqual(sub, x[i])

            x = torch.tensor([])
            self.assertEqual(list(x), [])

        def test_assertEqual(self) -> None:
            x = torch.FloatTensor([0])
            self.assertEqual(x, 0)
            xv = torch.autograd.Variable(x)
            self.assertEqual(xv, 0)
            self.assertEqual(x, xv)
            self.assertEqual(xv, x)

            # Tests that setting atol or rtol without the other throws
            self.assertRaises(AssertionError,
                              lambda: self.assertEqual(x, xv, atol=4))
            self.assertRaises(AssertionError,
                              lambda: self.assertEqual(x, xv, rtol=4))

            self.assertRaisesRegex(TypeError, "takes from 3 to 4 positional arguments",
                                   lambda: self.assertEqual(x, xv, "", 1.0))  # type: ignore[misc]

        def test_new(self) -> None:
            x = torch.autograd.Variable(torch.tensor([]))
            y = torch.autograd.Variable(torch.randn(4, 4))
            z = torch.autograd.Variable(torch.IntTensor([1, 2, 3]))
            self.assertEqual(x.new().shape, [0])
            self.assertEqual(x.new(), x)
            self.assertEqual(x.new(1, 2).shape, [1, 2])
            self.assertEqual(x.new(torch.Size([3, 4])).shape, [3, 4])
            self.assertEqual(x.new([3, 4]).shape, [2])
            self.assertEqual(x.new([3, 4]).tolist(), [3, 4])
            self.assertEqual(x.new((3, 4)).tolist(), [3, 4])
            self.assertEqual(x.new([np.int32(3), np.float64(4)]).tolist(), [3, 4])
            self.assertEqual(x.new(np.array((3, 4))).tolist(), [3, 4])
            self.assertEqual(x.new([z[2], z[0] + 3]).tolist(), [3, 4])
            self.assertEqual(x.new(size=(3, 4)).shape, [3, 4])
            self.assertEqual(x.new(()).shape, [0])
            self.assertEqual(x.new(y.storage()).data_ptr(), y.data_ptr())
            self.assertEqual(x.new(y).data_ptr(), y.data_ptr())
            self.assertIsNot(x.new(y), y)

            self.assertRaises(TypeError, lambda: x.new(z))
            # TypeError would be better
            self.assertRaises(RuntimeError, lambda: x.new(z.storage()))

        @unittest.skipIf(PYTORCH_CUDA_MEMCHECK, "is_pinned uses failure to detect pointer property")
        def test_pin_memory(self):
            x = torch.randn(3, 5)
            self.assertFalse(x.is_pinned())
            if not torch.cuda.is_available():
                self.assertRaises(RuntimeError, lambda: x.pin_memory())
            else:
                pinned = x.pin_memory()
                self.assertTrue(pinned.is_pinned())
                self.assertEqual(pinned, x)
                self.assertNotEqual(pinned.data_ptr(), x.data_ptr())
                # test that pin_memory on already pinned tensor has no effect
                self.assertIs(pinned, pinned.pin_memory())
                self.assertEqual(pinned.data_ptr(), pinned.pin_memory().data_ptr())

        def test_error_msg_type_translation(self):
            with self.assertRaisesRegex(
                    RuntimeError,
                    # message includes both Double and Long
                    '(?=.*Double)(?=.*Long)'):

                # Calls model with a LongTensor input but DoubleTensor weights
                input = torch.zeros(1, 1, 1, 6, dtype=torch.long)
                weight = torch.nn.Parameter(torch.zeros(1, 1, 1, 3, dtype=torch.double))
                model = torch.nn.Conv2d(1, 1, (1, 3), stride=1, padding=0, bias=False)
                model.weight = weight
                out = model(input)

        def test_apply(self):
            x = torch.arange(1, 6)
            res = x.clone().apply_(lambda k: k + k)
            self.assertEqual(res, x * 2)
            self.assertRaises(TypeError, lambda: x.apply_(lambda k: "str"))

        def test_map(self):
            x = torch.autograd.Variable(torch.randn(3, 3))
            y = torch.autograd.Variable(torch.randn(3))
            res = x.clone()
            res.map_(y, lambda a, b: a + b)
            self.assertEqual(res, x + y)
            self.assertRaisesRegex(TypeError, "not callable", lambda: res.map_(y, "str"))

        def test_map2(self):
            x = torch.autograd.Variable(torch.randn(3, 3))
            y = torch.autograd.Variable(torch.randn(3))
            z = torch.autograd.Variable(torch.randn(1, 3))
            res = x.clone()
            res.map2_(y, z, lambda a, b, c: a + b * c)
            self.assertEqual(res, x + y * z)
            z.requires_grad = True
            self.assertRaisesRegex(
                RuntimeError, "requires grad",
                lambda: res.map2_(y, z, lambda a, b, c: a + b * c))

        def test_Size(self):
            x = torch.Size([1, 2, 3])
            self.assertIsInstance(x, tuple)
            self.assertEqual(x[0], 1)
            self.assertEqual(x[1], 2)
            self.assertEqual(x[2], 3)
            self.assertEqual(len(x), 3)
            self.assertRaises(TypeError, lambda: torch.Size(torch.ones(3)))

            self.assertIsInstance(x * 2, torch.Size)
            self.assertIsInstance(x[:-1], torch.Size)
            self.assertIsInstance(x + x, torch.Size)

        def test_Size_scalar(self):
            three = torch.tensor(3)
            two = torch.tensor(2)
            x = torch.Size([0, 1, two, three, 4])
            for i in range(1, 5):
                self.assertEqual(x[i], i)

        def test_Size_iter(self):
            for sizes in [iter([1, 2, 3, 4, 5]), range(1, 6)]:
                x = torch.Size(sizes)
                for i in range(0, 5):
                    self.assertEqual(x[i], i + 1)

        def test_t_not_2d_error(self):
            self.assertRaises(RuntimeError, lambda: torch.randn(2, 3, 4).t())
            self.assertRaises(RuntimeError, lambda: torch.randn(2, 3, 4).t_())

        # skip this test for now as it affects all tests
        @unittest.skipIf(True, "flush_denormal not supported")
        def test_set_flush_denormal(self):
            tiny_float = 1e-42
            tiny_double = 1e-320
            float_tensor = torch.FloatTensor([1.0, tiny_float])
            double_tensor = torch.DoubleTensor([1.0, tiny_float, tiny_double])

            self.assertEqual(float_tensor[0], 1.0, atol=0.0, rtol=0)
            self.assertEqual(float_tensor[1], tiny_float, atol=tiny_float / 16, rtol=0)
            self.assertEqual(double_tensor[0], 1.0, atol=0.0, rtol=0)
            self.assertEqual(double_tensor[1], tiny_float, atol=0.0, rtol=0)
            self.assertEqual(double_tensor[2], tiny_double, atol=0.0, rtol=0)

            torch.set_flush_denormal(True)
            self.assertEqual(float_tensor[0], 1.0, atol=0.0, rtol=0)
            self.assertEqual(float_tensor[1], 0.0, atol=0.0, rtol=0)  # tiny_float to zero
            self.assertEqual(double_tensor[0], 1.0, atol=0.0, rtol=0)
            # tiny_float is not converted to zero in double type
            self.assertEqual(double_tensor[1], tiny_float, atol=0.0, rtol=0)
            self.assertEqual(double_tensor[2], 0.0, atol=0.0, rtol=0)  # tiny_double to zero
            torch.set_flush_denormal(False)

        def test_show_config(self):
            # We can't usefully test the output; just make sure this doesn't crash
            torch.__config__.show()

        @unittest.skipIf(IS_FBCODE, "CXX_FLAGS is only for OSS build.")
        def test_cxx_flags(self):
            torch.__config__._cxx_flags()

        def test_parallel_info(self):
            torch.__config__.parallel_info()

        @slowTest
        def test_slow_test(self):
            # Just a smoketest to make sure our slowTest decorator works.
            pass

        def test_is_nonzero(self):
            with self.assertRaisesRegex(RuntimeError, "Boolean value of Tensor with no values is ambiguous"):
                torch.tensor([]).is_nonzero()
            with self.assertRaisesRegex(RuntimeError, "Boolean value of Tensor with more than one value is ambiguous"):
                torch.tensor([0, 0]).is_nonzero()
            self.assertFalse(torch.tensor(0).is_nonzero())
            self.assertTrue(torch.tensor(1).is_nonzero())
            self.assertFalse(torch.tensor([0]).is_nonzero())
            self.assertTrue(torch.tensor([1]).is_nonzero())
            self.assertFalse(torch.tensor([[0]]).is_nonzero())
            self.assertTrue(torch.tensor([[1]]).is_nonzero())
            self.assertTrue(torch.tensor(0.1).is_nonzero())
            self.assertTrue(torch.tensor(-0.1).is_nonzero())
            self.assertFalse(torch.tensor(0.0).is_nonzero())
            self.assertTrue(torch.tensor(True).is_nonzero())
            self.assertFalse(torch.tensor(False).is_nonzero())
            self.assertFalse(torch.tensor(0 + 0j).is_nonzero())
            self.assertTrue(torch.tensor(0 + 0.1j).is_nonzero())

        def test_assert_async(self):
            with self.assertRaisesRegex(RuntimeError, "Boolean value of Tensor with no values is ambiguous"):
                torch._assert_async(torch.tensor([]))
            with self.assertRaisesRegex(RuntimeError, "Boolean value of Tensor with more than one value is ambiguous"):
                torch._assert_async(torch.tensor([0, 0]))
            with self.assertRaisesRegex(RuntimeError, "Expected Tensor with single nonzero value, but got zero"):
                torch._assert_async(torch.tensor(0))
            torch._assert_async(torch.tensor(1))
            torch._assert_async(torch.tensor(0.1))
            torch._assert_async(torch.tensor(-0.1))
            with self.assertRaisesRegex(RuntimeError, "Expected Tensor with single nonzero value, but got zero"):
                torch._assert_async(torch.tensor(0.0))
            torch._assert_async(torch.tensor(True))
            with self.assertRaisesRegex(RuntimeError, "Expected Tensor with single nonzero value, but got zero"):
                torch._assert_async(torch.tensor(False))
            torch._assert_async(torch.tensor(0 + 0.1j))
            with self.assertRaisesRegex(RuntimeError, "Expected Tensor with single nonzero value, but got zero"):
                torch._assert_async(torch.tensor(0 + 0j))

        # NB: we must not be built with CUDA; if we are built with CUDA but no CUDA
        # is available, we get a different error.
        @unittest.skipIf(torch.backends.cuda.is_built() or IS_SANDCASTLE, "CUDA is built, can't test CUDA not built error")
        def test_cuda_not_built(self):
            msg = "Torch not compiled with CUDA enabled"
            self.assertRaisesRegex(AssertionError, msg, lambda: torch.cuda.current_device())
            self.assertRaisesRegex(AssertionError, msg, lambda: torch.tensor([1], device="cuda"))
            self.assertRaisesRegex(AssertionError, msg, lambda: torch.tensor([1]).cuda())
            self.assertRaisesRegex(TypeError, msg, lambda: torch.cuda.FloatTensor())
            self.assertRaisesRegex(TypeError, msg, lambda: torch.set_default_tensor_type(torch.cuda.FloatTensor))
            self.assertRaisesRegex(AssertionError, msg, lambda: torch.tensor([1]).to(device="cuda"))

        def test_has_internal_overlap(self):
            OVERLAP_NO = 0
            OVERLAP_YES = 1
            OVERLAP_TOO_HARD = 2

            # Check for contiguous tensors
            a = torch.randn(3, 3)
            self.assertEqual(torch._debug_has_internal_overlap(a), OVERLAP_NO)

            # Checks for zero strides
            b = torch.randn(1, 3)
            b_expanded = b.expand(4, 3)
            self.assertEqual(torch._debug_has_internal_overlap(b_expanded), OVERLAP_YES)

            # Check for zero strided, size 1 axis, in non-contiguous storage (gh-33812)
            c = torch.randn(10).as_strided([2, 1, 5], [1, 0, 2])
            self.assertEqual(torch._debug_has_internal_overlap(c), OVERLAP_TOO_HARD)

        def test_allow_tensor_metadata_change(self):
            def do_test(t):
                with self.assertRaisesRegex(
                        RuntimeError,
                        "set_sizes_contiguous is not allowed on a Tensor created from .data or .detach()"):
                    t.resize_((2, 1))
                with self.assertRaisesRegex(
                        RuntimeError,
                        "set_storage is not allowed on a Tensor created from .data or .detach()"):
                    t.set_()
                with self.assertRaisesRegex(
                        RuntimeError,
                        "set_storage_offset is not allowed on a Tensor created from .data or .detach()"):
                    t.set_(t.storage(), 0, t.size(), list(t.stride()))

            do_test(torch.tensor([[1, 2]]).data)
            do_test(torch.tensor([[1, 2]]).detach())

        def test_c10_layer_norm(self):
            # test that we can call c10 ops and they return a reasonable result
            X = torch.rand(5, 5, dtype=torch.float)
            weight = torch.rand(*X.size()[1:], dtype=torch.float)
            bias = torch.rand(*X.size()[1:], dtype=torch.float)
            epsilon = 1e-4

            expected_norm = torch.nn.functional.layer_norm(
                X, X.size()[1:], weight=weight, bias=bias, eps=epsilon)
            actual_norm, actual_mean, actual_stdev = \
                torch.ops._caffe2.LayerNorm(torch.tensor(X), torch.tensor(
                    weight), torch.tensor(bias), 1, epsilon, True)
            torch.testing.assert_allclose(expected_norm, actual_norm)

        def test_memory_format(self):
            def test_helper(x, memory_format):
                y = x.contiguous(memory_format=memory_format)
                self.assertFalse(y.is_contiguous())
                self.assertTrue(y.is_contiguous(memory_format=memory_format))
                self.assertEqual(y, x)

            test_helper(torch.randn(4, 3, 8, 8), torch.channels_last)
            test_helper(torch.randn(4, 3, 8, 8, 8), torch.channels_last_3d)

        def test_memory_format_contiguous_returns_same_tensor_if_already_satisfies(self):
            def test_helper(x, memory_format):
                alias = x.contiguous(memory_format=memory_format)
                alias.fill_(7)
                self.assertEqual(x, alias)

            test_helper(torch.randn(4, 8, 8, 3).permute(0, 3, 1, 2), torch.channels_last)
            test_helper(torch.randn(4, 8, 8, 8, 3).permute(0, 4, 1, 2, 3), torch.channels_last_3d)

        def test_memory_format_empty(self):
            def test_helper(dim1, dim2, memory_format):
                with self.assertRaises(RuntimeError):
                    x = torch.empty(dim1, memory_format=memory_format)
                x = torch.empty(dim2, memory_format=memory_format)
                self.assertTrue(x.is_contiguous(memory_format=memory_format))

            test_helper((3, 3), (3, 3, 3, 3), torch.channels_last)
            test_helper((3, 3, 3), (3, 3, 3, 3, 3), torch.channels_last_3d)

        def test_subclass_tensors(self):
            # raise an error when trying to subclass FloatTensor
            with self.assertRaisesRegex(TypeError, "type 'torch.FloatTensor' is not an acceptable base type"):
                class Foo1(torch.FloatTensor):
                    pass

            # but allow subclassing Tensor:
            class Foo2(torch.Tensor):
                def foo(self):
                    return 5
            f = Foo2()
            self.assertEqual(f.foo(), 5)

        def test_ndim(self):
            a = torch.randn(1, 2, 3)
            self.assertEqual(3, a.ndim)
            b = torch.randn(())
            self.assertEqual(0, b.ndim)
            c = torch.randn(1, 0)
            self.assertEqual(2, c.ndim)

        def test_fill_diagonal(self):
            a1 = torch.randn(7, 3)
            a2 = a1.clone()
            v = 1
            for i in range(3):
                a2[i][i] = v
            a1.fill_diagonal_(v)
            self.assertEqual(a1, a2)

            b1 = torch.randn(7, 3)
            b2 = b1.clone()
            for i in range(3):
                b2[i][i] = v
                b2[i + 4][i] = v
            b1.fill_diagonal_(v, wrap=True)
            self.assertEqual(b1, b2)

            c1 = torch.rand(3, 3, 3)
            c2 = c1.clone()
            for i in range(3):
                c2[i][i][i] = v
            c1.fill_diagonal_(v)
            self.assertEqual(c1, c2)

            # non-contiguous tensor
            d1 = torch.rand(3, 3, 3)[:, 1, ...]
            d2 = d1.clone()
            for i in range(3):
                d2[i][i] = v
            d1.fill_diagonal_(v)
            self.assertEqual(d1, d2)

            e1 = torch.rand(7, 3, 3)[:, 1, ...]
            e2 = e1.clone()
            for i in range(3):
                e2[i][i] = v
                e2[i + 4][i] = v
            e1.fill_diagonal_(v, wrap=True)
            self.assertEqual(e1, e2)

        def test_batch_norm_cpu_inference(self):
            # input nchw in (2,1,1,1), (2,2,2,2)
            inputs = [
                torch.tensor([[[[-0.5000]]], [[[0.5000]]]]),
                torch.tensor([
                    [
                        [[-0.5000, 0.5000], [-1.0000, 1.0000]],
                        [[-0.2500, -0.5000], [0.2500, 0.5000]]
                    ],
                    [
                        [[0.1000, 1.0000], [1.0000, 0.1000]],
                        [[1.0000, 0.5000], [1.5000, -1.5000]]
                    ]])]
            # output nchw in (2,1,1,1), (2,2,2,2)
            outputs = [
                torch.tensor([
                    [[[-0.499997496604919433593750000]]],
                    [[[0.499997496604919433593750000]]]]),
                torch.tensor([
                    [[[-0.499997496604919433593750000, 0.499997496604919433593750000],
                      [-0.999994993209838867187500000, 0.999994993209838867187500000]],
                     [[-0.249998748302459716796875000, -0.499997496604919433593750000],
                      [0.249998748302459716796875000, 0.499997496604919433593750000]]],
                    [[[0.099999502301216125488281250, 0.999994993209838867187500000],
                      [0.999994993209838867187500000, 0.099999502301216125488281250]],
                     [[0.999994993209838867187500000, 0.499997496604919433593750000],
                      [1.499992489814758300781250000, -1.499992489814758300781250000]]]])]


            for i in range(len(inputs)):
                for affine in [False, True]:
                    m = torch.nn.BatchNorm2d(inputs[i].size()[1], 1e-05, 0.1, affine=affine)
                    m.eval()
                    # contiguous case
                    input1 = inputs[i].contiguous()
                    output1 = m(input1)
                    # non-contiguous case
                    input2 = input1.permute(0, 1, 3, 2)
                    output2 = m(input2).permute(0, 1, 3, 2)
                    # channels last case
                    input3 = input1.contiguous(memory_format=torch.channels_last)
                    output3 = m(input3)
                    self.assertEqual(output3, outputs[i])
                    self.assertEqual(output3, output1)
                    self.assertEqual(output3, output2)

        @noarchTest
        def test_empty_meta(self):
            x = torch.empty(2 ** 20, 2 ** 20, device='meta')
            y = torch.empty(2 ** 20, device='meta')
            z = x + y
            self.assertEqual(z.size(), (2 ** 20, 2 ** 20))
            self.assertRaises(RuntimeError, lambda: z[0][0].item())

        @noarchTest
        def test_upsample_nearest1d_meta(self):
            # TODO: this test should be triggered by test_nn.py but right
            # now meta is not enabled (and even if it was, we are probably
            # missing too many meta functions to get through the test unmolested)

            # NB: Can't make the exponent too big, or it will overflow
            # signed 64-bit integer
            x = torch.empty(2 * 10 ** 8, 3, 2 * 10 ** 8, device='meta')
            z = torch.nn.functional.interpolate(x, scale_factor=2)
            self.assertEqual(z.size(), (2 * 10 ** 8, 3, 4 * 10 ** 8))
            self.assertRaises(RuntimeError, lambda: z[0][0][0].item())

            # TODO: the out tests cannot be triggered by test_nn.py because
            # we don't actually do out= arguments for nn functions, so there
            # is no public API by which to get the out version

            # interpolate doesn't seem to support out=
            # (not sure why passing None here doesn't work? How strange...)
            z = torch.empty(0, device='meta')
            torch._C._nn.upsample_nearest1d(x, (4 * 10 ** 8,), 2, out=z)
            self.assertEqual(z.size(), (2 * 10 ** 8, 3, 4 * 10 ** 8))
            self.assertRaises(RuntimeError, lambda: z[0][0][0].item())

        @noarchTest
        def test_upsample_nearest2d_meta(self):
            # TODO: the out tests cannot be triggered by test_nn.py because
            # we don't actually do out= arguments for nn functions, so there
            # is no public API by which to get the out version

            # Make sure we don't clobber strides of out tensor.  NB: this
            # test must be done on 2d/3d, because 1d doesn't have any meaningful
            # layout support
            x = torch.empty(4, 3, 8, 8, device='meta')
            out = torch.empty(4, 3, 16, 16, device='meta', memory_format=torch.channels_last)
            torch._C._nn.upsample_nearest2d(x, (16, 16), out=out)
            self.assertTrue(out.is_contiguous(memory_format=torch.channels_last))

            x = torch.empty(4, 3, 8, 8, device='meta', memory_format=torch.channels_last)
            out = torch.empty(4, 3, 16, 16, device='meta')
            torch._C._nn.upsample_nearest2d(x, (16, 16), out=out)
            self.assertTrue(out.is_contiguous())

            # But if resize occurs, do clobber
            x = torch.empty(4, 3, 8, 8, device='meta', memory_format=torch.channels_last)
            out = torch.empty(0, device='meta')
            torch._C._nn.upsample_nearest2d(x, (16, 16), out=out)
            self.assertTrue(out.is_contiguous(memory_format=torch.channels_last))

            # Complain if out dtype mismatch
            x = torch.empty(4, 3, 8, 8, device='meta', dtype=torch.float)
            out = torch.empty(4, 3, 16, 16, device='meta', dtype=torch.double)
            self.assertExpectedRaisesInline(
                RuntimeError, lambda: torch._C._nn.upsample_nearest2d(x, (16, 16), out=out),
                """Expected out tensor to have dtype float, but got double instead"""
            )

            # Complain if out device mismatch
            x = torch.empty(0, 3, 8, 8, device='meta')
            out = torch.empty(0, 3, 16, 16, device='cpu')
            self.assertExpectedRaisesInline(
                RuntimeError, lambda: torch._C._nn.upsample_nearest2d(x, (16, 16), out=out),
                """Expected out tensor to have device meta, but got cpu instead"""
            )

        @noarchTest
        def test_detach_meta(self):
            x = torch.empty(2, device='meta')
            # This used to segfault
            self.assertRaises(RuntimeError, lambda: x.detach().storage())

        @noarchTest
        def test_add_meta_scalar(self):
            # From https://github.com/pytorch/pytorch/issues/53815
            x = torch.empty(2, device='meta')
            y = x + 2
            self.assertEqual(y.size(), x.size())

        def test_normal_shape(self):
            warned = False
            for device in torch.testing.get_all_device_types():
                tensor1 = torch.rand(1, device=device)
                tensor4 = torch.rand(4, device=device)
                tensor120 = torch.rand(120, device=device)
                tensor2145 = torch.rand(2, 1, 4, 5, device=device)
                tensor2345 = torch.rand(2, 3, 4, 5, device=device)
                tensor2345_non_contiguous = torch.rand(2, 4, 3, 5, device=device).permute(0, 2, 1, 3)
                tensor2345_channels_last = tensor2345.contiguous(memory_format=torch.channels_last)
                output2345 = torch.zeros(2, 3, 4, 5, device=device)
                output345 = torch.zeros(3, 4, 5, device=device)

                # inputs have same size
                self.assertEqual(torch.normal(tensor2345, tensor2345).size(), (2, 3, 4, 5))
                self.assertEqual(torch.normal(tensor2345_non_contiguous, tensor2345).size(), (2, 3, 4, 5))
                self.assertEqual(torch.normal(tensor2345, tensor2345_channels_last).size(), (2, 3, 4, 5))
                self.assertEqual(torch.normal(tensor2345_non_contiguous, tensor2345_channels_last).size(), (2, 3, 4, 5))

                # scalar case
                self.assertEqual(torch.normal(tensor2345, 2).size(), (2, 3, 4, 5))
                self.assertEqual(torch.normal(2, tensor2345).size(), (2, 3, 4, 5))

                # inputs are expandable tensors
                self.assertEqual(torch.normal(tensor2345, tensor1).size(), (2, 3, 4, 5))
                self.assertEqual(torch.normal(tensor2145, tensor2345).size(), (2, 3, 4, 5))

                # inputs are non-expandable tensors, but they have same number of elements
                # TORCH_WARN_ONCE is used in torch.normal, only 1st assertEqual will show warn msg
                if not warned:
                    self.assertWarnsRegex(UserWarning, "deprecated and the support will be removed",
                                          lambda: self.assertEqual(torch.normal(tensor120, tensor2345).size(), (120,)))
                    warned = True
                else:
                    self.assertEqual(torch.normal(tensor120, tensor2345).size(), (120,))
                self.assertEqual(torch.normal(tensor2345, tensor120).size(), (2, 3, 4, 5))

                # inputs are non-expandable tensors and they don't have same number of elements
                with self.assertRaisesRegex(RuntimeError, "inconsistent tensor"):
                    torch.normal(tensor2345, tensor4)

                # output and inputs are size compatible
                self.assertEqual(torch.normal(tensor2345, tensor2345, out=output2345).size(), (2, 3, 4, 5))

                # output and inputs are not size compatible
                with self.assertRaisesRegex(RuntimeError, "inconsistent tensor"):
                    # inputs are expandable but have different broadcasted size than output
                    torch.normal(tensor2345, tensor2145, out=output345)
                with self.assertRaisesRegex(RuntimeError, "inconsistent tensor"):
                    # inputs are not expandable but reshapeable, output size is not the same as mean
                    torch.normal(tensor2345, tensor120, out=output345)

        def test_tensoriterator_output_setup(self):
            # Test whether the output's memory layout is correct
            def test_memory_layout(x, y, scale, zero_point, out):
                self.assertEqual(x.dim(), 4)
                self.assertEqual(x.size(), y.size())
                self.assertEqual(y.size(), out.size())

                shape = x.size()
                for n in range(shape[0]):
                    for c in range(shape[1]):
                        for h in range(shape[2]):
                            for w in range(shape[3]):
                                if scale is not None and zero_point is not None:
                                    self.assertEqual(
                                        out[n][c][h][w],
                                        torch.ops.quantized.add(x[n][c][h][w], y[n][c][h][w], scale, zero_point))
                                else:
                                    self.assertEqual(out[n][c][h][w], x[n][c][h][w] + y[n][c][h][w])

            xraw = torch.rand(2, 3, 4, 4)
            yraw = torch.rand(2, 3, 4, 4)
            qxraw = torch.quantize_per_tensor(xraw, 0.1, 5, torch.quint8)
            qyraw = torch.quantize_per_tensor(yraw, 0.1, 5, torch.quint8)

            # contiguous case fast setup
            test_memory_layout(xraw, yraw, None, None, xraw + yraw)
            test_memory_layout(qxraw, qyraw, 0.1, 5, torch.ops.quantized.add(qxraw, qyraw, 0.1, 5))

            # channels last case fast setup
            x = xraw.contiguous(memory_format=torch.channels_last)
            y = yraw.contiguous(memory_format=torch.channels_last)
            test_memory_layout(x, y, None, None, x + y)
            qx = qxraw.contiguous(memory_format=torch.channels_last)
            qy = qyraw.contiguous(memory_format=torch.channels_last)
            test_memory_layout(qx, qy, 0.1, 5, torch.ops.quantized.add(qx, qy, 0.1, 5))

            # non contiguous case fast setup (dense, non-overlapping, same shape and strides)
            x = xraw.permute(0, 2, 3, 1)
            y = yraw.permute(0, 2, 3, 1)
            test_memory_layout(x, y, None, None, x + y)
            qx = qxraw.permute(0, 2, 3, 1)
            qy = qyraw.permute(0, 2, 3, 1)
            test_memory_layout(qx, qy, 0.1, 5, torch.ops.quantized.add(qx, qy, 0.1, 5))

            # non contiguous case fast setup (dense, non-overlapping)
            # input tensors have same shape and strides
            # output tensor have same shape as input tensors but different stride
            # output tensor should preserve its strides in this case
            x = xraw.permute(0, 2, 3, 1)
            y = yraw.permute(0, 2, 3, 1)
            out = torch.empty_like(xraw)
            out = out.permute(0, 3, 2, 1)
            expected_stride = out.stride()
            test_memory_layout(x, y, None, None, torch.add(x, y, out=out))
            self.assertEqual(expected_stride, out.stride())

            # non contiguous case non fast setup
            x = xraw.permute(0, 2, 3, 1)
            y = yraw.permute(0, 3, 2, 1)
            test_memory_layout(x, y, None, None, x + y)
            qx = qxraw.permute(0, 2, 3, 1)
            qy = qyraw.permute(0, 3, 2, 1)
            test_memory_layout(qx, qy, 0.1, 5, torch.ops.quantized.add(qx, qy, 0.1, 5))

        # Tests to make sure we still handle .data properly until it is removed
        def test_dot_data_use(self):
            # .data allows to change the Tensors types inplace, check that we still
            # raise a nice error.
            with self.assertRaisesRegex(
                    RuntimeError,
                    # message includes both Double and Long
                    '(?=.*Double)(?=.*Long)'):

                # Calls model with a LongTensor input but DoubleTensor weights
                input = torch.randn(1, 1, 1, 6, dtype=torch.double)
                weight = torch.zeros(1, 1, 1, 3, dtype=torch.long)
                model = torch.nn.Conv2d(1, 1, (1, 3), stride=1, padding=0, bias=False)
                model.weight.data = weight
                out = model(input)


# Functions to test negative dimension wrapping
METHOD = 1
INPLACE_METHOD = 2
FUNCTIONAL = 4
DIM_ARG = None

def make_neg_dim_test(name, tensor_arg, arg_constr, types, extra_dim=0):
    def neg_dim_test(self):
        if isinstance(tensor_arg, list):
            assert METHOD not in types and INPLACE_METHOD not in types
            x = [torch.randn(arg) for arg in tensor_arg]
            ndim = len(tensor_arg[-1])
        else:
            x = torch.randn(*tensor_arg)
            ndim = len(tensor_arg)
        ndim += extra_dim

        n_dim_to_test = sum(e is DIM_ARG for e in arg_constr())

        for dims_val in combinations(range(ndim), n_dim_to_test):
            arg = arg_constr()
            arg_neg = copy.deepcopy(arg)
            idx = 0
            for i, v in enumerate(arg):
                if v is DIM_ARG:
                    arg[i] = dims_val[idx]
                    arg_neg[i] = dims_val[idx] - ndim
                    idx += 1

            if METHOD in types:
                a = getattr(x, name)(*arg)
                b = getattr(x, name)(*arg_neg)
                self.assertEqual(a, b)

            if INPLACE_METHOD in types:
                a = x.clone()
                getattr(a, name + '_')(*arg)
                b = x.clone()
                getattr(b, name + '_')(*arg_neg)
                self.assertEqual(a, b)

            if FUNCTIONAL in types:
                a = getattr(torch, name)(x, *arg)
                b = getattr(torch, name)(x, *arg_neg)
                self.assertEqual(a, b)

    return neg_dim_test


def idx_tensor(size, max_val):
    return torch.LongTensor(*size).random_(0, max_val - 1)


def add_neg_dim_tests():
    neg_dim_tests = [
        ('narrow', (10, 20, 30), lambda: [DIM_ARG, 0, 5], [METHOD]),
        ('transpose', (10, 20, 30), lambda: [DIM_ARG, DIM_ARG], [METHOD, INPLACE_METHOD, FUNCTIONAL]),
        ('size', (10, 20, 30), lambda: [DIM_ARG], [METHOD]),
        ('cat', [(2, 3, 4), (2, 3, 4)], lambda: [DIM_ARG], [FUNCTIONAL]),
        ('chunk', (10, 20, 30), lambda: [5, DIM_ARG], [METHOD, FUNCTIONAL]),
        ('gather', (10, 20), lambda: [DIM_ARG, idx_tensor((10, 20), 10)], [METHOD, FUNCTIONAL]),
        ('index_select', (10, 10), lambda: [DIM_ARG, idx_tensor((10,), 10)], [METHOD, FUNCTIONAL]),
        ('split', (10, 20), lambda: [5, DIM_ARG], [METHOD, FUNCTIONAL]),
        ('squeeze', (10, 1, 20, 1), lambda: [DIM_ARG], [METHOD, INPLACE_METHOD, FUNCTIONAL]),
        ('unbind', (2, 3, 4), lambda: [DIM_ARG], [FUNCTIONAL]),
        ('unsqueeze', (10, 20), lambda: [DIM_ARG], [METHOD, INPLACE_METHOD, FUNCTIONAL], 1),
        ('logcumsumexp', (10, 20), lambda: [DIM_ARG], [METHOD, FUNCTIONAL]),
        ('cumprod', (10, 20), lambda: [DIM_ARG], [METHOD, FUNCTIONAL]),
        ('cumsum', (10, 20), lambda: [DIM_ARG], [METHOD, FUNCTIONAL]),
        ('cummax', (10, 20), lambda: [DIM_ARG], [METHOD, FUNCTIONAL]),
        ('cummin', (10, 20), lambda: [DIM_ARG], [METHOD, FUNCTIONAL]),
        ('mean', (10, 20), lambda: [DIM_ARG], [METHOD, FUNCTIONAL]),
        ('median', (10, 20), lambda: [DIM_ARG], [METHOD, FUNCTIONAL]),
        ('nanmedian', (10, 20), lambda: [DIM_ARG], [METHOD, FUNCTIONAL]),
        ('mode', (10, 20), lambda: [DIM_ARG], [METHOD, FUNCTIONAL]),
        ('norm', (10, 20), lambda: [2, DIM_ARG], [METHOD, FUNCTIONAL]),
        ('prod', (10, 20), lambda: [DIM_ARG], [METHOD, FUNCTIONAL]),
        ('std', (10, 20), lambda: [DIM_ARG], [METHOD, FUNCTIONAL]),
        ('sum', (10, 20), lambda: [DIM_ARG], [METHOD, FUNCTIONAL]),
        ('var', (10, 20), lambda: [DIM_ARG], [METHOD, FUNCTIONAL]),
        ('kthvalue', (10, 20), lambda: [3, DIM_ARG], [METHOD, FUNCTIONAL]),
        ('max', (10, 20), lambda: [DIM_ARG], [METHOD, FUNCTIONAL]),
        ('min', (10, 20), lambda: [DIM_ARG], [METHOD, FUNCTIONAL]),
        ('sort', (10, 20), lambda: [DIM_ARG], [METHOD, FUNCTIONAL]),
        ('topk', (10, 20), lambda: [5, DIM_ARG], [METHOD, FUNCTIONAL]),
        ('renorm', (10, 20), lambda: [2, DIM_ARG, 1], [METHOD, INPLACE_METHOD, FUNCTIONAL]),
        ('index_add', (10, 10), lambda: [DIM_ARG, idx_tensor((10,), 10), torch.randn(10, 10)], [INPLACE_METHOD]),
        ('index_copy', (10, 10), lambda: [DIM_ARG, idx_tensor((10,), 10), torch.randn(10, 10)], [INPLACE_METHOD]),
        ('index_fill', (10, 10), lambda: [DIM_ARG, idx_tensor((10,), 10), 12], [INPLACE_METHOD]),
        ('scatter', (10, 10), lambda: [DIM_ARG, idx_tensor((10, 10), 10), torch.randn(10, 10)], [INPLACE_METHOD]),
        ('select', (10, 20), lambda: [DIM_ARG, 3], [METHOD]),
        ('unfold', (10, 20), lambda: [DIM_ARG, 5, 2], [METHOD]),
    ]

    for decl in neg_dim_tests:
        if len(decl) == 4:
            name, tensor_arg, arg_constr, types = decl
            extra_dim = 0
        elif len(decl) == 5:
            name, tensor_arg, arg_constr, types, extra_dim = decl

        test_name = 'test_' + name + '_neg_dim'

        assert not hasattr(AbstractTestCases._TestTorchMixin, test_name), "Duplicated test name: " + test_name
        setattr(AbstractTestCases._TestTorchMixin, test_name, make_neg_dim_test(name, tensor_arg, arg_constr, types, extra_dim))


@contextlib.contextmanager
def torch_vital_set(value):
    stash = None
    if 'TORCH_VITAL' in os.environ:
        stash = os.environ['TORCH_VITAL']
    os.environ['TORCH_VITAL'] = value
    try:
        yield
    finally:
        if stash:
            os.environ['TORCH_VITAL'] = stash
        else:
            del os.environ['TORCH_VITAL']


# Tests Vital Signs for Torch
class TestVitalSigns(TestCase):
    def test_basic_vitals(self):
        with torch_vital_set(''):
            self.assertFalse(torch.vitals_enabled())
        with torch_vital_set('ON'):
            self.assertTrue(torch.vitals_enabled())

    def test_write_vital(self):
        with torch_vital_set('ON'):
            self.assertTrue(torch.vitals_enabled())
            # This tests the code path of setting a vital
            self.assertTrue(torch.set_vital('Dataloader', 'basic_unit_test', 'TEST'))
            # Ideally we would have a read test for vitals, though because the the C++ design
            # pattern of loggers we use, we can't know the whole list of vitals until the
            # global C++ namespace is destructed.


# Device-generic tests. Instantiated below and not run directly.
class TestTorchDeviceType(TestCase):
    exact_dtype = True

    # TODO: move all tensor creation to common ops
    def _rand_shape(self, dim, min_size, max_size):
        shape = []
        for i in range(dim):
            shape.append(random.randint(min_size, max_size))
        return tuple(shape)

    @onlyCPU
    def test_use_deterministic_algorithms_beta_warning(self, device):
        with DeterministicGuard(torch.are_deterministic_algorithms_enabled()):
            # Ensures setting to false does not throw a warning
            with warnings.catch_warnings(record=True) as w:
                warnings.simplefilter("always")
                torch.use_deterministic_algorithms(False)
                self.assertEqual(len(w), 0)

            # Setting use_deterministic_algorithms(True) throws a warning once per process
            with self.assertWarnsOnceRegex(UserWarning, "torch.use_deterministic_algorithms is in beta"):
                torch.use_deterministic_algorithms(True)

    @onlyCPU
    def test_set_deterministic_deprecated_warning(self, device):
        with DeterministicGuard(torch.are_deterministic_algorithms_enabled()):
            # Calling set_deterministic throws a warning about deprecation once
            # per process but testing this is tricky here since we actually get
            # two warnings: one for the deprecated use of `set_deterministic`
            # and one for the 'beta' use of `use_deterministic_algorithms`.
            # The assertWarnsOnceRegex cannot handle two different warnings
            with warnings.catch_warnings(record=True) as ws:
                warnings.simplefilter("always")  # allow any warning to be raised
                prev = torch.is_warn_always_enabled()
                torch.set_warn_always(True)
                try:
                    torch.set_deterministic(True)
                finally:
                    torch.set_warn_always(prev)
                for w in ws:
                    txt = str(w.message)
                    assert ("torch.use_deterministic_algorithms is in beta" in txt or
                            "torch.set_deterministic is deprecated" in txt)

    @onlyCPU
    def test_is_deterministic_deprecated_warning(self, device):
        with DeterministicGuard(torch.are_deterministic_algorithms_enabled()):
            # Calling is_deterministic throws a warning about deprecation once per process
            with self.assertWarnsOnceRegex(UserWarning, "torch.is_deterministic is deprecated"):
                torch.is_deterministic()

    @dtypes(torch.float32, torch.complex64)
    def test_storage(self, device, dtype):
        v = torch.randn(3, 5, dtype=dtype, device=device)
        self.assertEqual(v.storage()[0], v[0][0])
        self.assertEqual(v.storage()[14], v[2][4])

    @dtypes(torch.float32, torch.complex64)
    def test_deepcopy(self, device, dtype):
        from copy import deepcopy
        a = torch.randn(5, 5, dtype=dtype, device=device)
        b = torch.randn(5, 5, dtype=dtype, device=device)
        c = a.view(25)
        q = [a, [a.storage(), b.storage()], b, c]
        w = deepcopy(q)
        self.assertEqual(w[0], q[0], atol=0, rtol=0)
        self.assertEqual(w[1][0], q[1][0], atol=0, rtol=0)
        self.assertEqual(w[1][1], q[1][1], atol=0, rtol=0)
        self.assertEqual(w[1], q[1], atol=0, rtol=0)
        self.assertEqual(w[2], q[2], atol=0, rtol=0)

        # Check that deepcopy preserves sharing
        w[0].add_(1)
        for i in range(a.numel()):
            self.assertEqual(w[1][0][i], q[1][0][i] + 1)
        self.assertEqual(w[3], c + 1)
        w[2].sub_(1)
        for i in range(a.numel()):
            self.assertEqual(w[1][1][i], q[1][1][i] - 1)

    @dtypes(torch.float32, torch.complex64)
    def test_deepcopy_scalar(self, device, dtype):
        from copy import deepcopy
        a = torch.tensor(5, dtype=dtype, device=device)
        self.assertEqual(a.size(), deepcopy(a).size())
        self.assertEqual(a, deepcopy(a))

    def check_internal_mem_overlap(self, inplace_op, num_inputs,
                                   dtype, device,
                                   expected_failure=False):
        if isinstance(inplace_op, str):
            inplace_op = getattr(torch.Tensor, inplace_op)
        input = torch.randn(1, dtype=dtype, device=device).expand(3, 3)
        inputs = [input] + [torch.randn_like(input)
                            for i in range(num_inputs - 1)]
        if not expected_failure:
            with self.assertRaisesRegex(RuntimeError, 'single memory location'):
                inplace_op(*inputs)
        else:
            with self.assertRaises(AssertionError):
                with self.assertRaisesRegex(RuntimeError, 'single memory location'):
                    inplace_op(*inputs)

    def unary_check_input_output_mem_overlap(self, data, sz, op,
                                             expected_failure=False):

        def _test(op, output, input):
            output_exp = torch.empty_like(output)
            op(input, out=output_exp)
            self.assertEqual(op(input, out=output), output_exp, msg=op.__name__)

        # output is identical to input:
        _test(op, output=data[0:sz], input=data[0:sz])
        # output and input are independent:
        _test(op, output=data[0:sz], input=data[sz:2 * sz])
        # output partially overlaps with input:
        if not expected_failure:
            with self.assertRaisesRegex(RuntimeError, 'unsupported operation'):
                _test(op, data[0:sz], data[1:sz + 1])
        else:
            with self.assertRaises(AssertionError):
                with self.assertRaisesRegex(RuntimeError, 'unsupported operation'):
                    _test(op, data[0:sz], data[1:sz + 1])

    def ternary_check_input_output_mem_overlap(self, op, device,
                                               expected_failure=False):
        sz = 3
        data = torch.randn(2 * sz, device=device)
        other1 = torch.randn(sz, device=device)
        other2 = torch.randn(sz, device=device)

        self.unary_check_input_output_mem_overlap(
            data, sz, lambda input, out: op(input, other1, other2, out=out),
            expected_failure=expected_failure)

        self.unary_check_input_output_mem_overlap(
            data, sz, lambda input, out: op(other1, input, other2, out=out),
            expected_failure=expected_failure)

        self.unary_check_input_output_mem_overlap(
            data, sz, lambda input, out: op(other1, other2, input, out=out),
            expected_failure=expected_failure)



    def _select_broadcastable_dims(self, dims_full=None):
        # select full dimensionality
        if dims_full is None:
            dims_full = []
            ndims = random.randint(1, 4)
            dims_full = [random.randint(1, 8) for _ in range(ndims)]
        else:
            ndims = len(dims_full)

        # select actual dimensions for ops:
        # larger: full ndims, individual sizes may be reduced
        # smaller: possibly reduced ndims, sizes may be reduced
        smaller_ndims = random.randint(1, ndims)
        dims_small = []
        dims_large = []
        for i in range(ndims - 1, -1, -1):
            j = random.randint(1, 3)
            if j == 1:  # no reduced singleton dimension
                ds = dims_full[i]
                dl = dims_full[i]
            elif j == 2:  # larger may have reduced singleton dimension
                ds = dims_full[i]
                dl = 1 if len(dims_small) < smaller_ndims else dims_full[i]
            elif j == 3:  # smaller may have reduced singleton dimension
                ds = 1
                dl = dims_full[i]
            dims_large = [dl] + dims_large
            if len(dims_small) < smaller_ndims:
                dims_small = [ds] + dims_small
        return (dims_small, dims_large, dims_full)

    # collected tests of ops that used scalar_check in Declarations.cwrap for
    # correctness
    def test_scalar_check(self, device):
        zero_d = torch.randn((), device=device)
        one_d = torch.randn((1,), device=device)

        # remainder
        self.assertEqual((), torch.remainder(zero_d, zero_d).shape)
        self.assertEqual((), torch.remainder(zero_d, 2).shape)
        self.assertEqual((1,), torch.remainder(zero_d, one_d).shape)
        self.assertEqual((1,), torch.remainder(one_d, zero_d).shape)

        # fmod
        self.assertEqual((), torch.fmod(zero_d, zero_d).shape)
        self.assertEqual((), torch.fmod(zero_d, 2).shape)
        self.assertEqual((1,), torch.fmod(zero_d, one_d).shape)
        self.assertEqual((1,), torch.fmod(one_d, zero_d).shape)

        # exp, cos, cosh, tan, atan, tanh, erf, erfc, reciprocal
        self.assertEqual((), torch.exp(zero_d).shape)
        self.assertEqual((), torch.cos(zero_d).shape)
        self.assertEqual((), torch.cosh(zero_d).shape)
        self.assertEqual((), torch.tan(zero_d).shape)
        self.assertEqual((), torch.atan(zero_d).shape)
        self.assertEqual((), torch.acosh(zero_d).shape)
        self.assertEqual((), torch.asinh(zero_d).shape)
        self.assertEqual((), torch.atanh(zero_d).shape)
        self.assertEqual((), torch.tanh(zero_d).shape)
        self.assertEqual((), torch.erf(zero_d).shape)
        self.assertEqual((), torch.erfc(zero_d).shape)
        self.assertEqual((), torch.reciprocal(zero_d).shape)
        self.assertEqual((1,), torch.exp(one_d).shape)
        self.assertEqual((1,), torch.cos(one_d).shape)
        self.assertEqual((1,), torch.cosh(one_d).shape)
        self.assertEqual((1,), torch.tan(one_d).shape)
        self.assertEqual((1,), torch.atan(one_d).shape)
        self.assertEqual((1,), torch.acosh(one_d).shape)
        self.assertEqual((1,), torch.asinh(one_d).shape)
        self.assertEqual((1,), torch.atanh(one_d).shape)
        self.assertEqual((1,), torch.tanh(one_d).shape)
        self.assertEqual((1,), torch.erf(one_d).shape)
        self.assertEqual((1,), torch.erfc(one_d).shape)
        self.assertEqual((1,), torch.reciprocal(one_d).shape)

        # clamp
        self.assertEqual((), torch.clamp(zero_d, min=0, max=1).shape)
        self.assertEqual((), torch.clamp(zero_d, min=0).shape)
        self.assertEqual((), torch.clamp(zero_d, max=1).shape)
        self.assertEqual((1,), torch.clamp(one_d, min=0, max=1).shape)
        self.assertEqual((1,), torch.clamp(one_d, min=0).shape)
        self.assertEqual((1,), torch.clamp(one_d, max=1).shape)

        # cumsum, cumprod, cummax, cummin
        self.assertEqual((), torch.logcumsumexp(zero_d, 0).shape)
        self.assertEqual((), torch.cumsum(zero_d, 0).shape)
        self.assertEqual((), torch.cumprod(zero_d, 0).shape)
        self.assertEqual((), torch.cummax(zero_d, 0)[0].shape)
        self.assertEqual((), torch.cummin(zero_d, 0)[0].shape)

        # renorm
        self.assertRaises(RuntimeError, lambda: torch.renorm(zero_d, 0.5, 0, 1.0))

        # sort, topk
        self.assertEqual([(), ()], [x.shape for x in torch.sort(zero_d, 0, False)])
        self.assertEqual([(), ()], [x.shape for x in torch.sort(zero_d, 0, True)])
        self.assertEqual([(), ()], [x.shape for x in torch.topk(zero_d, 1, 0, False)])
        self.assertEqual([(), ()], [x.shape for x in torch.topk(zero_d, 1, 0, True)])

        # lstsq (gels)
        self.assertRaises(RuntimeError, lambda: torch.lstsq(zero_d, zero_d))

        # eig
        self.assertRaises(RuntimeError, lambda: torch.eig(zero_d, False))
        self.assertRaises(RuntimeError, lambda: torch.eig(zero_d, True))

        # this is only implemented on cpu
        if (torch.device(device).type == 'cpu'):
            self.assertRaises(RuntimeError, lambda: torch.ormqr(zero_d, zero_d, zero_d))

        # max, min
        self.assertEqual((), torch.max(zero_d, zero_d).shape)
        self.assertEqual((1,), torch.max(one_d, zero_d).shape)
        self.assertEqual((1,), torch.max(zero_d, one_d).shape)
        self.assertEqual((), torch.min(zero_d, zero_d).shape)
        self.assertEqual((1,), torch.min(one_d, zero_d).shape)
        self.assertEqual((1,), torch.min(zero_d, one_d).shape)

        # diag
        self.assertRaises(RuntimeError, lambda: torch.diag(zero_d))

        zero_d_int = torch.tensor(1, device=device)
        one_d_int = torch.tensor([1], device=device)

        # lshift, rshift
        self.assertEqual((), (zero_d_int >> zero_d_int).shape)
        self.assertEqual((), (zero_d_int >> 1).shape)
        self.assertEqual((1,), (one_d_int >> zero_d_int).shape)
        self.assertEqual((1,), (zero_d_int >> one_d_int).shape)
        self.assertEqual((1,), (one_d_int >> 1).shape)

        self.assertEqual((), (zero_d_int << zero_d_int).shape)
        self.assertEqual((), (zero_d_int << 1).shape)
        self.assertEqual((1,), (one_d_int << zero_d_int).shape)
        self.assertEqual((1,), (zero_d_int << one_d_int).shape)
        self.assertEqual((1,), (one_d_int << 1).shape)

        # or
        self.assertEqual((), (zero_d_int | zero_d_int).shape)
        self.assertEqual((), (zero_d_int | 1).shape)
        self.assertEqual((1,), (one_d_int | zero_d_int).shape)
        self.assertEqual((1,), (zero_d_int | one_d_int).shape)
        self.assertEqual((1,), (one_d_int | 1).shape)

        # and
        self.assertEqual((), (zero_d_int & zero_d_int).shape)
        self.assertEqual((), (zero_d_int & 1).shape)
        self.assertEqual((1,), (one_d_int & zero_d_int).shape)
        self.assertEqual((1,), (zero_d_int & one_d_int).shape)
        self.assertEqual((1,), (one_d_int & 1).shape)

        # clone
        self.assertEqual((), zero_d.clone().shape)

        zero_d_bool = torch.tensor(True, device=device)
        one_d_bool = torch.tensor([True], device=device)

        # masked_select
        self.assertEqual((1,), torch.masked_select(zero_d_bool, zero_d_bool).shape)
        self.assertEqual((1,), torch.masked_select(zero_d_bool, one_d_bool).shape)
        self.assertEqual((1,), torch.masked_select(one_d_bool, zero_d_bool).shape)

        zero_d_uint8 = torch.tensor(1, dtype=torch.uint8, device=device)
        one_d_uint8 = torch.tensor([1], dtype=torch.uint8, device=device)

        with warnings.catch_warnings():
            warnings.simplefilter("ignore")
            self.assertEqual((1,), torch.masked_select(zero_d_uint8, zero_d_uint8).shape)
            self.assertEqual((1,), torch.masked_select(zero_d_uint8, one_d_uint8).shape)
            self.assertEqual((1,), torch.masked_select(one_d_uint8, zero_d_uint8).shape)

        # mode
        self.assertEqual([(), ()], [x.shape for x in torch.mode(zero_d, dim=0, keepdim=True)])
        self.assertEqual([(), ()], [x.shape for x in torch.mode(zero_d, dim=0, keepdim=False)])
        self.assertEqual([(1,), (1,)], [x.shape for x in torch.mode(one_d, dim=0, keepdim=True)])
        self.assertEqual([(), ()], [x.shape for x in torch.mode(one_d, dim=0, keepdim=False)])

        # max
        self.assertEqual([(), ()], [x.shape for x in torch.max(zero_d, dim=0, keepdim=True)])
        self.assertEqual([(), ()], [x.shape for x in torch.max(zero_d, dim=0, keepdim=False)])
        self.assertEqual([(1,), (1,)], [x.shape for x in torch.max(one_d, dim=0, keepdim=True)])
        self.assertEqual([(), ()], [x.shape for x in torch.max(one_d, dim=0, keepdim=False)])

        # amax
        self.assertEqual((), torch.amax(zero_d, dim=0, keepdim=True).shape)
        self.assertEqual((), torch.amax(zero_d, dim=0, keepdim=False).shape)
        self.assertEqual((1,), torch.amax(one_d, dim=0, keepdim=True).shape)
        self.assertEqual((), torch.amax(one_d, dim=0, keepdim=False).shape)

        # min
        self.assertEqual([(), ()], [x.shape for x in torch.min(zero_d, dim=0, keepdim=True)])
        self.assertEqual([(), ()], [x.shape for x in torch.min(zero_d, dim=0, keepdim=False)])
        self.assertEqual([(1,), (1,)], [x.shape for x in torch.min(one_d, dim=0, keepdim=True)])
        self.assertEqual([(), ()], [x.shape for x in torch.min(one_d, dim=0, keepdim=False)])

        # amin
        self.assertEqual((), torch.amin(zero_d, dim=0, keepdim=True).shape)
        self.assertEqual((), torch.amin(zero_d, dim=0, keepdim=False).shape)
        self.assertEqual((1,), torch.amin(one_d, dim=0, keepdim=True).shape)
        self.assertEqual((), torch.amin(one_d, dim=0, keepdim=False).shape)

        # set_
        zero_d_clone = zero_d.clone()
        one_d_clone = one_d.clone()
        self.assertEqual((), zero_d_clone.set_(one_d.storage(), 0, (), ()).shape)
        self.assertEqual((1,), zero_d_clone.set_(one_d.storage(), 0, (1,), (1,)).shape)
        self.assertEqual((), one_d_clone.set_(one_d.storage(), 0, (), ()).shape)
        self.assertEqual((1,), one_d_clone.set_(one_d.storage(), 0, (1,), (1,)).shape)

        self.assertEqual((), zero_d.clone().set_(zero_d).shape)
        self.assertEqual((), one_d.clone().set_(zero_d).shape)
        self.assertEqual((1,), zero_d.clone().set_(one_d).shape)
        self.assertEqual((1,), one_d.clone().set_(one_d).shape)

        # take
        self.assertEqual((), torch.randn((2, 3), device=device).take(zero_d_int).shape)
        self.assertEqual((1,), torch.randn((2, 3), device=device).take(one_d_int).shape)

        # gather
        self.assertEqual((), torch.gather(zero_d, 0, torch.zeros((), dtype=torch.int64, device=device)).shape)
        self.assertEqual((1,), torch.gather(zero_d, 0, torch.zeros((1,), dtype=torch.int64, device=device)).shape)
        self.assertEqual((), torch.gather(one_d, 0, torch.zeros((), dtype=torch.int64, device=device)).shape)
        self.assertEqual((1,), torch.gather(one_d, 0, torch.zeros((1,), dtype=torch.int64, device=device)).shape)

        # normal
        # std must be >= 0
        zero_d_ge_0 = torch.rand((), device=device)
        # documentation says out shape matches shape of mean
        self.assertEqual((), torch.normal(zero_d, zero_d_ge_0).shape)
        self.assertEqual((1,), torch.normal(one_d, zero_d_ge_0).shape)
        self.assertEqual((), torch.normal(1, zero_d_ge_0).shape)
        self.assertEqual((), torch.normal(zero_d, 1).shape)
        self.assertEqual((1,), torch.normal(one_d, 1).shape)
        # TODO: this behavior differs on CPU and GPU, see https://github.com/pytorch/pytorch/issues/30480.
        # self.assertEqual((), torch.normal(zero_d, one_d).shape)
        # self.assertEqual((), torch.normal(1, one_d).shape)

        # convolutions.  Yes, we are testing nn.functional here; seems justified
        # given its similar to the other tests
        w = torch.randn(2, 1, 3, 3, device=device).div_(2).requires_grad_()
        self.assertRaises(RuntimeError, lambda: torch.nn.functional.conv2d(zero_d, w, groups=1))
        self.assertRaises(RuntimeError, lambda: torch.nn.functional.conv2d(zero_d, w, groups=2))

        # nll_loss -- verify input can't be 0-dimensional.
        self.assertRaises(ValueError, lambda: torch.nn.functional.nll_loss(zero_d, zero_d, reduction='none'))
        self.assertRaises(ValueError, lambda: torch.nn.functional.nll_loss(zero_d, one_d, reduction='none'))
        # verify output is 0-dimensional when reduction != 'none'
        for (input, target) in ((torch.randn(1, 1, device=device), torch.tensor([0], device=device)),
                                (torch.randn(1, 1, 1, 1, device=device), torch.tensor([[[0]]], device=device))):
            self.assertEqual((), torch.nn.functional.nll_loss(input, target, reduction='mean').shape)
            self.assertEqual((), torch.nn.functional.nll_loss(input, target, reduction='sum').shape)

        # multilabel_margin_loss
        for input in (zero_d, one_d, torch.randn(1, 1, device=device)):
            for target in (torch.tensor(0, device=device), torch.tensor([0], device=device), torch.tensor([[0]], device=device)):
                if (input.dim() <= 1 and target.dim() <= 1) or (input.dim() == 2 and target.dim() == 2):
                    output_shape = (target.shape[0],) if target.dim() == 2 else ()
                    self.assertEqual(output_shape,
                                     torch.nn.functional.multilabel_margin_loss(input, target, reduction='none').shape)
                    self.assertEqual((), torch.nn.functional.multilabel_margin_loss(input, target, reduction='mean').shape)
                    self.assertEqual((), torch.nn.functional.multilabel_margin_loss(input, target, reduction='sum').shape)
                else:
                    self.assertRaises(RuntimeError,
                                      lambda: torch.nn.functional.multilabel_margin_loss(input, target, reduction='none'))
                    self.assertRaises(RuntimeError,
                                      lambda: torch.nn.functional.multilabel_margin_loss(input, target, reduction='mean'))
                    self.assertRaises(RuntimeError,
                                      lambda: torch.nn.functional.multilabel_margin_loss(input, target, reduction='sum'))

        # multi_margin_loss
        for input in (zero_d, one_d, torch.randn(1, 1, device=device)):
            for target in (torch.tensor(0, device=device), torch.tensor([0], device=device)):
                self.assertEqual(target.shape, torch.nn.functional.multi_margin_loss(input, target, reduction='none').shape)
                self.assertEqual((), torch.nn.functional.multi_margin_loss(input, target, reduction='mean').shape)
                self.assertEqual((), torch.nn.functional.multi_margin_loss(input, target, reduction='sum').shape)

    # Uses mismatched arange out size to trigger a warning
    def test_cpp_warnings_have_python_context(self, device):
        # Creates long string in advance to avoid a too-long Python line
        s = ".+Triggered internally at.+RangeFactories.+"

        def cpp_warn_fn():
            out = torch.empty((5,))
            torch.arange(0, 3, out=out)
            return out

        # Checks eager-mode cpp warning
        with warnings.catch_warnings(record=True) as w:
            cpp_warn_fn()
            frameinfo = inspect.getframeinfo(inspect.currentframe())
            warning = w[0]

            # Checks for cpp context in the warning message
            self.assertTrue(re.search(s, str(warning.message)) is not None)

            # Checks the Python features of the warning
            # Note: the eager mode warning refers to the line in the function
            # that throws the warning.
            self.assertEqual(frameinfo.lineno - 6, warning.lineno)
            self.assertEqual(len(w), 1)

        # Checks jitted cpp warning
        with warnings.catch_warnings(record=True) as w:
            scripted_cpp_warn_fn = torch.jit.script(cpp_warn_fn)
            scripted_cpp_warn_fn()
            warning = w[0]

            # Checks for cpp context in the warning message
            self.assertTrue(re.search(s, str(warning.message)) is not None)

            # Checks the Python features of the warning
            # Note: the jitted warning's lineno refers to the call to the jitted
            # function, which in our test suite has a layer of indirection
            # that makes checking the Python lineno fragile
            self.assertEqual(len(w), 1)

        # Checks jitted Python warning
        def warn_fn():
            warnings.warn("Warning!")

        # The jit mimics an eager-mode Python warning in this case
        with warnings.catch_warnings(record=True) as w:
            scripted_warn_fn = torch.jit.script(warn_fn)
            scripted_warn_fn()
            frameinfo = inspect.getframeinfo(inspect.currentframe())
            warning = w[0]

            self.assertTrue(re.search('Warning!', str(warning.message)) is not None)

            # Checks the Python features of the warning
            self.assertEqual(frameinfo.lineno - 6, warning.lineno)
            self.assertEqual(len(w), 1)

    @onlyCPU
    def test_warn_always_caught(self, device):
        # Check that we can catch a TORCH_WARN_ONCE warning twice
        # since assertWarnsOnceRegex uses set_warn_always(True) which changes
        # TORCH_WARN_ONCE to TORCH_WARN
        a = np.arange(10)
        a.flags.writeable = False
        with self.assertWarnsOnceRegex(UserWarning, '.*non-writeable.*'):
            torch.from_numpy(a)

        # OK, got it once, now try again
        with self.assertWarnsOnceRegex(UserWarning, '.*non-writeable.*'):
            torch.from_numpy(a)

        # Make sure emitting two warnings will pass the assertWarnsOnceRegex
        # context manager
        with self.assertWarnsOnceRegex(UserWarning, '.*non-writeable.*'):
            torch.from_numpy(a)
            torch.from_numpy(a)

    # TODO: this test should be in test_nn.py
    def test_conv_transposed_backward_agnostic_to_memory_format(self, device):
        in_channels = 64
        out_channels = 128
        scale_factor = 8
        batch_size = 8
        length = 16

        conv = torch.nn.ConvTranspose1d(
            in_channels, out_channels, kernel_size=scale_factor * 2, stride=scale_factor).to(device)
        layer_norm = torch.nn.LayerNorm(out_channels).to(device)

        input_ = torch.randn(batch_size, in_channels, length).to(device).contiguous()
        input_ = conv(input_).contiguous()
        input_ = layer_norm(input_.transpose(1, 2).contiguous()).contiguous()
        input_.sum().backward()

    # TODO: this test should be in test_nn.py
    @onlyCUDA
    @largeTensorTest('12GB')
    def test_conv_transposed_large(self, device):
        # ConvTranspose3d works for large input tensors (gh-32866)
        in_channels = 64
        out_channels = 128
        kernel_size = 5

        conv = torch.nn.ConvTranspose3d(
            in_channels, out_channels, kernel_size=kernel_size,
            stride=2, padding=2, output_padding=1).to(device)

        x = torch.rand([1, 64, 8, 128, 172]).to(device)
        y = conv(x)

    def test_is_set_to(self, device):
        t1 = torch.empty(3, 4, 9, 10, device=device)
        t2 = torch.empty(3, 4, 9, 10, device=device)
        t3 = torch.tensor([], device=device).set_(t1)
        t4 = t3.clone().resize_(12, 90)
        self.assertFalse(t1.is_set_to(t2))
        self.assertTrue(t1.is_set_to(t3))
        self.assertTrue(t3.is_set_to(t1), "is_set_to should be symmetric")
        self.assertFalse(t1.is_set_to(t4))
        self.assertFalse(torch.tensor([]).is_set_to(torch.tensor([])),
                         "Tensors with no storages should not appear to be set "
                         "to each other")

        t1 = torch.tensor([True, True], dtype=torch.bool, device=device)
        t2 = torch.tensor([0], dtype=torch.bool, device=device).set_(t1)
        self.assertTrue(t1.is_set_to(t2))

        # test that sizes must match
        t1 = torch.empty([2, 3, 4], device=device)
        t2 = t1.view(4, 3, 2)
        self.assertFalse(t1.is_set_to(t2))
        self.assertFalse(t2.is_set_to(t1))

        # test that legacy empty size behavior used to be respected (i.e. all
        # empty tensors were logically collapsed to size [0]).
        t1 = torch.empty([2, 5, 0], device=device)
        t2 = t1.view([0])
        self.assertFalse(t1.is_set_to(t2))
        self.assertFalse(t2.is_set_to(t1))

    def test_broadcast(self, device):

        # all functions
        fns = {
            "dist", "atan2", "pow", "lerp", "add",
            "sub", "mul", "div", "fmod", "remainder",
            "eq", "ge", "gt", "le", "lt", "max", "min", "ne",
            "addcdiv", "addcmul", "masked_scatter", "masked_select", "masked_fill",
            "map", "map2", "copy"
        }
        # functions with three tensor arguments
        fns_3_args = {"map2"}
        fns_value_kwarg = {"addcdiv", "addcmul"}

        for fn in fns:
            (dims_small, dims_large, dims_full) = self._select_broadcastable_dims()
            full1d = torch.randn(*dims_full, device=device).flatten().float()
            small = torch.randn(*dims_small, device=device).float()
            large = torch.randn(*dims_large, device=device).float()
            small_expanded = small.expand(*dims_full)
            large_expanded = large.expand(*dims_full)
            small2 = None
            small2_expanded = None
            if fn in fns_3_args or fn in fns_value_kwarg:
                # create another smaller tensor
                (dims_small2, _, _) = self._select_broadcastable_dims(dims_full)
                small2 = torch.randn(*dims_small2, device=device).float()
                small2_expanded = small2.expand(*dims_full)

            if small.is_cuda and fn in ['map', 'map2']:
                # map and map2 are not implementd on CUDA tensors
                continue

            if hasattr(large_expanded, fn):
                # run through tensor versions of functions
                # and verify fully expanded inputs give same results
                expanded = {large: large_expanded, small: small_expanded, small2: small2_expanded}

                def tensorfn(myfn, t1, t2):
                    if fn == "lerp":
                        return myfn(t1, 0.5)
                    elif fn == "masked_select":
                        return myfn(t1 < 0)
                    elif fn == "masked_scatter":
                        return myfn(t1 < 0.5, full1d)
                    elif fn == "masked_fill":
                        return myfn(t1 < 0.5, 1.0)
                    elif fn in fns_3_args:
                        return myfn(1, t1, t2)
                    elif fn in fns_value_kwarg:
                        return myfn(t1, t2, value=1)
                    else:
                        return myfn(t1)

                # test various orders
                for first, second, third in [(large, small, small2), (small, large, small2),
                                             (small2, small, large), (small2, large, small)]:
                    if first is None:
                        break  # ignore last iter when small2 is None
                    method_expanded = getattr(expanded[first], fn)
                    method = getattr(first, fn)
                    r1 = tensorfn(method_expanded, expanded[second], expanded[third])
                    r2 = tensorfn(method, second, third)
                    self.assertEqual(r1, r2)

            # now for torch. versions of functions
            if hasattr(torch, fn):
                fntorch = getattr(torch, fn)
                expanded = {large: large_expanded, small: small_expanded, small2: small2_expanded}

                def torchfn(t1, t2, t3):
                    if fn == "lerp":
                        return fntorch(t1, t2, 0.5)
                    elif fn == "masked_select":
                        return fntorch(t1, t2 < 0)
                    elif fn == "masked_scatter":
                        return fntorch(t1, t2 < 0.5, full1d)
                    elif fn == "masked_fill":
                        return fntorch(t1, t2 < 0.5, 1.0)
                    elif fn in fns_3_args:
                        return fntorch(t1, 1.0, t2, t3)
                    elif fn in fns_value_kwarg:
                        return fntorch(t1, t2, t3, value=1.0)
                    else:
                        return fntorch(t1, t2)

                # test various orders
                for first, second, third in [(large, small, small2), (small, large, small2),
                                             (small2, small, large), (small2, large, small)]:
                    if first is None:
                        break  # ignore last iter when small2 is None
                    r1 = torchfn(expanded[first], expanded[second], expanded[third])
                    r2 = torchfn(first, second, third)
                    self.assertEqual(r1, r2)

            # now for in place functions
            # in-place tensor is not broadcastable; test only guaranteed
            # to work by broadcasting other argument(s)
            if not hasattr(large_expanded, fn + "_"):
                continue

            # need to clone largeExpanded so we can reuse, since functions are in-place
            large_expanded_clone = large_expanded.clone()

            def tensorfn_inplace(t0, t1, t2=None):
                t0_fn = getattr(t0, fn + "_")
                if fn == "lerp":
                    return t0_fn(t1, 0.5)
                elif fn == "masked_scatter":
                    return t0_fn(t1 < 0.5, full1d)
                elif fn == "masked_fill":
                    return t0_fn(t1 < 0.5, 1.0)
                elif fn == "map":
                    return t0_fn(t1, lambda x, y: x + y)
                elif fn == "map2":
                    return t0_fn(t1, t2, lambda x, y, z: x + y + z)
                elif fn in fns_3_args:
                    return t0_fn(1.0, t1, t2)
                elif fn in fns_value_kwarg:
                    return t0_fn(t1, t2, value=1.0)
                else:
                    return t0_fn(t1)
            # in-place pointwise operations don't actually work if the in-place
            # tensor is 0-strided (numpy has the same issue)
            if (0 not in large_expanded.stride() and 0 not in large_expanded_clone.stride()):
                r1 = tensorfn_inplace(large_expanded, small_expanded, small2_expanded)
                r2 = tensorfn_inplace(large_expanded_clone, small, small2)
                self.assertEqual(r1, r2)

            def broadcastable(t0, t1, t2=None):
                try:
                    t1.expand_as(t0)
                    if t2 is not None:
                        t2.expand_as(t0)
                except RuntimeError:
                    return False
                return True

            def _test_in_place_broadcastable(t0, t1, t2=None):
                if not broadcastable(t0, t1, t2):
                    same_size = t0.numel() == t1.numel() and (t0.numel() == t2.numel() if t2 is not None else True)
                    if not same_size:
                        self.assertRaises(RuntimeError, lambda: tensorfn_inplace(t0, t1, t2))
                else:
                    tensorfn_inplace(t0, t1, t2)

            if fn not in fns_3_args and fn not in fns_value_kwarg:
                _test_in_place_broadcastable(small, large_expanded)
                _test_in_place_broadcastable(small, large)
            else:
                _test_in_place_broadcastable(small2, small_expanded, large_expanded)
                _test_in_place_broadcastable(small2, small, large)

<<<<<<< HEAD
    # Ensures that index_put throws nondeterministic alerts in the correct cases
    @onlyOnCPUAndCUDA
    @dtypes(torch.double)
    def test_index_put_nondeterministic_alert(self, device, dtype):
        @expectedAlertNondeterministic('index_put_ with accumulate=False')
        def test_func(slf, device, op_call):
            S = 10
            a = torch.randn(S, dtype=dtype, device=device)
            indices = (torch.tensor([0, 0], device=device), )
            values = torch.tensor([0, 1], dtype=dtype, device=device)
            op_call(a, indices, values, accumulate=False)

        test_func(self, device, lambda *args, **kwargs: torch.index_put(*args, **kwargs))
        test_func(self, device, lambda *args, **kwargs: args[0].index_put(*args[1:], **kwargs))
        test_func(self, device, lambda *args, **kwargs: torch.index_put_(*args, **kwargs))
        test_func(self, device, lambda *args, **kwargs: args[0].index_put_(*args[1:], **kwargs))
=======
    @unittest.skipIf(IS_FBCODE and IS_REMOTE_GPU, "cublas runtime error")
    @onlyCUDA
    @wrapDeterministicFlagAPITest
    def test_cublas_config_nondeterministic_alert(self, device):
        test_cases = [
            # (function, (tensor sizes))
            ('mm', ((2, 2), (2, 2),)),
            ('mv', ((2, 2), (2,),)),
            ('bmm', ((1, 2, 2), (1, 2, 2),))]

        test_configs = [
            # (CuBLAS workspace config, is deterministic)
            ('garbage', False),
            (None, False),
            (':4096:8', True),
            (':16:8', True)]

        cublas_var_name = 'CUBLAS_WORKSPACE_CONFIG'
        is_cuda10_2_or_higher = (
            (torch.version.cuda is not None)
            and ([int(x) for x in torch.version.cuda.split(".")] >= [10, 2]))

        def test_case_info(fn_name, config):
            return f'function "{fn_name}" with config "{"" if config is None else config}"'

        # Create processes to test each combination of test cases and config settings
        processes = []
        for fn_name, arg_sizes in test_cases:
            for config, is_config_deterministic in test_configs:
                env = os.environ.copy()
                if config is None:
                    if env.get(cublas_var_name) is not None:
                        del env[cublas_var_name]
                else:
                    env[cublas_var_name] = config
                should_throw_error = is_cuda10_2_or_higher and not is_config_deterministic
                script = f"""
import torch
torch.use_deterministic_algorithms(True)
fn = torch.{fn_name}
arg_sizes = {arg_sizes}
device = '{device}'
should_throw_error = {should_throw_error}
args = []
for arg_size in arg_sizes:
    args.append(torch.randn(*arg_size, device=device))
try:
    fn(*args)
except RuntimeError as e:
    if not should_throw_error:
        raise RuntimeError('Did not expect any error to be raised')
    elif 'Deterministic behavior was enabled with either' not in str(e):
        raise RuntimeError('Expected a CuBLAS nondeterministic error, but got a different error')
else:
    if should_throw_error:
        raise RuntimeError('Expected a CuBLAS nondeterministic error, but it was not raised')

"""
                try:
                    subprocess.check_output(
                        [sys.executable, '-c', script],
                        stderr=subprocess.STDOUT,
                        # On Windows, opening the subprocess with the default CWD makes `import torch`
                        # fail, so just set CWD to this script's directory
                        cwd=os.path.dirname(os.path.realpath(__file__)),
                        env=env)
                except subprocess.CalledProcessError as e:
                    self.fail(msg=(
                        f'Subprocess exception while attempting to run {test_case_info(fn_name, config)}:\n'
                        + e.output.decode("utf-8")))

    def test_nondeterministic_alert_AvgPool3d(self, device):
        module = torch.nn.AvgPool3d(3)
        input = torch.randn(2, 3, 3, 3, requires_grad=True, device=device)
        res = module(input)
        grad = torch.ones_like(res)

        @expectedAlertNondeterministic('avg_pool3d_backward_cuda', 'cuda')
        def backward_func(slf, device):
            res.backward(grad)

        backward_func(self, device)

    def test_nondeterministic_alert_AdaptiveAvgPool2d(self, device):
        module = torch.nn.AdaptiveAvgPool2d(3)
        input = torch.randn(2, 3, 3, requires_grad=True, device=device)
        res = module(input)
        grad = torch.ones_like(res)

        @expectedAlertNondeterministic('adaptive_avg_pool2d_backward_cuda', 'cuda')
        def backward_func(slf, device):
            res.backward(grad)

        backward_func(self, device)

    def test_nondeterministic_alert_AdaptiveAvgPool3d(self, device):
        module = torch.nn.AdaptiveAvgPool3d(3)
        input = torch.randn(2, 3, 3, 3, requires_grad=True, device=device)
        res = module(input)
        grad = torch.ones_like(res)

        @expectedAlertNondeterministic('adaptive_avg_pool3d_backward_cuda', 'cuda')
        def backward_func(slf, device):
            res.backward(grad)

        backward_func(self, device)

    def test_nondeterministic_alert_MaxPool3d(self, device):
        module = torch.nn.MaxPool3d(3)
        input = torch.randn(2, 3, 3, 3, requires_grad=True, device=device)
        res = module(input)
        grad = torch.ones_like(res)

        @expectedAlertNondeterministic('max_pool3d_with_indices_backward_cuda', 'cuda')
        def backward_func(slf, device):
            res.backward(grad)

        backward_func(self, device)

    def test_nondeterministic_alert_AdaptiveMaxPool2d(self, device):
        module = torch.nn.AdaptiveMaxPool2d(3)
        input = torch.randn(2, 3, 3, requires_grad=True, device=device)
        res = module(input)
        grad = torch.ones_like(res)

        @expectedAlertNondeterministic('adaptive_max_pool2d_backward_cuda', 'cuda')
        def backward_func(slf, device):
            res.backward(grad)

        backward_func(self, device)

    def test_nondeterministic_alert_FractionalMaxPool2d(self, device):
        module = torch.nn.FractionalMaxPool2d(2, output_ratio=0.5)
        input = torch.randn(2, 3, 3, 3, requires_grad=True, device=device)
        res = module(input)
        grad = torch.ones_like(res)

        @expectedAlertNondeterministic('fractional_max_pool2d_backward_cuda', 'cuda')
        def backward_func(slf, device):
            res.backward(grad)

        backward_func(self, device)

    def test_nondeterministic_alert_FractionalMaxPool3d(self, device):
        module = torch.nn.FractionalMaxPool3d(2, output_ratio=0.5)
        input = torch.randn(2, 3, 3, 3, 3, requires_grad=True, device=device)
        res = module(input)
        grad = torch.ones_like(res)

        @expectedAlertNondeterministic('fractional_max_pool3d_backward_cuda', 'cuda')
        def backward_func(slf, device):
            res.backward(grad)

        backward_func(self, device)

    def test_nondeterministic_alert_interpolate_linear(self, device):
        input = torch.randn(1, 2, 4, device=device, requires_grad=True)
        res = torch.nn.functional.interpolate(
            input,
            size=12,
            mode='linear',
            align_corners=False)
        grad = torch.ones_like(res)

        @expectedAlertNondeterministic('upsample_linear1d_backward_out_cuda', 'cuda')
        def backward_func(slf, device):
            res.backward(grad)

        backward_func(self, device)

    def test_nondeterministic_alert_interpolate_bilinear(self, device):
        input = torch.randn(1, 2, 4, 4, device=device, requires_grad=True)
        res = torch.nn.functional.interpolate(
            input,
            size=12,
            mode='bilinear',
            align_corners=False)
        grad = torch.ones_like(res)

        @expectedAlertNondeterministic('upsample_bilinear2d_backward_out_cuda', 'cuda')
        def backward_func(slf, device):
            res.backward(grad)

        backward_func(self, device)

    def test_nondeterministic_alert_interpolate_bicubic(self, device):
        input = torch.randn(1, 2, 4, 4, device=device, requires_grad=True)
        res = torch.nn.functional.interpolate(
            input,
            size=12,
            mode='bicubic',
            align_corners=False)
        grad = torch.ones_like(res)

        @expectedAlertNondeterministic('upsample_bicubic2d_backward_out_cuda', 'cuda')
        def backward_func(slf, device):
            res.backward(grad)

        backward_func(self, device)

    def test_nondeterministic_alert_interpolate_trilinear(self, device):
        input = torch.randn(1, 2, 4, 4, 4, device=device, requires_grad=True)
        res = torch.nn.functional.interpolate(
            input,
            size=12,
            mode='trilinear',
            align_corners=False)
        grad = torch.ones_like(res)

        @expectedAlertNondeterministic('upsample_trilinear3d_backward_out_cuda', 'cuda')
        def backward_func(slf, device):
            res.backward(grad)

        backward_func(self, device)

    def test_nondeterministic_alert_ReflectionPad1d(self, device):
        module = torch.nn.ReflectionPad1d((1, 2))
        input = torch.randn(2, 3, 8, device=device, requires_grad=True)
        res = module(input)
        grad = torch.ones_like(res)

        @expectedAlertNondeterministic('reflection_pad1d_backward_cuda', 'cuda')
        def backward_func(slf, device):
            res.backward(grad)

        backward_func(self, device)

    def test_nondeterministic_alert_ReflectionPad2d(self, device):
        module = torch.nn.ReflectionPad2d((1, 2, 3, 4))
        input = torch.randn(2, 3, 8, 8, device=device, requires_grad=True)
        res = module(input)
        grad = torch.ones_like(res)

        @expectedAlertNondeterministic('reflection_pad2d_backward_cuda', 'cuda')
        def backward_func(slf, device):
            res.backward(grad)

        backward_func(self, device)

    def test_nondeterministic_alert_ReplicationPad1d(self, device):
        module = torch.nn.ReplicationPad1d((1, 2))
        input = torch.randn(2, 3, 4, device=device, requires_grad=True)
        res = module(input)
        grad = torch.ones_like(res)

        @expectedAlertNondeterministic('replication_pad1d_backward_cuda', 'cuda')
        def backward_func(slf, device):
            res.backward(grad)

        backward_func(self, device)

    def test_nondeterministic_alert_ReplicationPad2d(self, device):
        module = torch.nn.ReplicationPad2d((1, 2, 3, 4))
        input = torch.randn(2, 3, 4, 4, device=device, requires_grad=True)
        res = module(input)
        grad = torch.ones_like(res)

        @expectedAlertNondeterministic('replication_pad2d_backward_cuda', 'cuda')
        def backward_func(slf, device):
            res.backward(grad)

        backward_func(self, device)

    def test_nondeterministic_alert_ReplicationPad3d(self, device):
        module = torch.nn.ReplicationPad3d((1, 2, 3, 4, 5, 6))
        input = torch.randn(2, 3, 4, 4, 4, device=device, requires_grad=True)
        res = module(input)
        grad = torch.ones_like(res)

        @expectedAlertNondeterministic('replication_pad3d_backward_cuda', 'cuda')
        def backward_func(slf, device):
            res.backward(grad)

        backward_func(self, device)

    def test_nondeterministic_alert_NLLLoss(self, device):
        module = torch.nn.NLLLoss()
        input = torch.randn(2, 3, 5, 5, device=device)
        target = torch.rand(2, 5, 5, device=device).mul(3).floor().long()

        @expectedAlertNondeterministic('SpatialClassNLLCriterion_updateOutput', 'cuda')
        def forward_func(slf, device):
            module(input, target)

        forward_func(self, device)

    def test_nondeterministic_alert_CTCLoss(self, device):
        module = torch.nn.CTCLoss()
        input = torch.randn(50, 3, 15, device=device, requires_grad=True)
        target = torch.randint(0, 14, (3, 30), device=device)
        input_lengths = [50, 50, 50]
        target_lengths = [30, 25, 20]
        res = module(input, target, input_lengths, target_lengths)
        grad = torch.ones_like(res)

        @expectedAlertNondeterministic('ctc_loss_backward_gpu', 'cuda')
        def backward_func(slf, device):
            res.backward(grad)

        backward_func(self, device)

    def test_nondeterministic_alert_EmbeddingBag_max(self, device):
        module = torch.nn.EmbeddingBag(
            4, 3, None, 2., False, 'max',
            _weight=torch.randn(4, 3, device=device, requires_grad=True))
        input = torch.randint(0, 3, (4, 3), device=device)
        res = module(input)
        grad = torch.ones_like(res)

        @expectedAlertNondeterministic('embedding_bag_backward_cuda_max', 'cuda')
        def backward_func(slf, device):
            res.backward(grad)

        backward_func(self, device)

    def test_nondeterministic_alert_scatter_add(self, device):
        def test_func(op_call):
            input = torch.randn(10, device=device)
            dim = 0
            index = torch.tensor([3], device=device)
            src = torch.randn(1, device=device)

            @expectedAlertNondeterministic('scatter_add_cuda_kernel', 'cuda')
            def forward_func(slf, device):
                op_call(input, dim, index, src)

            forward_func(self, device)

        test_func(torch.Tensor.scatter_add_)
        test_func(torch.Tensor.scatter_add)
        test_func(torch.scatter_add)

    # Ensures that index_put throws nondeterministic alerts in the correct cases
    @onlyOnCPUAndCUDA
    def test_nondeterministic_alert_index_put(self, device):
        def test_func(op_call):
            a = torch.randn(10, device=device)
            indices = (torch.tensor([0, 0], device=device), )
            values = torch.tensor([0, 1], device=device)

            @expectedAlertNondeterministic('index_put_ with accumulate=False')
            def forward_func(slf, device):
                op_call(a, indices, values, accumulate=False)

            forward_func(self, device)

        test_func(torch.index_put)
        test_func(torch.Tensor.index_put)
        test_func(torch.index_put_)
        test_func(torch.Tensor.index_put_)

    @onlyOnCPUAndCUDA
    def test_nondeterministic_alert_put(self, device):
        def test_func(op_call):
            a = torch.randn(10, device=device)
            indices = torch.tensor([0, 0], device=device)
            values = torch.tensor([0., 1.], device=device)

            @expectedAlertNondeterministic('put_')
            def forward_func(slf, device):
                op_call(a, indices, values, accumulate=False)

            forward_func(self, device)

        test_func(torch.Tensor.put)
        test_func(torch.Tensor.put_)

    def test_nondeterministic_alert_put_accumulate(self, device):
        def test_func(op_call):
            a = torch.randn(10, device=device)
            indices = torch.tensor([0, 0], device=device)
            values = torch.tensor([0., 1.], device=device)

            @expectedAlertNondeterministic('put_', 'cuda')
            def forward_func(slf, device):
                op_call(a, indices, values, accumulate=True)

            forward_func(self, device)

        test_func(torch.Tensor.put)
        test_func(torch.Tensor.put_)

    def test_nondeterministic_alert_histc(self, device):
        def test_func(op_call):
            a = torch.tensor([], device=device)

            @expectedAlertNondeterministic('_histc_cuda', 'cuda')
            def forward_func(slf, device):
                res = op_call(a, min=0, max=3)

            forward_func(self, device)

        test_func(torch.histc)
        test_func(torch.Tensor.histc)

    def test_nondeterministic_alert_bincount(self, device):
        def test_func(op_call):
            a = torch.tensor([], device=device, dtype=torch.long)

            @expectedAlertNondeterministic('_bincount_cuda', 'cuda')
            def forward_func(slf, device):
                res = op_call(a)

            forward_func(self, device)

        test_func(torch.bincount)
        test_func(torch.Tensor.bincount)
>>>>>>> 8be5b1ca

    # Ensures that kthvalue throws nondeterministic alerts in the correct cases
    @dtypes(torch.double)
    def test_nondeterministic_alert_kthvalue(self, device, dtype):
        @expectedAlertNondeterministic('kthvalue CUDA', 'cuda')
        def test_func(slf, device, call_type):
            S = 10
            k = 5
            a = torch.randn(S, device=device)
            if call_type == 'function':
                torch.kthvalue(a, k)
            elif call_type == 'method':
                a.kthvalue(k)
            elif call_type == 'out':
                values = torch.empty_like(a)
                indices = torch.empty((), device=device, dtype=torch.long)
                torch.kthvalue(a, k, out=(values, indices))
            else:
                self.fail(f"'{call_type}' is not a valid call type")

        test_func(self, device, 'function')
        test_func(self, device, 'method')
        test_func(self, device, 'out')

    @onlyOnCPUAndCUDA
    def test_nondeterministic_alert_gather(self, device):
        def test_func(op_call):
            a = torch.randn(3, 3, device=device, requires_grad=True)
            dim = 0
            index = torch.tensor([[0]], device=device)
            res = op_call(a, dim, index)
            grad = torch.ones_like(res)

            @expectedAlertNondeterministic('scatter_add_cuda_kernel', 'cuda')
            def backward_func(slf, device):
                res.backward(grad)

            backward_func(self, device)

        test_func(torch.gather)
        test_func(torch.Tensor.gather)

    def test_nondeterministic_alert_grid_sample_2d(self, device):
        input = torch.empty(1, 1, 2, 2, device=device, requires_grad=True)
        grid = torch.empty(1, 1, 1, 2, device=device)
        res = torch.nn.functional.grid_sample(input, grid, align_corners=False)
        grad = torch.ones_like(res)

        @expectedAlertNondeterministic('grid_sampler_2d_backward_cuda', 'cuda')
        def backward_func(slf, device):
            res.backward(grad)

        backward_func(self, device)

    def test_nondeterministic_alert_grid_sample_3d(self, device):
        input = torch.empty(1, 1, 2, 2, 2, device=device, requires_grad=True)
        grid = torch.empty(1, 1, 1, 2, 3, device=device)
        res = torch.nn.functional.grid_sample(input, grid, align_corners=False)
        grad = torch.ones_like(res)

        @expectedAlertNondeterministic('grid_sampler_3d_backward_cuda', 'cuda')
        def backward_func(slf, device):
            res.backward(grad)

        backward_func(self, device)

    def test_embedding_scalar_weight_error(self, device):
        indices = torch.rand(2, 2, device=device).long()
        weight = torch.tensor(1.0)
        with self.assertRaisesRegex(RuntimeError, "'weight' must be at least 1-D"):
            torch.embedding(weight, indices)

    def test_dist(self, device):
        def run_test(x, y):
            for p in [0, 1, 2, 3, 4, inf, -inf]:
                dist_xy = torch.dist(x, y, p)
                dist_xy_norm = torch.norm(x - y, p)
                self.assertEqual(dist_xy, dist_xy_norm)

        run_test(torch.randn(5, device=device), torch.randn(5, device=device))

        x = torch.zeros(3, device=device)
        y = torch.zeros(3, device=device)
        y[1] = 1.
        run_test(x, y)

    # Ensures that median throws nondeterministic alerts in the correct cases
    @dtypes(torch.double)
    def test_nondeterministic_alert_median(self, device, dtype):
        def test_func(slf, device, call_type):
            S = 10
            a = torch.randn(S, device=device)
            if call_type == 'function':
                torch.median(a)
            elif call_type == 'function with indices':
                torch.median(a, 0)
            elif call_type == 'method':
                a.median()
            elif call_type == 'method with indices':
                a.median(0)
            elif call_type == 'out with indices':
                result = torch.empty_like(a)
                indices = torch.empty((), dtype=torch.long, device=device)
                torch.median(a, 0, out=(result, indices))
            else:
                self.fail(f"'{call_type}' is not a valid call type")

        @expectedAlertNondeterministic('median CUDA with indices output', 'cuda')
        def test_func_expect_error(slf, device, call_type):
            test_func(slf, device, call_type)

        test_func(self, device, 'function')
        test_func_expect_error(self, device, 'function with indices')
        test_func(self, device, 'method')
        test_func_expect_error(self, device, 'method with indices')
        test_func_expect_error(self, device, 'out with indices')

    def _test_gather_backward_one_dim(self, device, deterministic: bool = False) -> None:
        with DeterministicGuard(deterministic):
            m = random.randint(2000, 3000)
            elems = random.randint(10 * m, 20 * m)
            dim = 0
            src = torch.randn(m, device=device, requires_grad=True)
            idx = torch.randint(m, (elems,), device=device)
            res = torch.gather(src, dim, idx)
            weight = torch.rand_like(res, device=device) * 10 ** 6
            res.backward(weight)
            grad = src.grad.detach().clone()

            if torch.device(device).type == 'cuda':
                for _ in range(2):
                    src.grad.data.zero_()
                    res = torch.gather(src, dim, idx)
                    res.backward(weight)
                    self.assertEqual(src.grad, grad, atol=0, rtol=0)
            else:
                expected = torch.zeros_like(src, device=device)
                for i in range(elems):
                    expected[idx[i]] += weight[i]
                self.assertEqual(grad, expected, atol=0, rtol=0)

    @onlyOnCPUAndCUDA
    def test_gather_backward_deterministic_path(self, device) -> None:
        self._test_gather_backward_one_dim(device, True)

    @onlyCPU
    def test_gather_backward_one_dim(self, device) -> None:
        self._test_gather_backward_one_dim(device, False)

    @dtypes(*torch.testing.get_all_fp_dtypes())
    def test_log_normal(self, device, dtype):
        a = torch.tensor([10], dtype=dtype, device=device).log_normal_()
        self.assertEqual(a.dtype, dtype)
        self.assertEqual(a.size(), torch.Size([1]))

    @dtypes(*(torch.testing.get_all_int_dtypes() + torch.testing.get_all_fp_dtypes()))
    def test_geometric(self, device, dtype):
        a = torch.tensor([10], dtype=dtype, device=device).geometric_(0.5)
        self.assertEqual(a.dtype, dtype)
        self.assertEqual(a.size(), torch.Size([1]))

    def test_repeat_interleave(self, device):
        y = torch.tensor([[1, 2], [3, 4]], device=device)
        for dtype in [torch.int, torch.long]:
            a = torch.repeat_interleave(
                y,
                torch.tensor([1, 2], dtype=dtype, device=device),
                dim=0,
            )
            self.assertEqual(a.dtype, y.dtype)
            self.assertEqual(a.size(), torch.Size([3, 2]))

    @dtypes(*(torch.testing.get_all_fp_dtypes(include_half=False, include_bfloat16=False)))
    @dtypesIfCUDA(*(torch.testing.get_all_fp_dtypes(include_bfloat16=False)))
    def test_bernoulli_p(self, device, dtype):
        for trivial_p in ([0, 1], [1, 0, 1, 1, 0, 1]):
            x = torch.tensor(trivial_p, dtype=dtype, device=device)
            self.assertEqual(x.bernoulli().tolist(), trivial_p)

        def isBinary(t):
            return torch.ne(t, 0).mul_(torch.ne(t, 1)).sum().item() == 0

        p = torch.rand(5, 5, dtype=dtype, device=device)
        self.assertTrue(isBinary(p.bernoulli()))

        p = torch.rand(5, dtype=dtype, device=device).expand(5, 5)
        self.assertTrue(isBinary(p.bernoulli()))

        p = torch.rand(5, 5, dtype=dtype, device=device)
        torch.bernoulli(torch.rand_like(p), out=p)
        self.assertTrue(isBinary(p))

    # RngUniform not implemented for Integral type in XLA test
    @dtypes(*(torch.testing.get_all_fp_dtypes(include_half=False, include_bfloat16=False)))
    @dtypesIfCPU(*(torch.testing.get_all_dtypes(include_half=False, include_bfloat16=False, include_complex=False)))
    @dtypesIfCUDA(*(torch.testing.get_all_dtypes(include_bfloat16=False, include_complex=False)))
    def test_bernoulli_self(self, device, dtype):

        def isBinary(t):
            return torch.ne(t, 0).mul_(torch.ne(t, 1)).sum().item() == 0

        t = torch.empty(10, 10, dtype=dtype, device=device)

        t.fill_(2)
        t.bernoulli_(0.5)
        self.assertTrue(isBinary(t))

        for p_dtype in torch.testing.get_all_fp_dtypes(include_half=device.startswith('cuda'),
                                                       include_bfloat16=False):
            p = torch.rand(10, dtype=p_dtype, device=device).expand(10, 10)
            t.fill_(2)
            t.bernoulli_(p)
            self.assertTrue(isBinary(t))

            t.fill_(2)
            torch.bernoulli(torch.rand_like(t, dtype=p_dtype), out=t)
            self.assertTrue(isBinary(t))

            t.fill_(2)
            t.bernoulli_(torch.rand_like(t, dtype=p_dtype))
            self.assertTrue(isBinary(t))

    @slowTest
    @dtypes(*(torch.testing.get_all_fp_dtypes(include_half=False, include_bfloat16=False)))
    @dtypesIfCUDA(*(torch.testing.get_all_fp_dtypes(include_bfloat16=False)))
    def test_bernoulli_edge_cases(self, device, dtype):
        # Need to draw a lot of samples to cover every random floating point number.
        a = torch.zeros(10000, 10000, dtype=dtype, device=device)  # probability of drawing "1" is 0
        num_ones = (torch.bernoulli(a) == 1).sum()
        self.assertEqual(num_ones, 0)

        b = torch.ones(10000, 10000, dtype=dtype, device=device)  # probability of drawing "1" is 1
        num_zeros = (torch.bernoulli(b) == 0).sum()
        self.assertEqual(num_zeros, 0)

    @dtypes(*torch.testing.get_all_fp_dtypes())
    def test_exponential(self, device, dtype):
        a = torch.tensor([10], dtype=dtype, device=device).exponential_(0.5)
        self.assertEqual(a.dtype, dtype)
        self.assertEqual(a.size(), torch.Size([1]))

        # Tests extremal behavior
        tests = ((-0, float('inf')), (0, float('inf')), (float('inf'), 0))
        for test in tests:
            t = torch.empty((1,), device=device, dtype=dtype).exponential_(test[0])
            self.assertTrue(t.item() == test[1])

        # Tests that negative lambda fails
        with self.assertRaises(RuntimeError):
            torch.empty((1,), device=device, dtype=dtype).exponential_(-0.5)

    @onlyCUDA
    @dtypesIfCUDA(torch.half, torch.float)
    def test_exponential_no_zero(self, device, dtype):
        # naively, 0 in exponential can be generated with probability 2^-24
        # so we need more samples to check if it's not generated
        # instead of doing one
        # don't test CPU, that would be a long test
        x = torch.empty(50000000, device=device, dtype=dtype).exponential_()
        self.assertTrue(x.min() > 0)


    @skipIfNoSciPy
    @dtypes(*torch.testing.get_all_fp_dtypes())
    def test_uniform_kstest(self, device, dtype):
        from scipy import stats
        size = 1000
        for from_ in [-42, 0, 4.2]:
            for to_ in [-4.2, 0, 42]:
                if to_ > from_:
                    t = torch.empty(size, dtype=dtype, device=device).uniform_(from_, to_)
                    res = stats.kstest(t.cpu().to(torch.double), 'uniform', args=(from_, (to_ - from_)))
                    self.assertTrue(res.statistic < 0.1)

    @skipIfNoSciPy
    @dtypes(*torch.testing.get_all_fp_dtypes(include_bfloat16=False))
    @dtypesIfCUDA(*torch.testing.get_all_fp_dtypes())
    def test_normal_kstest(self, device, dtype):
        from scipy import stats
        size = 1000
        for mean in [-10, 0, 50]:
            for std in [1, 5, 10]:
                t = torch.empty(size, dtype=dtype, device=device).normal_(mean=mean, std=std)
                res = stats.kstest(t.cpu().to(torch.double), 'norm', args=(mean, std))
                self.assertTrue(res.statistic < 0.1)

    @skipIfNoSciPy
    @dtypes(*torch.testing.get_all_fp_dtypes())
    def test_lognormal_kstest(self, device, dtype):
        from scipy import stats
        size = 1000
        for mean in [-3, 0, 7]:
            for std in [1, 5, 7]:
                t = torch.empty(size, dtype=dtype, device=device).log_normal_(mean=mean, std=std)
                res = stats.kstest(t.cpu().to(torch.double), 'lognorm', args=(std, 0, math.exp(mean)))
                if dtype == torch.half:
                    self.assertTrue(res.statistic < 0.3)
                else:
                    self.assertTrue(res.statistic < 0.1)

    @skipIfNoSciPy
    @dtypes(*torch.testing.get_all_fp_dtypes())
    def test_exponential_kstest(self, device, dtype):
        from scipy import stats
        size = 1000
        for lambd in [0.5, 1.0, 5.0]:
            t = torch.empty(size, dtype=dtype, device=device).exponential_(lambd=lambd)
            res = stats.kstest(t.cpu().to(torch.double), 'expon', args=(0, 1 / lambd,))
            self.assertTrue(res.statistic < 0.1)

    @skipIfNoSciPy
    @dtypes(*torch.testing.get_all_fp_dtypes())
    def test_cauchy_kstest(self, device, dtype):
        from scipy import stats
        size = 1000
        for median in [-10, 0, 50]:
            for sigma in [0.5, 1.0, 10.0]:
                t = torch.empty(size, dtype=dtype, device=device).cauchy_(median=median, sigma=sigma)
                res = stats.kstest(t.cpu().to(torch.double), 'cauchy', args=(median, sigma))
                self.assertTrue(res.statistic < 0.1)

    @skipIfNoSciPy
    @dtypes(*(torch.testing.get_all_int_dtypes() + torch.testing.get_all_fp_dtypes()))
    def test_geometric_kstest(self, device, dtype):
        from scipy import stats
        size = 1000
        for p in [0.2, 0.5, 0.8]:
            t = torch.empty(size, dtype=dtype, device=device).geometric_(p=p)
            actual = np.histogram(t.cpu().to(torch.double), np.arange(1, 100))[0]
            expected = stats.geom(p).pmf(np.arange(1, 99)) * size
            res = stats.chisquare(actual, expected)
            self.assertEqual(res.pvalue, 1.0, atol=0.1, rtol=0)

    def test_pairwise_distance_empty(self, device):
        shape = (2, 0)
        x = torch.randn(shape, device=device)
        y = torch.randn(shape, device=device)

        self.assertEqual(torch.zeros(2, device=device), torch.pairwise_distance(x, y))
        self.assertEqual(torch.zeros((2, 1), device=device), torch.pairwise_distance(x, y, keepdim=True))

        shape = (0, 2)
        x = torch.randn(shape, device=device)
        y = torch.randn(shape, device=device)
        self.assertEqual(torch.zeros(0, device=device), torch.pairwise_distance(x, y))
        self.assertEqual(torch.zeros((0, 1), device=device), torch.pairwise_distance(x, y, keepdim=True))

    def test_pdist_empty(self, device):
        shape = (0, 2)
        x = torch.randn(shape, device=device)
        self.assertEqual(torch.empty(0, device=device), torch.pdist(x))

        shape = (1, 2)
        x = torch.randn(shape, device=device)
        self.assertEqual(torch.empty(0, device=device), torch.pdist(x))

        shape = (3, 0)
        x = torch.randn(shape, device=device)
        self.assertEqual(torch.zeros(3, device=device), torch.pdist(x))

    def test_cdist_empty(self, device):
        x = torch.randn((0, 5), device=device)
        y = torch.randn((4, 5), device=device)
        self.assertEqual(torch.empty(0, 4, device=device), torch.cdist(x, y))

        x = torch.randn((2, 5), device=device)
        y = torch.randn((0, 5), device=device)
        self.assertEqual(torch.empty(2, 0, device=device), torch.cdist(x, y))

        x = torch.randn((2, 0), device=device)
        y = torch.randn((3, 0), device=device)
        self.assertEqual(torch.zeros(2, 3, device=device), torch.cdist(x, y))

        x = torch.randn((2, 0), device=device)
        y = torch.randn((0, 0), device=device)
        self.assertEqual(torch.empty(2, 0, device=device), torch.cdist(x, y))

    def _brute_cdist(self, x, y, p=2):
        r1 = x.shape[-2]
        r2 = y.shape[-2]
        if r1 == 0 or r2 == 0:
            return torch.empty(r1, r2, device=x.device)
        return torch.norm(x[..., None, :] - y[..., None, :, :], p=p, dim=-1)

    def test_cdist_norm(self, device):
        for r1 in [3, 4, 5, 6]:
            for m in [2, 3, 4, 10]:
                for r2 in [4, 6, 7, 8]:
                    for p in [0, 1, 2, 3, 1.5, 2.5, float('inf')]:
                        x = torch.randn(r1, m, device=device)
                        y = torch.randn(r2, m, device=device)
                        if p == 2:
                            for cm in ['use_mm_for_euclid_dist', 'donot_use_mm_for_euclid_dist']:
                                actual = torch.cdist(x, y, p=2, compute_mode=cm)
                                expected = self._brute_cdist(x, y, p=2)
                                self.assertEqual(expected, actual, rtol=0, atol=0.02)
                        else:
                            actual = torch.cdist(x, y, p=p)
                            expected = self._brute_cdist(x, y, p=p)
                            self.assertEqual(expected, actual)

    def test_cdist_norm_batch(self, device):
        for r1 in [3, 4, 5, 6]:
            for m in [2, 3, 4, 10]:
                for r2 in [4, 6, 7, 8]:
                    for p in [0, 1, 2, 3, 1.5, 2.5, float('inf')]:
                        x = torch.randn(2, 3, 6, r1, m, device=device)
                        y = torch.randn(2, 3, 6, r2, m, device=device)
                        if p == 2:
                            for cm in ['use_mm_for_euclid_dist', 'donot_use_mm_for_euclid_dist']:
                                actual = torch.cdist(x, y, p=2, compute_mode=cm)
                                expected = self._brute_cdist(x, y, p=2)
                                self.assertEqual(expected, actual, rtol=0, atol=0.02)
                        else:
                            actual = torch.cdist(x, y, p=p)
                            expected = self._brute_cdist(x, y, p=p)
                            self.assertEqual(expected, actual)

    @onlyCUDA
    def test_cdist_cuda_backward(self, device):
        for l1 in [1, 511, 513]:
            for l2 in [1, 511, 513]:
                for p in [0, 1, 2, 3, 1.5, 2.5, float('inf')]:
                    x1 = torch.randn(4, l1, 32, device=device, requires_grad=True)
                    x2 = x1.clone().detach_().requires_grad_()
                    y1 = torch.randn(4, l2, 32, device=device, requires_grad=True)
                    y2 = y1.clone().detach_().requires_grad_()
                    if p == 2:
                        for cm in ['use_mm_for_euclid_dist', 'donot_use_mm_for_euclid_dist']:
                            z1 = torch.cdist(x1, y1, p=2, compute_mode=cm).mean()
                            z2 = self._brute_cdist(x2, y2, p=2).mean()
                            z1.backward()
                            z2.backward()
                            self.assertEqual(x1.grad, x2.grad, rtol=0, atol=0.001)
                            self.assertEqual(y1.grad, y2.grad, rtol=0, atol=0.001)
                    else:
                        z1 = torch.cdist(x1, y1, p=p).mean()
                        z2 = self._brute_cdist(x2, y2, p=p).mean()
                        self.assertEqual(x1.grad, x2.grad, rtol=0, atol=0.001)
                        self.assertEqual(y1.grad, y2.grad, rtol=0, atol=0.001)

    @tf32_on_and_off(0.005)
    def test_cdist_large(self, device):
        for cm in ['use_mm_for_euclid_dist_if_necessary', 'use_mm_for_euclid_dist', 'donot_use_mm_for_euclid_dist']:
            x = torch.randn(1000, 10, device=device)
            y = torch.randn(1000, 10, device=device)
            actual = torch.cdist(x, y, p=2, compute_mode=cm)
            expected = self._brute_cdist(x, y, p=2)
            self.assertEqual(expected, actual)

    @slowTest
    @tf32_on_and_off(0.01)
    def test_cdist_large_batch(self, device):
        for cm in ['use_mm_for_euclid_dist_if_necessary', 'use_mm_for_euclid_dist', 'donot_use_mm_for_euclid_dist']:
            x = torch.randn(4, 3, 1000, 10, device=device)
            y = torch.randn(4, 3, 1000, 10, device=device)
            actual = torch.cdist(x, y, p=2, compute_mode=cm)
            expected = self._brute_cdist(x, y, p=2)
            self.assertEqual(expected, actual)

    @tf32_on_and_off(0.005)
    def test_cdist_non_contiguous(self, device):
        for cm in ['use_mm_for_euclid_dist', 'donot_use_mm_for_euclid_dist']:
            x = torch.randn(5, 7, device=device).transpose(-1, -2)
            y = torch.randn(5, 3, device=device).transpose(-1, -2)
            actual = torch.cdist(x, y, p=2, compute_mode=cm)
            expected = self._brute_cdist(x, y, p=2)
            self.assertFalse(x.is_contiguous())
            self.assertFalse(y.is_contiguous())
            self.assertEqual(expected, actual)

            x = torch.randn(7, 5, device=device)
            y = torch.randn(5, 3, device=device).t()
            actual = torch.cdist(x, y, p=2, compute_mode=cm)
            expected = self._brute_cdist(x, y, p=2)
            self.assertTrue(x.is_contiguous())
            self.assertFalse(y.is_contiguous())
            self.assertEqual(expected, actual)

            x = torch.randn(5, 7, device=device).t()
            y = torch.randn(3, 5, device=device)
            actual = torch.cdist(x, y, p=2, compute_mode=cm)
            expected = self._brute_cdist(x, y, p=2)
            self.assertFalse(x.is_contiguous())
            self.assertTrue(y.is_contiguous())
            self.assertEqual(expected, actual)

    @tf32_on_and_off()
    def test_cdist_non_contiguous_batch(self, device):
        for cm in ['use_mm_for_euclid_dist', 'donot_use_mm_for_euclid_dist']:
            x = torch.randn(4, 3, 2, 5, 7, device=device).transpose(-1, -2)
            y = torch.randn(4, 3, 2, 5, 3, device=device).transpose(-1, -2)
            actual = torch.cdist(x, y, p=2, compute_mode=cm)
            expected = self._brute_cdist(x, y, p=2)
            self.assertFalse(x.is_contiguous())
            self.assertFalse(y.is_contiguous())
            self.assertEqual(expected, actual)

            x = torch.randn(7, 2, 7, 5, device=device)
            y = torch.randn(7, 2, 5, 3, device=device).transpose(-1, -2)
            actual = torch.cdist(x, y, p=2, compute_mode=cm)
            expected = self._brute_cdist(x, y, p=2)
            self.assertTrue(x.is_contiguous())
            self.assertFalse(y.is_contiguous())
            self.assertEqual(expected, actual)

            x = torch.randn(4, 5, 7, device=device).transpose(-1, -2)
            y = torch.randn(4, 3, 5, device=device)
            actual = torch.cdist(x, y, p=2, compute_mode=cm)
            expected = self._brute_cdist(x, y, p=2)
            self.assertFalse(x.is_contiguous())
            self.assertTrue(y.is_contiguous())
            self.assertEqual(expected, actual)

    def test_multinomial_constraints(self, device):
        x = torch.empty(1, 2, 3, dtype=torch.double, device=device)
        self.assertRaisesRegex(
            RuntimeError, "prob_dist must be 1 or 2 dim",
            lambda: torch.multinomial(x, 2))
        x = torch.empty(1, 2, dtype=torch.long, device=device)
        self.assertRaisesRegex(
            RuntimeError, "multinomial only supports floating-point dtypes for input",
            lambda: torch.multinomial(x, 2))
        x = torch.empty(1, 2, dtype=torch.double, device=device)
        y = torch.empty(1, 2, dtype=torch.double, device=device)
        self.assertRaisesRegex(
            RuntimeError, "multinomial expects Long tensor out",
            lambda: torch.multinomial(x, 2, out=y))
        x = torch.empty(2, dtype=torch.double, device=device)
        self.assertRaisesRegex(
            RuntimeError, "cannot sample n_sample <= 0 samples",
            lambda: torch.multinomial(x, 0))
        x = torch.empty(2, dtype=torch.double, device=device)
        self.assertRaisesRegex(
            RuntimeError, "cannot sample n_sample <= 0 samples",
            lambda: torch.multinomial(x, -1))
        x = torch.empty(2, dtype=torch.double, device=device)
        self.assertRaisesRegex(
            RuntimeError, "cannot sample n_sample > prob_dist",
            lambda: torch.multinomial(x, 3, False))
        x = torch.empty(16777217, dtype=torch.double, device=device)
        self.assertRaisesRegex(
            RuntimeError, "number of categories cannot exceed",
            lambda: torch.multinomial(x, 3))

    def test_cumsum(self, device):
        x = torch.rand(100, 100, device=device)
        res1 = torch.cumsum(x, 1)
        res2 = torch.tensor([]).to(device)
        torch.cumsum(x, 1, out=res2)
        self.assertEqual(res1, res2)
        x.cumsum_(1)
        self.assertEqual(res1, x)

        a = torch.tensor([[True, False, True],
                          [False, False, False],
                          [True, True, True]], device=device)
        b = a.byte()
        aRes = torch.cumsum(a, 0)
        bRes = torch.cumsum(b, 0)
        self.assertEqual(aRes, bRes)
        self.assertEqual(aRes, torch.tensor([[1, 0, 1],
                                             [1, 0, 1],
                                             [2, 1, 2]]))

        aRes = torch.cumsum(a, 1)
        bRes = torch.cumsum(b, 1)
        self.assertEqual(aRes, bRes)
        self.assertEqual(aRes, torch.tensor([[1, 1, 2],
                                             [0, 0, 0],
                                             [1, 2, 3]]))

        # Check that cummulative sum over a zero length dimension doesn't crash on backprop.
        # Also check that cumsum over other dimensions in a tensor with a zero-length
        # dimensiuon also works
        # Also include a basic suite of similar tests for other bases cases.
        shapes = [[2, 0], [2, 1, 4], [0, 2, 3], [1], [5]]
        for shape in shapes:
            for dim in range(len(shape)):
                raw_tensor = torch.zeros(*shape, requires_grad=True)
                integrated = raw_tensor.cumsum(dim=dim)
                # Check that backward does not crash
                integrated.sum().backward()
                # Check that output maintained correct shape
                self.assertEqual(raw_tensor.shape, raw_tensor.grad.shape)

        # Check a scalar example
        raw_tensor = torch.tensor(3., requires_grad=True)
        integrated = raw_tensor.cumsum(dim=-1)
        self.assertEqual(raw_tensor, integrated)
        # Check that backward does not crash
        integrated.sum().backward()
        # Check that output maintained correct shape
        self.assertEqual(raw_tensor.shape, raw_tensor.grad.shape)

    def test_cumprod(self, device):
        x = torch.rand(100, 100, device=device)
        res1 = torch.cumprod(x, 1)
        res2 = torch.tensor([]).to(device)
        torch.cumprod(x, 1, out=res2)
        self.assertEqual(res1, res2)
        x.cumprod_(1)
        self.assertEqual(res1, x)

        a = torch.tensor([[True, False, True],
                          [False, False, False],
                          [True, True, True]], dtype=torch.bool, device=device)
        b = a.byte()
        aRes = torch.cumprod(a, 0)
        bRes = torch.cumprod(b, 0)
        self.assertEqual(aRes, bRes)
        self.assertEqual(aRes, torch.tensor([[1, 0, 1],
                                             [0, 0, 0],
                                             [0, 0, 0]]))

        aRes = torch.cumprod(a, 1)
        bRes = torch.cumprod(b, 1)
        self.assertEqual(aRes, bRes)
        self.assertEqual(aRes, torch.tensor([[1, 0, 0],
                                             [0, 0, 0],
                                             [1, 1, 1]]))

        # Check that cummulative prod over a zero length dimension doesn't crash on backprop.
        # Also check that cumprod over other dimensions in a tensor with a zero-length
        # dimensiuon also works
        # Also include a basic suite of similar tests for other bases cases.
        shapes = [[2, 0], [2, 1, 4], [0, 2, 3], [1], [5]]
        for shape in shapes:
            for dim in range(len(shape)):
                raw_tensor = torch.zeros(*shape, requires_grad=True)
                integrated = raw_tensor.cumprod(dim=dim)
                # Check that backward does not crash
                integrated.sum().backward()
                # Check that output maintained correct shape
                self.assertEqual(raw_tensor.shape, raw_tensor.grad.shape)

        # Check a scalar example
        raw_tensor = torch.tensor(3., requires_grad=True)
        integrated = raw_tensor.cumprod(dim=-1)
        self.assertEqual(raw_tensor, integrated)
        # Check that backward does not crash
        integrated.sum().backward()
        # Check that output maintained correct shape
        self.assertEqual(raw_tensor.shape, raw_tensor.grad.shape)

    def test_cummax_cummin(self, device):
        def test_ops(op, string_of_function_name, expected_output1, expected_output2):
            x = torch.rand(100, 100, device=device)
            out1 = op(x, 1)
            res2 = torch.empty(0, device=device)
            indices2 = torch.empty(0, dtype=torch.int64, device=device)
            op(x, 1, out=(res2, indices2))
            self.assertEqual(out1[0], res2)
            self.assertEqual(out1[1], indices2)

            a = torch.tensor([[True, False, True],
                              [False, False, False],
                              [True, True, True]], dtype=torch.bool, device=device)
            b = a.byte()
            aRes = op(a, 0)
            bRes = op(b, 0)
            self.assertEqual(aRes[0], bRes[0].bool())
            self.assertEqual(aRes[0], expected_output1.bool())

            # test inf and nan input
            x = torch.tensor([4, inf, 1.5, -inf, 0, nan, 1])
            xRes = op(x, 0)[0]
            self.assertEqual(xRes, expected_output2)

            # op shouldn't support values, indices with a dtype, device type or layout
            # different from that of input tensor
            t = torch.randn(10)
            values = torch.empty(0, dtype=torch.int16)
            indices = torch.empty(0, dtype=torch.int64)
            with self.assertRaisesRegex(
                    RuntimeError,
                    'expected scalar_type Float but found Short'):
                op(t, 0, out=(values, indices))

            # Check that op over a zero length dimension doesn't crash on backprop.
            # Also check that op over other dimensions in a tensor with a zero-length
            # dimension also works
            # Also include a basic suite of similar tests for other bases cases.
            shapes = [[2, 0], [2, 1, 4], [0, 2, 3], [1], [5]]
            for shape in shapes:
                for dim in range(len(shape)):
                    raw_tensor = torch.zeros(*shape, requires_grad=True)
                    integrated = getattr(raw_tensor, string_of_function_name)(dim=dim)
                    # Check that backward does not crash
                    integrated[0].sum().backward()
                    # Check that output maintained correct shape
                    self.assertEqual(raw_tensor.shape, raw_tensor.grad.shape)

            # Check a scalar example
            raw_tensor = torch.tensor(3., requires_grad=True)
            integrated = getattr(raw_tensor, string_of_function_name)(dim=-1)
            # Check that backward does not crash
            integrated[0].sum().backward()
            # Check that output maintained correct shape
            self.assertEqual(raw_tensor.shape, raw_tensor.grad.shape)

        expected_out = torch.tensor([4, inf, inf, inf, inf, nan, nan])
        test_ops(torch.cummax, "cummax", torch.tensor([[1, 0, 1],
                                                       [1, 0, 1],
                                                       [1, 1, 1]]), expected_out)

        expected_out = torch.tensor([4, 4, 1.5, -inf, -inf, nan, nan])
        test_ops(torch.cummin, "cummin", torch.tensor([[1, 0, 1],
                                                       [0, 0, 0],
                                                       [0, 0, 0]]), expected_out)

    def test_logcumsumexp(self, device):
        def logcumsumexp(a, axis):
            return torch.cumsum(a.exp(), axis=axis).log_()

        axis = -1
        a = torch.randn(100, 100, device=device)

        actual = a.logcumsumexp(axis)
        expected = logcumsumexp(a, axis)
        self.assertEqual(a.dtype, actual.dtype)
        self.assertEqual(expected.shape, actual.shape)
        self.assertEqual(expected, actual)

        # check -inf and nan handling
        x = torch.tensor([-float('inf'), -float('inf'), 1.0, 1.0, float('inf'),
                         float('inf'), float('nan'), 1.0, 1.0], device=device)
        x2d = x.unsqueeze(0).expand(2, -1)

        for inp in (x, x2d):
            actual = inp.logcumsumexp(axis)
            expected = logcumsumexp(inp, axis)
            self.assertEqual(expected, actual)

        # Check that out is actually inplace
        b = torch.randn(5, 2, device=device)
        inplace_out = torch.zeros(5, 2, device=device)

        expected = logcumsumexp(b, axis)
        torch.logcumsumexp(b, axis=axis, out=inplace_out)

        self.assertEqual(inplace_out, expected)

        # Check input and inplace_output type mismatch
        b = torch.randn(5, 2, device=device, dtype=torch.float64)
        inplace_out = torch.zeros(5, 2, device=device, dtype=torch.float32)
        with self.assertRaisesRegex(
                RuntimeError,
                'expected scalar_type Double but found Float'):
            torch.logcumsumexp(b, axis, out=inplace_out)

    def _test_diff_numpy(self, t, dims=None):
        # Helper for test_diff to compare with NumPy reference implementation
        def to_np(t):
            if t.dtype == torch.bfloat16:
                return t.to(dtype=torch.float, device="cpu").numpy()
            else:
                return t.cpu().numpy()

        for dim in dims if dims else range(t.dim()):
            prepend = t.narrow(dim, 0, 1)
            append = t.narrow(dim, 0, 1)
            np_t = to_np(t)

            # test when prepend and append's size along dim is 1
            actual = torch.diff(t, dim=dim, prepend=prepend, append=append)
            expected = torch.from_numpy(np.diff(np_t, axis=dim, prepend=to_np(prepend), append=to_np(append)))
            self.assertEqual(actual, expected.to(t.dtype))

            # test when prepend and append's size along dim != 1
            actual = torch.diff(t, dim=dim, prepend=t, append=t)
            expected = torch.from_numpy(np.diff(np_t, axis=dim, prepend=np_t, append=np_t))
            self.assertEqual(actual, expected.to(t.dtype))

    # All tensors appear contiguous on XLA
    @onlyOnCPUAndCUDA
    @dtypes(*torch.testing.get_all_dtypes())
    def test_diff_noncontig(self, device, dtype):
        shapes = (
            (1,),
            (1, 5),
            (3, 5),
            (1, 5, 1),
            (2, 3, 5))

        for shape in shapes:
            contig = make_tensor(shape, device, dtype, low=-9, high=9)

            non_contig = torch.empty(shape + (2, 2), device=device, dtype=dtype)[..., 0]
            non_contig = non_contig.select(-1, -1)
            non_contig.copy_(contig)
            self.assertTrue(not non_contig.is_contiguous() or shape == (1,))

            self._test_diff_numpy(non_contig)

    # RngNormal not implemented for type f16 for XLA
    @dtypes(*torch.testing.get_all_dtypes(include_half=False))
    @dtypesIfCPU(*torch.testing.get_all_dtypes())
    @dtypesIfCUDA(*torch.testing.get_all_dtypes())
    def test_diff(self, device, dtype):
        shapes = (
            (1,),
            (1, 5),
            (3, 5),
            (1, 5, 1),
            (2, 3, 5))

        for shape in shapes:
            contig = make_tensor(shape, device, dtype, low=-9, high=9)
            self._test_diff_numpy(contig)

        t = torch.ones(2, 3)

        with self.assertRaisesRegex(
                RuntimeError, 'diff expects prepend or append to be the same dimension as input'):
            invalid_prepend = torch.tensor([1, 2, 3], device=device, dtype=dtype)
            t.diff(dim=0, prepend=invalid_prepend)

        with self.assertRaisesRegex(
                RuntimeError, 'diff expects the shape of tensor to prepend or append to match that of input'):
            invalid_prepend = torch.tensor([[0, 1]], device=device, dtype=dtype)
            t.diff(dim=0, prepend=invalid_prepend)

        with self.assertRaisesRegex(
                RuntimeError, 'diff only supports n = 1 currently'):
            torch.diff(t, n=2)

        with self.assertRaisesRegex(
                RuntimeError, 'diff expects input to be at least one-dimensional'):
            scalar = torch.tensor(2, device=device, dtype=dtype)
            torch.diff(scalar)

    def _test_large_cum_fn_helper(self, x, fn):
        x_cpu = x.cpu().float()
        expected = fn(x_cpu)
        actual = fn(x).cpu().float()
        self.assertEqual(expected, actual.cpu().float())

    @unittest.skipIf(IS_FBCODE and IS_REMOTE_GPU, "sandcastle OOM with current tpx gpu/re configuration")
    @onlyCUDA
    @dtypesIfCUDA(torch.half)  # only small dtype not to get oom
    def test_large_cumsum(self, device, dtype):
        # initialization to avoid overflow and half caveats
        x = torch.empty(2**30 + 200, device=device, dtype=dtype)
        x[::3] = -3
        x[1::3] = 2
        x[2::3] = 1
        self._test_large_cum_fn_helper(x, lambda x: torch.cumsum(x, 0))

    @onlyCUDA
    @dtypesIfCUDA(torch.half)  # only small dtype not to get oom
    def test_large_cumprod(self, device, dtype):
        # initialization to avoid overflow and half caveats
        x = torch.empty(2**30 + 200, device=device, dtype=dtype)
        x[::3] = 8
        x[1::3] = .25
        x[2::3] = .5
        self._test_large_cum_fn_helper(x, lambda x: torch.cumprod(x, 0))

    def test_discontiguous_out_cumsum(self, device):
        x = torch.randn(4, 8, device=device)
        y = torch.empty(4, 16, device=device)[:, ::2]
        out = torch.cumsum(x, 0)
        torch.cumsum(x, 0, out=y)
        self.assertFalse(y.is_contiguous())
        self.assertEqual(out, y, atol=0., rtol=0.)

    def _test_cumminmax_helper(self, x, fn, expected_val, expected_ind):
        val, ind = fn(x, -1)
        self.assertEqual(val, expected_val, atol=0, rtol=0)
        self.assertEqual(ind, expected_ind, atol=0, rtol=0)
        out_val = torch.empty_like(val).t().contiguous().t()
        out_ind = torch.empty_like(ind).t().contiguous().t()
        fn(x, -1, out=(out_val, out_ind))
        self.assertFalse(out_val.is_contiguous())
        self.assertFalse(out_ind.is_contiguous())
        self.assertEqual(out_val, expected_val, atol=0, rtol=0)
        self.assertEqual(out_ind, expected_ind, atol=0, rtol=0)

    def test_cummax_discontiguous(self, device):
        x = torch.tensor([[0, 1, 2, 3, 2, 1], [4, 5, 6, 5, 6, 7]], device=device, dtype=torch.float).t().contiguous().t()
        expected_val = torch.tensor([[0, 1, 2, 3, 3, 3], [4, 5, 6, 6, 6, 7]], device=device, dtype=torch.float)
        expected_ind = torch.tensor([[0, 1, 2, 3, 3, 3], [0, 1, 2, 2, 4, 5]], device=device, dtype=torch.long)
        self._test_cumminmax_helper(x, torch.cummax, expected_val, expected_ind)

    def test_cummin_discontiguous(self, device):
        x = torch.tensor([[3, 2, 1, 0, 1, 2], [7, 6, 5, 4, 5, 2]], device=device, dtype=torch.float).t().contiguous().t()
        expected_val = torch.tensor([[3, 2, 1, 0, 0, 0], [7, 6, 5, 4, 4, 2]], device=device, dtype=torch.float)
        expected_ind = torch.tensor([[0, 1, 2, 3, 3, 3], [0, 1, 2, 3, 3, 5]], device=device, dtype=torch.long)
        self._test_cumminmax_helper(x, torch.cummin, expected_val, expected_ind)

    def test_bool_tensor_value_change(self, device):
        x = torch.tensor([True, False], dtype=torch.bool, device=device)
        x[0] = False
        x[1] = True
        self.assertEqual(x, torch.tensor([False, True], dtype=torch.bool, device=device))

    def test_unfold_all_devices_and_dtypes(self, device):
        for dt in torch.testing.get_all_dtypes():

            if dt == torch.bool:
                x = torch.empty((0, 1, 3, 0), dtype=dt, device=device)
                self.assertEqual((0, 1, 1, 0, 3), x.unfold(2, 3, 2).shape)
            else:
                x = torch.empty((0, 1, 3, 0), dtype=dt, device=device)
                self.assertEqual((0, 1, 1, 0, 3), x.unfold(2, 3, 2).shape)

    def test_unfold_scalars(self, device):
        x = torch.tensor(0.5, device=device)
        # unfold on a 0-dimensional tensor should always return a 1-d dimensional
        # tensor of shape [size] (i.e., the second parameter to unfold)

        self.assertEqual(torch.empty(0, device=device), x.unfold(0, 0, 1))
        self.assertEqual(torch.empty(0, device=device), x.unfold(0, 0, 2))
        self.assertEqual(torch.tensor([0.5], device=device), x.unfold(0, 1, 1))

    def test_copy_all_dtypes_and_devices(self, device):
        from copy import copy
        for dt in torch.testing.get_all_dtypes():
            x = torch.tensor([1, 2, 3, 4], dtype=dt, device=device)
            x_clone = x.clone()
            y = copy(x)
            y.fill_(1)
            # copy is a shallow copy, only copies the tensor view,
            # not the data
            self.assertEqual(x, y)

    def test_clone_all_dtypes_and_devices(self, device):
        for dt in torch.testing.get_all_dtypes():
            x = torch.tensor((1, 1), dtype=dt, device=device)
            y = x.clone()
            self.assertEqual(x, y)

    def test_clone_zero_stride_dim(self, device):
        # stride zero, size 1 axis, not contiguous
        x = torch.randn(10)
        y = x.as_strided([2, 1, 5], [1, 0, 2])
        self.assertEqual(y, y.clone())

    @dtypesIfCUDA(*set(torch.testing.get_all_math_dtypes('cuda')))
    @dtypes(*set(torch.testing.get_all_math_dtypes('cpu')))
    def test_addcmul(self, device, dtype):
        def rand_tensor(size, dtype, device):
            if dtype.is_floating_point or dtype.is_complex:
                return torch.rand(size=size, dtype=dtype, device=device)
            if dtype == torch.uint8:
                return torch.randint(1, 5, size=size, dtype=dtype, device=device)
            else:
                return torch.randint(-5, 5, size=size, dtype=dtype, device=device)

        a = rand_tensor((2, 2), dtype=dtype, device=device)
        b = rand_tensor((2, 2), dtype=dtype, device=device)
        c = rand_tensor((2, 2), dtype=dtype, device=device)

        alpha = _number(0.5, 3, dtype)

        actual = torch.addcmul(a, b, c, value=alpha)
        expected = a + alpha * b * c

        self.assertEqual(expected, actual)

        with self.assertWarnsOnceRegex(
                UserWarning, "This overload of addcmul is deprecated"):
            self.assertEqual(actual, torch.addcmul(a, alpha, b, c))

    def test_narrow_empty(self, device):
        x = torch.randn(2, 3, 4, device=device)
        for d in range(x.dim()):
            y = x.narrow(d, x.size(d), 0)
            sz = list(x.size())
            sz[d] = 0
            self.assertEqual(sz, y.size())

    @dtypes(*torch.testing.get_all_dtypes())
    def test_index_copy(self, device, dtype):
        # We just test for num_copy <= num_dest, as otherwise there are repeated indices
        # and the behavior is undefined
        num_copy, num_dest = 3, 5

        def make_arg(batch_sizes, n, dim, contig):
            size_arg = batch_sizes[:dim] + (n,) + batch_sizes[dim:]
            return make_tensor(size_arg, device, dtype, low=None, high=None, noncontiguous=not contig)
<<<<<<< HEAD

        def ref_index_copy(tgt, dim, idx, src):
            for i in range(idx.size(0)):
                idx_dest = dim * (slice(None),) + (idx[i],)
                idx_src = dim * (slice(None),) + (i,)
                tgt[idx_dest] = src[idx_src]

        # More thorough testing as in index_add
        for dest_contig, src_contig, index_contig in product([True, False], repeat=3):
            for other_sizes in ((), (4, 5)):
                for dim in range(len(other_sizes)):
                    dest = make_arg(other_sizes, num_dest, dim, dest_contig)
                    src = make_arg(other_sizes, num_copy, dim, src_contig)
                    idx = torch.randperm(num_dest, dtype=torch.int64, device=device)[:num_copy]
                    if not index_contig:
                        idx = torch.repeat_interleave(idx, 2, dim=-1)
                        idx = idx[..., ::2]
                    dest2 = dest.clone()
                    dest.index_copy_(dim, idx, src)
                    ref_index_copy(dest2, dim, idx, src)
                    self.assertEqual(dest, dest2)

    # onlyOnCPUAndCUDA due to an XLA error:
    # https://github.com/pytorch/pytorch/issues/53256
    @onlyOnCPUAndCUDA
    @dtypes(*torch.testing.get_all_dtypes())
    def test_index_copy_scalars(self, device, dtype):
        # Create the 8 possible combinations of scalar sizes for target / index / source
        scalars = ((make_tensor(size_t, dtype=dtype, device=device, low=None, high=None),
                    make_tensor(size_i, dtype=torch.int64, device=device, low=0, high=1),
                    make_tensor(size_s, dtype=dtype, device=device, low=None, high=None))
                   for size_t, size_i, size_s in product([(), (1,)], repeat=3))
        for target, idx, source in scalars:
            target.index_copy_(0, idx, source)
            self.assertEqual(target.item(), source.item())

    @onlyCPU
    def test_errors_index_copy(self, device):
        # We do not test the GPU as the CUDA_ASSERT would break the CUDA context
        idx_dim = 8
        tgt_dim = 5
        batch_dim = 3

        # Too large of an index
        a = torch.randn(batch_dim, tgt_dim, device=device)
        idx = torch.full((idx_dim,), tgt_dim, device=device)
        c = torch.zeros(batch_dim, idx_dim, device=device)
        with self.assertRaises(IndexError):
            a.index_copy_(1, idx, c)

        # Too small (negative indices)
        idx = torch.full((idx_dim,), -1, device=device)
        with self.assertRaises(IndexError):
            a.index_copy_(1, idx, c)

        # Too small (very negative indices) - they should be unsupported even
        # when support for negative indices is implemented for index_copy_
        idx = torch.full((idx_dim,), -tgt_dim - 1, device=device)
        with self.assertRaises(IndexError):
            a.index_copy_(1, idx, c)
=======
>>>>>>> 8be5b1ca

        def ref_index_copy(tgt, dim, idx, src):
            for i in range(idx.size(0)):
                idx_dest = dim * (slice(None),) + (idx[i],)
                idx_src = dim * (slice(None),) + (i,)
                tgt[idx_dest] = src[idx_src]

        # More thorough testing as in index_add
        for dest_contig, src_contig, index_contig in product([True, False], repeat=3):
            for other_sizes in ((), (4, 5)):
                for dim in range(len(other_sizes)):
                    dest = make_arg(other_sizes, num_dest, dim, dest_contig)
                    src = make_arg(other_sizes, num_copy, dim, src_contig)
                    idx = torch.randperm(num_dest, dtype=torch.int64, device=device)[:num_copy]
                    if not index_contig:
                        idx = torch.repeat_interleave(idx, 2, dim=-1)
                        idx = idx[..., ::2]
                    dest2 = dest.clone()
                    dest.index_copy_(dim, idx, src)
                    ref_index_copy(dest2, dim, idx, src)
                    self.assertEqual(dest, dest2)

    # onlyOnCPUAndCUDA due to an XLA error:
    # https://github.com/pytorch/pytorch/issues/53256
    @onlyOnCPUAndCUDA
    @dtypes(*torch.testing.get_all_dtypes())
    def test_index_copy_scalars(self, device, dtype):
        # Create the 8 possible combinations of scalar sizes for target / index / source
        scalars = ((make_tensor(size_t, dtype=dtype, device=device, low=None, high=None),
                    make_tensor(size_i, dtype=torch.int64, device=device, low=0, high=1),
                    make_tensor(size_s, dtype=dtype, device=device, low=None, high=None))
                   for size_t, size_i, size_s in product([(), (1,)], repeat=3))
        for target, idx, source in scalars:
            target.index_copy_(0, idx, source)
            self.assertEqual(target.item(), source.item())

    @onlyCPU
    def test_errors_index_copy(self, device):
        # We do not test the GPU as the CUDA_ASSERT would break the CUDA context
        idx_dim = 8
        tgt_dim = 5
        batch_dim = 3

        # Too large of an index
        a = torch.randn(batch_dim, tgt_dim, device=device)
        idx = torch.full((idx_dim,), tgt_dim, device=device)
        c = torch.zeros(batch_dim, idx_dim, device=device)
        with self.assertRaises(IndexError):
            a.index_copy_(1, idx, c)

        # Too small (negative indices)
        idx = torch.full((idx_dim,), -1, device=device)
        with self.assertRaises(IndexError):
            a.index_copy_(1, idx, c)

        # Too small (very negative indices) - they should be unsupported even
        # when support for negative indices is implemented for index_copy_
        idx = torch.full((idx_dim,), -tgt_dim - 1, device=device)
        with self.assertRaises(IndexError):
            a.index_copy_(1, idx, c)

    @onlyCPU
    def test_index_copy_deterministic(self, device):
        m = 6
        n = 3
        x = torch.zeros(m, n, device=device)
        elems = 20000
        src = torch.rand(elems, n, device=device)
        index = torch.randint(m, (elems,), device=device)
        with DeterministicGuard(True):
            y0 = torch.index_copy(x, 0, index, src)
            for _ in range(10):
                y = torch.index_copy(x, 0, index, src)
                self.assertEqual(y, y0, atol=0, rtol=0)

    # Ensures that index_copy throws nondeterministic alerts in the correct cases
    @onlyCUDA
    @dtypes(torch.double)
    def test_nondeterministic_alert_index_copy(self, device, dtype):
        @expectedAlertNondeterministic('index_copy_cuda', 'cuda')
        def test_func(slf, device, call_type):
            S = 10
            a = torch.randn(S, device=device)
            b = torch.randn(S, device=device)
            index = torch.randint(S, (S,), device=device)
            if call_type == 'function':
                torch.index_copy(a, 0, index, b)
            elif call_type == 'method':
                a.index_copy(0, index, b)
            elif call_type == 'method inplace':
                a.index_copy_(0, index, b)
            else:
                self.fail(f"'{call_type}' is not a valid call type")

        test_func(self, device, 'function')
        test_func(self, device, 'method')
        test_func(self, device, 'method inplace')

<<<<<<< HEAD
    @dtypes(*torch.testing.get_all_dtypes())
    def test_index_fill(self, device, dtype):
        x = torch.tensor([[1, 2], [4, 5]], dtype=dtype, device=device)
        index = torch.tensor([0], device=device)
        x.index_fill_(1, index, 0)
        self.assertEqual(x, torch.tensor([[0, 2], [0, 5]], dtype=dtype, device=device))
        if not x.is_complex():
            with self.assertRaisesRegex(RuntimeError, r"Scalar"):
                x.index_fill_(1, index, 1 + 1j)
        # Make sure that the result stays 0-dim while applied to
        # a 0-dim input
        x = torch.tensor(1, dtype=dtype, device=device)
        self.assertEqual(0, x.index_fill(0, index, -1).dim())
        self.assertEqual(0, x.index_fill_(0, index, -1).dim())

    # The test fails for zero-dimensional tensors on XLA
    @onlyOnCPUAndCUDA
    @dtypes(*torch.testing.get_all_dtypes())
    def test_index_select(self, device, dtype):
        num_src, num_out = 3, 5

        def make_arg(batch_sizes, n, dim, contig):
            size_arg = batch_sizes[:dim] + (n,) + batch_sizes[dim:]
            return make_tensor(size_arg, device, dtype, low=None, high=None, noncontiguous=not contig)

        def ref_index_select(src, dim, idx):
            # bfloat16 is just used on GPU, so it's not supported on numpy
            if dtype == torch.bfloat16:
                src = src.float()
            out = torch.from_numpy(np.take(src.cpu().numpy(), idx.cpu().numpy(), axis=dim))
            if dtype == torch.bfloat16:
                out = out.to(device=device, dtype=dtype)
            return out

        for src_contig, idx_contig in product([True, False], repeat=2):
            for other_sizes in ((), (4, 5)):
                for dim in range(len(other_sizes)):
                    src = make_arg(other_sizes, num_src, dim, src_contig)
                    idx = make_tensor((num_out,), device, dtype=torch.int64, low=0, high=num_src, noncontiguous=not idx_contig)
                    out = torch.index_select(src, dim, idx)
                    out2 = ref_index_select(src, dim, idx)
                    self.assertEqual(out, out2)

        for idx_type in (torch.int32, torch.int64):
            other_sizes = (3, 2)
            dim = 1
            src = make_arg(other_sizes, num_src, dim, True)
            idx = make_tensor((num_out,), device, dtype=idx_type, low=0, high=num_src, noncontiguous=False)
            out = torch.index_select(src, dim, idx)
            out2 = ref_index_select(src, dim, idx)
            self.assertEqual(out, out2)

        # Create the 4 possible combinations of scalar sizes for index / source
        scalars = ((make_tensor(size_s, device, dtype),
                    torch.zeros(size_i, dtype=torch.int64, device=device))
                   for size_s, size_i in product([(), (1,)], repeat=2))
        for source, idx in scalars:
            out = source.index_select(0, idx)
            self.assertEqual(out.item(), source.item())

    @dtypes(*torch.testing.get_all_dtypes())
    def test_take(self, device, dtype):
        idx_size = (4,)

        make_arg = partial(make_tensor, device=device, dtype=dtype)
        make_idx = partial(make_tensor, low=0, device=device, dtype=torch.int64)

        def ref_take(src, idx):
            if dtype == torch.bfloat16:
                src = src.half()
            src = src.cpu().numpy()
            idx = idx.cpu().numpy()
            out = torch.from_numpy(np.take(src, idx)).to(device=device, dtype=dtype)
            return out

=======
    @onlyOnCPUAndCUDA
    def test_index_add_deterministic(self, device):
        for dim in range(3):
            a = [5, 4, 3]
            a[dim] = 1000
            alpha = random.random() + 1
            x = torch.zeros(a, device=device)
            b = a.copy()
            elems = a[dim] * 20
            b[dim] = elems
            src = torch.rand(b, device=device)
            index = torch.randint(a[dim], (elems,), device=device)

            # on CPU it should be deterministic regardless of the deterministic mode
            with DeterministicGuard(True):
                y0 = torch.index_add(x, dim, index, src, alpha=alpha)
                for _ in range(3):
                    y = torch.index_add(x, dim, index, src, alpha=alpha)
                    self.assertEqual(y, y0, atol=0, rtol=0)

            with DeterministicGuard(False):
                for _ in range(3):
                    y_nd = torch.index_add(x, dim, index, src, alpha=alpha)
                    self.assertEqual(y_nd, y0, atol=1e-3, rtol=1e-5)

    @dtypes(*torch.testing.get_all_dtypes())
    def test_index_fill(self, device, dtype):
        x = torch.tensor([[1, 2], [4, 5]], dtype=dtype, device=device)
        index = torch.tensor([0], device=device)
        x.index_fill_(1, index, 0)
        self.assertEqual(x, torch.tensor([[0, 2], [0, 5]], dtype=dtype, device=device))
        if not x.is_complex():
            with self.assertRaisesRegex(RuntimeError, r"Scalar"):
                x.index_fill_(1, index, 1 + 1j)
        # Make sure that the result stays 0-dim while applied to
        # a 0-dim input
        x = torch.tensor(1, dtype=dtype, device=device)
        self.assertEqual(0, x.index_fill(0, index, -1).dim())
        self.assertEqual(0, x.index_fill_(0, index, -1).dim())

    # The test fails for zero-dimensional tensors on XLA
    @onlyOnCPUAndCUDA
    @dtypes(*torch.testing.get_all_dtypes())
    def test_index_select(self, device, dtype):
        num_src, num_out = 3, 5

        def make_arg(batch_sizes, n, dim, contig):
            size_arg = batch_sizes[:dim] + (n,) + batch_sizes[dim:]
            return make_tensor(size_arg, device, dtype, low=None, high=None, noncontiguous=not contig)

        def ref_index_select(src, dim, idx):
            # bfloat16 is just used on GPU, so it's not supported on numpy
            if dtype == torch.bfloat16:
                src = src.float()
            out = torch.from_numpy(np.take(src.cpu().numpy(), idx.cpu().numpy(), axis=dim))
            if dtype == torch.bfloat16:
                out = out.to(device=device, dtype=dtype)
            return out

        for src_contig, idx_contig in product([True, False], repeat=2):
            for other_sizes in ((), (4, 5)):
                for dim in range(len(other_sizes)):
                    src = make_arg(other_sizes, num_src, dim, src_contig)
                    idx = make_tensor((num_out,), device, dtype=torch.int64, low=0, high=num_src, noncontiguous=not idx_contig)
                    out = torch.index_select(src, dim, idx)
                    out2 = ref_index_select(src, dim, idx)
                    self.assertEqual(out, out2)

        for idx_type in (torch.int32, torch.int64):
            other_sizes = (3, 2)
            dim = 1
            src = make_arg(other_sizes, num_src, dim, True)
            idx = make_tensor((num_out,), device, dtype=idx_type, low=0, high=num_src, noncontiguous=False)
            out = torch.index_select(src, dim, idx)
            out2 = ref_index_select(src, dim, idx)
            self.assertEqual(out, out2)

        # Create the 4 possible combinations of scalar sizes for index / source
        scalars = ((make_tensor(size_s, device, dtype),
                    torch.zeros(size_i, dtype=torch.int64, device=device))
                   for size_s, size_i in product([(), (1,)], repeat=2))
        for source, idx in scalars:
            out = source.index_select(0, idx)
            self.assertEqual(out.item(), source.item())

    @dtypes(*torch.testing.get_all_dtypes())
    def test_take(self, device, dtype):
        idx_size = (4,)

        make_arg = partial(make_tensor, device=device, dtype=dtype)
        make_idx = partial(make_tensor, low=0, device=device, dtype=torch.int64)

        def ref_take(src, idx):
            if dtype == torch.bfloat16:
                src = src.half()
            src = src.cpu().numpy()
            idx = idx.cpu().numpy()
            out = torch.from_numpy(np.take(src, idx)).to(device=device, dtype=dtype)
            return out

>>>>>>> 8be5b1ca
        for src_contig, idx_contig, idx_reshape in product([True, False], repeat=3):
            for src_size in ((5,), (4, 5)):
                src = make_arg(src_size, noncontiguous=not src_contig)
                idx = make_idx(idx_size, high=src.numel(), noncontiguous=not idx_contig)
                if idx_reshape:
                    idx = idx.reshape(2, 2)
                out = torch.take(src, idx)
                out2 = ref_take(src, idx)
                self.assertEqual(out, out2)

        # Create the 4 possible combinations of scalar sizes for source / index
        for size_s, size_i in product([(), (1,)], repeat=2):
            source = make_arg(size_s)
            idx = make_idx(size_i, high=1)
            out = source.take(idx)
            self.assertEqual(out.item(), source.item())

    # The bool instance does not work on GPU. See
    # https://github.com/pytorch/pytorch/issues/54317
    @dtypes(*torch.testing.get_all_dtypes(include_bool=False))
    def test_put(self, device, dtype):
        src_size = (4,)

        make_arg = partial(make_tensor, device=device, dtype=dtype)
        make_idx = partial(make_tensor, low=0, device=device, dtype=torch.int64)

        def ref_put(dst, idx, src, accumulate):
            new_dst = dst.clone(memory_format=torch.contiguous_format).view(-1)
            new_idx = idx.contiguous().view(-1)
            new_src = src.contiguous().view(-1)
            method = new_dst.index_add_ if accumulate else new_dst.index_copy_
            return method(0, new_idx, new_src).view_as(dst)

        for dst_contig, src_contig, idx_contig, idx_reshape, accumulate in product([True, False], repeat=5):
            for dst_size in ((5,), (4, 5)):
                dst = make_arg(dst_size, noncontiguous=not dst_contig)
                src = make_arg(src_size, noncontiguous=not src_contig)

                # If accumulate=True, `put_` should be deterministic regardless of the inputs on CPU
                # On CUDA it may not be, but the test has enough tolerance to account for this
                if accumulate:
                    idx = make_idx(src_size, high=dst.numel())
                else:
                    idx = torch.randperm(dst.numel(), dtype=torch.int64, device=device)[:src_size[0]]
                if not idx_contig:
                    idx = torch.repeat_interleave(idx, 2, dim=-1)[..., ::2]
                if idx_reshape:
                    idx = idx.reshape(2, 2)
                out = torch.put(dst, idx, src, accumulate)
                # out-place
                reference = ref_put(dst, idx, src, accumulate)
                self.assertEqual(out, reference)

                # in-place
                dst.put_(idx, src, accumulate)
                self.assertEqual(dst, reference)


        # Create the 8 possible combinations of scalar sizes for target / index / source
        scalars = ((make_arg(size_t),
                    make_idx(size_i, high=1),
                    make_arg(size_s))
                   for size_t, size_i, size_s in product([(), (1,)], repeat=3))
        for (dest, idx, source), accumulate in product(scalars, [True, False]):
            dest_init = dest.clone()
            # out-place
            out = torch.put(dest, idx, source, accumulate=accumulate)
            # in-place
            dest1 = dest.clone()
            dest1.put_(idx, source, accumulate=accumulate)
            for d in [out, dest1]:
                if accumulate:
                    self.assertEqual(d.item(), (dest_init + source).item())
                else:
                    self.assertEqual(d.item(), source.item())

        # Empty case
        dest = make_arg((3, 2))
        reference = dest.clone()
        idx = make_idx((0,), high=1)
        source = make_arg((0,))
        for accumulate in [True, False]:
            out = torch.put(dest, idx, source, accumulate=accumulate)
            self.assertEqual(out, reference)
            dest.put_(idx, source, accumulate=accumulate)
            self.assertEqual(dest, reference)

    # The bool instance does not work on GPU. See
    # https://github.com/pytorch/pytorch/issues/54317
    @dtypes(*torch.testing.get_all_dtypes(include_bool=False))
    def test_put_accumulate(self, device, dtype):
        # Test for parallel adds with accumulate == True
        low_precision = dtype == torch.half or dtype == torch.bfloat16
        # Less numbers to avoid overflow with low_precision
        # Grainsize is 3000 for the for_loop to be parallized on CPU
        sizes = ((100,)) if low_precision else ((200,), (3002,))
        # Bfloat16 has a particularly bad performance here
        # This operation is nondeterministic on GPU, so we are generous with the rtol
        rtol, atol = (1e-1, 1e-2) if low_precision else (1e-3, 1e-4)

        make_arg = partial(make_tensor, low=-2, high=3, device=device, dtype=dtype)
        # Dump everything into the 0-th position
        make_idx = partial(torch.zeros, device=device, dtype=torch.int64)
        args = ((make_idx(size), make_arg(size)) for size in sizes)

        for idx, source in args:
            orig = make_arg((1,))
            out = orig.put(idx, source, accumulate=True)
            self.assertEqual(out, orig + source.sum(), rtol=rtol, atol=atol)

    def test_take_empty(self, device):
        for input_shape in [(0,), (0, 1, 2, 0), (1, 2, 3)]:
            for indices_shape in [(0,), (0, 1, 2, 0)]:
                input = torch.empty(input_shape, device=device)
                indices = torch.empty(indices_shape, dtype=torch.int64, device=device)
                self.assertEqual(indices, torch.take(input, indices), exact_dtype=False)

    def test_put_empty(self, device):
        for dst_shape in [(0,), (0, 1, 2, 0), (1, 2, 3)]:
            for indices_shape in [(0,), (0, 1, 2, 0)]:
                for accumulate in [False, True]:
                    dst = torch.randn(dst_shape, device=device)
                    indices = torch.empty(indices_shape, dtype=torch.int64, device=device)
                    src = torch.randn(indices_shape, device=device)
                    self.assertEqual(dst, dst.put_(indices, src, accumulate=accumulate))

    @dtypes(*(torch.testing.get_all_fp_dtypes(include_bfloat16=False, include_half=False) +
              torch.testing.get_all_complex_dtypes()))
    @dtypesIfCPU(*(torch.testing.get_all_fp_dtypes(include_bfloat16=False, include_half=True) +
                   torch.testing.get_all_complex_dtypes()))
    @dtypesIfCUDA(*(torch.testing.get_all_fp_dtypes(include_bfloat16=True, include_half=True) +
                    torch.testing.get_all_complex_dtypes()))
    def test_scatter_reduce_operations_to_large_input(self, device, dtype):
        index = torch.tensor([[1], [2]], device=device, dtype=torch.long)
        test_data = [
            (torch.zeros(4, 4, device=device, dtype=dtype),
             torch.ones(2, 2, device=device, dtype=dtype),
             torch.tensor([[0, 0, 0, 0],
                           [1, 0, 0, 0],
                           [1, 0, 0, 0],
                           [0, 0, 0, 0]],
                          device=device, dtype=dtype), "add"),
            (torch.tensor([2], device=device, dtype=dtype).repeat(4, 4),
             torch.tensor([6], device=device, dtype=dtype).repeat(2, 2),
             torch.tensor([[2, 2, 2, 2],
                           [12, 2, 2, 2],
                           [12, 2, 2, 2],
                           [2, 2, 2, 2]], device=device, dtype=dtype), "multiply"),
        ]

        for input, src, result, operation in test_data:
            if operation == "multiply" and torch.is_complex(input):
                continue
            input.scatter_(0, index, src, reduce=operation)
            self.assertEqual(input, result)

    @dtypes(*(torch.testing.get_all_fp_dtypes(include_bfloat16=False, include_half=False) +
              torch.testing.get_all_complex_dtypes()))
    @dtypesIfCPU(*(torch.testing.get_all_fp_dtypes(include_bfloat16=False, include_half=True) +
                   torch.testing.get_all_complex_dtypes()))
    @dtypesIfCUDA(*(torch.testing.get_all_fp_dtypes(include_bfloat16=True, include_half=True) +
                    torch.testing.get_all_complex_dtypes()))
    def test_scatter_reduce_scalar(self, device, dtype):
        index = torch.tensor([[1], [2]], device=device, dtype=torch.long)
        test_data = [
            (torch.zeros(4, 4, device=device, dtype=dtype), 1,
             torch.tensor([[0, 0, 0, 0],
                           [1, 0, 0, 0],
                           [1, 0, 0, 0],
                           [0, 0, 0, 0]],
                          device=device, dtype=dtype), "add"),
            (torch.tensor([2], device=device, dtype=dtype).repeat(4, 4), 2,
             torch.tensor([[2, 2, 2, 2],
                           [4, 2, 2, 2],
                           [4, 2, 2, 2],
                           [2, 2, 2, 2]], device=device, dtype=dtype), "multiply"),
        ]

        for input, src, result, operation in test_data:
            if operation == "multiply" and torch.is_complex(input):
                continue
            input.scatter_(0, index, src, reduce=operation)
            self.assertEqual(input, result)

    # TODO: remove this after scatter_add_ is deprecated.
    def test_scatter_add_non_unique_index(self, device):
        height = 2
        width = 65536
        input = torch.ones(height, width, device=device)
        index = torch.zeros(height, width, dtype=torch.long, device=device)
        src = torch.ones(height, width, device=device)
        input.scatter_add_(0, index, src)

        self.assertEqual(input,
                         torch.tensor([[3], [1]], device=device,
                                      dtype=torch.float32).repeat(1, width))

    @dtypes(*(torch.testing.get_all_fp_dtypes(include_bfloat16=False, include_half=False) +
              torch.testing.get_all_complex_dtypes()))
    @dtypesIfCPU(*(torch.testing.get_all_fp_dtypes(include_bfloat16=False, include_half=True) +
                   torch.testing.get_all_complex_dtypes()))
    @dtypesIfCUDA(*(torch.testing.get_all_fp_dtypes(include_bfloat16=True, include_half=True) +
                    torch.testing.get_all_complex_dtypes()))
    def test_scatter_reduce_non_unique_index(self, device, dtype):
        height = 2
        width = 2
        index = torch.zeros(height, width, dtype=torch.long, device=device)
        test_data = [
            (torch.ones(height, width, device=device, dtype=dtype),
             torch.ones(height, width, device=device, dtype=dtype),
             torch.tensor([[3], [1]], device=device, dtype=dtype).repeat(1, width), "add"),
            (torch.tensor([2], device=device, dtype=dtype).repeat(height, width),
             torch.tensor([2], device=device, dtype=dtype).repeat(height, width),
             torch.tensor([[8], [2]], device=device,
                          dtype=dtype).repeat(1, width), "multiply"),
        ]

        for input, src, result, operation in test_data:
            if operation == "multiply" and torch.is_complex(input):
                continue
            input.scatter_(0, index, src, reduce=operation)
            self.assertEqual(input, result, msg=f"result: {result} input: {input} method: {str(operation)}")

    @onlyOnCPUAndCUDA
    @dtypesIfCUDA(*(torch.testing.get_all_complex_dtypes() +
                    torch.testing.get_all_int_dtypes()))
    @dtypesIfCPU(*(torch.testing.get_all_int_dtypes()))
    def test_scatter_reduce_multiply_unsupported_dtypes(self, device, dtype):
        height = 2
        width = 2
        index = torch.zeros(height, width, dtype=torch.long, device=device)
        input = torch.ones(height, width, device=device, dtype=dtype)
        src = torch.ones(height, width, device=device, dtype=dtype)
        with self.assertRaises(RuntimeError):
            input.scatter_(0, index, src, reduce="multiply")

    def test_scatter_to_large_input(self, device):
        input = torch.zeros(4, 4, device=device)
        src = torch.ones(2, 2, device=device)
        index = torch.tensor([[1], [2]], device=device, dtype=torch.long)
        input.scatter_(0, index, src)
        self.assertEqual(input, torch.tensor([[0, 0, 0, 0],
                                              [1, 0, 0, 0],
                                              [1, 0, 0, 0],
                                              [0, 0, 0, 0]], device=device, dtype=torch.float32))

    def test_scatter_add_to_large_input(self, device):
        input = torch.zeros(4, 4, device=device)
        src = torch.ones(2, 2, device=device)
        index = torch.tensor([[1], [2]], device=device, dtype=torch.long)
        input.scatter_add_(0, index, src)
        self.assertEqual(input, torch.tensor([[0, 0, 0, 0],
                                              [1, 0, 0, 0],
                                              [1, 0, 0, 0],
                                              [0, 0, 0, 0]], device=device, dtype=torch.float32))

    def test_scatter_bool(self, device):
        x = torch.tensor([[True, True, True], [True, True, True]], device=device)
        res = torch.zeros(3, 3, dtype=torch.bool, device=device)
        res = res.scatter_(0, torch.tensor([[0, 1, 2], [0, 1, 2]], device=device), x)
        self.assertEqual(res, torch.tensor([[True, False, False],
                                            [False, True, False],
                                            [False, False, True]], device=device))

    def test_scatter_add_bool(self, device):
        x = torch.tensor([[True, True, True, True, True], [True, True, True, True, True]], device=device)
        res = torch.zeros(3, 5, dtype=torch.bool, device=device)
        res = res.scatter_add_(0, torch.tensor([[0, 1, 2, 0, 0], [2, 0, 0, 1, 2]], device=device), x)
        self.assertEqual(res, torch.tensor([[True, True, True, True, True],
                                            [False, True, False, True, False],
                                            [True, False, True, False, True]], device=device))

    @onlyOnCPUAndCUDA
    @dtypes(*torch.testing.get_all_dtypes())
    def test_masked_scatter(self, device, dtype):
        dt = dtype
        with warnings.catch_warnings(record=True) as w:
            warnings.simplefilter("always")
            for maskType in [torch.uint8, torch.bool]:
                num_copy, num_dest = 3, 10
                dest = torch.tensor([1, 2, 3, 4, 5, 6, 7, 8, 9, 10], dtype=dt, device=device)
                dest2 = dest.clone()
                dest_ones = dest.clone()
                dest_ones_expected = dest.clone()
                src = torch.tensor([0, 0, 0, 0, 0, 0, 0, 0, 0, 0], dtype=dt, device=device)
                src_ones = torch.tensor([1, 1, 1, 1, 1, 1, 1, 1, 1, 1], dtype=dt, device=device)
                mask = torch.tensor((0, 0, 0, 0, 1, 0, 1, 0, 1, 0), dtype=maskType, device=device)

                if dt == torch.bool:
                    # torch.bool is a special case and is being tested
                    # in a separate test
                    return

                dest.masked_scatter_(mask, src)
                j = 0
                for i in range(num_dest):
                    if mask[i]:
                        dest2[i] = src[j]
                        dest_ones_expected[i] = src_ones[j]
                        j += 1
                self.assertEqual(dest, dest2, atol=0, rtol=0)

                dest_ones.masked_scatter_(mask, src_ones)
                self.assertEqual(dest_ones, dest_ones_expected, atol=0, rtol=0)

                # make src smaller. this should fail
                src = torch.zeros(num_copy - 1, dtype=dt, device=device)
                with self.assertRaises(RuntimeError):
                    dest.masked_scatter_(mask, src)

        self.assertEqual(len(w), 3)

        warn = 'masked_scatter_ received a mask with dtype torch.uint8,'
        for wi in w:
            self.assertEqual(str(wi.message)[0:55], str(warn))

    def test_masked_scatter_bool_tensor(self, device):
        src = torch.tensor([True, True, True], device=device)
        dst = torch.tensor([False, False, False], device=device)
        mask = torch.tensor([False, True, False], device=device)

        dst.masked_scatter_(mask, src)
        self.assertEqual(dst, torch.tensor([False, True, False], device=device))

        mask = torch.tensor([True, False, True], device=device)
        dst = dst.masked_scatter(mask, src)
        self.assertEqual(dst, torch.tensor([True, True, True], device=device))

    @dtypes(*torch.testing.get_all_dtypes())
    def test_masked_select(self, device, dtype):
        if device == 'cpu':
            warn = 'masked_select received a mask with dtype torch.uint8,'
        else:
            warn = 'indexing with dtype torch.uint8 is now deprecated, pl'
        for maskType in [torch.uint8, torch.bool]:
            num_src = 10
            src = torch.tensor([0, 0, 0, 0, 0, 0, 0, 0, 0, 0], dtype=dtype, device=device)
            mask = torch.randint(2, (num_src,), device=device, dtype=maskType)

            with warnings.catch_warnings(record=True) as w:
                dst = src.masked_select(mask)
                if maskType is torch.uint8:
                    self.assertEqual(len(w), 1)
                    self.assertEqual(str(w[0].message)[0:53], str(warn))
            dst2 = []
            for i in range(num_src):
                if mask[i]:
                    dst2 += [src[i]]
            self.assertEqual(dst, torch.tensor(dst2), atol=0, rtol=0)

            dst3 = torch.empty(0, device=device, dtype=dtype)
            torch.masked_select(src, mask, out=dst3)
            self.assertEqual(dst3, torch.tensor(dst2, dtype=dst3.dtype), atol=0, rtol=0)

        # Since half on CPU is not supported, need to skip the remaining test cases
        if dtype == torch.half and torch.device(device).type == 'cpu':
            return

        # Ensure that masks are expanded to match tensor properly
        a = torch.rand(100, 100, device=device).mul(100).to(dtype)
        mask_first_el_each_row = torch.zeros(100, device=device, dtype=torch.bool)
        mask_first_el_each_row[0] = True
        a_masked = a.masked_select(mask_first_el_each_row)
        self.assertEqual(a_masked, a[:, 0])

        mask_first_row = torch.zeros(100, 1, device=device, dtype=torch.bool)
        mask_first_row[0][0] = True
        a_masked = a.masked_select(mask_first_row)
        self.assertEqual(a_masked, a[0, :])

        # Ensure that tensor is expanded to match mask properly
        a = torch.rand(100, device=device).mul(100).to(dtype)
        mask_copy_3_times = torch.tensor([[True], [True], [False], [True]], device=device)
        a_masked = a.masked_select(mask_copy_3_times)
        self.assertEqual(a_masked, a.unsqueeze(0).expand(3, 100).flatten())

    def test_masked_select_discontiguous(self, device):
        for size in (10, 200):
            vals = torch.rand(size, size, device=device)
            mask = torch.full((size, size), False, dtype=torch.bool, device=device)
            mask[:, ::2] = True
            vals_list = (vals, vals.t())
            mask_list = (mask, mask.t())
            out_dc = torch.empty(size * size, device=device)[::2]
            for v, m in product(vals_list, mask_list):
                if m.is_contiguous():
                    expected = v[:, ::2].clone().view(-1)
                else:
                    expected = v[::2].clone().view(-1)
                out = torch.masked_select(v, m)
                self.assertEqual(out, expected, atol=0, rtol=0)
                torch.masked_select(v, m, out=out_dc)
                self.assertEqual(out_dc, expected, atol=0, rtol=0)

    @dtypes(*product(torch.testing.get_all_dtypes(), (torch.uint8, torch.bool)))
    def test_masked_fill(self, device, dtypes):
        dtype = dtypes[0]
        mask_dtype = dtypes[1]
        with warnings.catch_warnings(record=True) as w:
            warnings.simplefilter("always")

            num_dest = 10
            dst = torch.zeros(num_dest, dtype=dtype)
            mask = torch.randint(2, (num_dest,), dtype=mask_dtype)
            val = random.random()
            dst2 = dst.clone()

            dst.masked_fill_(mask, val)
            for i in range(num_dest):
                if mask[i]:
                    dst2[i] = val
            self.assertEqual(dst, dst2, atol=0, rtol=0)

            # test non-contiguous case
            dst = ((torch.randn(num_dest, num_dest, num_dest) * 10).to(dtype)).permute((2, 0, 1))
            dst2 = dst.contiguous()
            if dtype.is_complex:
                mask = dst.abs() > 0
            else:
                mask = dst > 0
            self.assertTrue(not dst.is_contiguous())
            self.assertTrue(dst2.is_contiguous())
            dst.masked_fill_(mask.to(mask_dtype), val)
            dst2.masked_fill_(mask.to(mask_dtype), val)
            self.assertEqual(dst, dst2, atol=0, rtol=0)

            if mask_dtype == torch.uint8:
                self.assertEqual(len(w), 3)

                warn = 'masked_fill_ received a mask with dtype torch.uint8,'
                for wi in w:
                    self.assertEqual(str(wi.message)[0:52], str(warn))
            else:
                self.assertEqual(len(w), 0)

    def test_masked_fill_bool_tensor(self, device):
        dst = torch.tensor([True, False, True], device=device)
        mask = torch.tensor([False, True, False], device=device)

        dst.masked_fill_(mask, True)
        self.assertEqual(dst, torch.tensor([True, True, True], device=device))

        dst = dst.masked_fill(mask, False)
        self.assertEqual(dst, torch.tensor([True, False, True], device=device))

    def test_tensor_shape_empty(self, device):
        x = torch.randn((0, 1, 3, 0), device=device)
        # flatten
        self.assertEqual((0,), torch.flatten(x, 0, 3).shape)
        self.assertEqual((0, 0), torch.flatten(x, 0, 2).shape)
        self.assertEqual((0, 3, 0), torch.flatten(x, 1, 2).shape)

        # squeeze, unsqueeze
        self.assertEqual((0, 1, 1, 3, 0), torch.unsqueeze(x, 1).shape)
        self.assertEqual((0, 3, 0), torch.squeeze(x, 1).shape)
        self.assertEqual((0, 3, 0), torch.squeeze(x).shape)

        # transpose, t
        self.assertEqual((0, 0, 3, 1), torch.transpose(x, 1, 3).shape)
        y = torch.randn((5, 0), device=device)
        self.assertEqual((0, 5), y.t().shape)

        # select
        self.assertEqual((0, 1, 0), torch.select(x, 2, 2).shape)

        # repeat, permute
        self.assertEqual((9, 0, 5, 6, 0), x.repeat(9, 7, 5, 2, 3).shape)
        self.assertEqual((3, 0, 0, 1), x.permute(2, 3, 0, 1).shape)

        # diagonal, diagflat
        self.assertEqual((0,), torch.diagonal(torch.randn((5, 0), device=device)).shape)
        self.assertEqual((0,), torch.diagonal(torch.randn((0, 5), device=device)).shape)
        # off the end offsets are valid
        self.assertEqual((0,), torch.diagonal(torch.randn((5, 0), device=device), offset=1).shape)
        self.assertEqual((0,), torch.diagonal(torch.randn((0, 5), device=device), offset=1).shape)
        # check non-zero sized offsets off the end
        self.assertEqual((5, 6, 0), torch.diagonal(torch.randn((3, 4, 5, 6), device=device), offset=45252).shape)
        self.assertEqual((5, 6, 0), torch.diagonal(torch.randn((3, 4, 5, 6), device=device), offset=-45252).shape)

        self.assertEqual((0, 0), torch.diagflat(torch.tensor([], device=device)).shape)
        self.assertEqual(torch.zeros(1, 1), torch.diagflat(torch.tensor([], device=device), offset=1))
        self.assertEqual((0, 0), torch.diagflat(torch.tensor([[]], device=device)).shape)
        self.assertEqual(torch.zeros(1, 1), torch.diagflat(torch.tensor([[]], device=device), offset=1))

        # stack, split, chunk
        self.assertEqual((4, 0, 1, 3, 0), torch.stack((x, x, x, x)).shape)
        self.assertEqual([(0, 1, 3, 0)],
                         [z.shape for z in torch.chunk(x, 1, dim=0)])

        self.assertEqual([(0, 1, 3, 0), ] * 3, [z.shape for z in torch.chunk(x, 3, dim=0)])
        self.assertEqual([(0, 1, 1, 0), ] * 3, [z.shape for z in torch.chunk(x, 3, dim=2)])

        # NOTE: split_with_sizes behaves differently than NumPy in that it
        # takes sizes rather than offsets
        self.assertEqual([(0, 1, 0, 0), (0, 1, 1, 0), (0, 1, 2, 0)],
                         [z.shape for z in torch.split(x, (0, 1, 2), dim=2)])

        self.assertRaises(RuntimeError, lambda: torch.split(x, 0, dim=1))
        # This is strange because the split size is larger than the dim size, but consistent with
        # how split handles that case generally (when no 0s are involved).
        self.assertEqual([(0, 1, 3, 0)], [z.shape for z in torch.split(x, 1, dim=0)])
        self.assertEqual([(0, 1, 3, 0)], [z.shape for z in torch.split(x, 0, dim=0)])

    # functions that operate over a dimension but don't reduce.
    def test_dim_function_empty(self, device):
        shape = (0, 1, 2, 0)
        x = torch.randn(shape, device=device)

        # size stride
        self.assertEqual(0, x.size(3))
        self.assertEqual(2, x.size(2))
        self.assertEqual(2, x.stride(0))
        self.assertEqual(1, x.stride(2))

        self.assertEqual(x, torch.nn.functional.glu(x, 0))
        self.assertEqual((0, 1, 1, 0), torch.nn.functional.glu(x, 2).shape)

        # softmax, logsoftmax
        self.assertEqual(x, torch.nn.functional.softmax(x, 0))
        self.assertEqual(x, torch.nn.functional.softmax(x, 2))
        self.assertEqual(x, torch.nn.functional.softmax(x, 3))

        self.assertEqual(x, torch.nn.functional.log_softmax(x, 0))
        self.assertEqual(x, torch.nn.functional.log_softmax(x, 2))
        self.assertEqual(x, torch.nn.functional.log_softmax(x, 3))

        # cumsum, cumprod, cummax, cummin
        self.assertEqual(shape, torch.cumsum(x, 0).shape)
        self.assertEqual(shape, torch.cumsum(x, 2).shape)
        self.assertEqual(shape, torch.cumprod(x, 0).shape)
        self.assertEqual(shape, torch.cumprod(x, 2).shape)
        self.assertEqual(shape, torch.cummax(x, 0)[0].shape)
        self.assertEqual(shape, torch.cummax(x, 2)[0].shape)
        self.assertEqual(shape, torch.cummin(x, 0)[0].shape)
        self.assertEqual(shape, torch.cummin(x, 2)[0].shape)
        self.assertEqual(shape, torch.logcumsumexp(x, 0).shape)
        self.assertEqual(shape, torch.logcumsumexp(x, 2).shape)

        # flip
        self.assertEqual(x, x.flip(0))
        self.assertEqual(x, x.flip(2))

        # roll
        self.assertEqual(x, x.roll(0, 1).roll(0, -1))
        self.assertEqual(x, x.roll(1, x.size(1)))
        self.assertEqual(x, x.roll(1))
        self.assertEqual(x, x.roll((1, 1), (3, 1)))

        # unbind
        self.assertEqual((), x.unbind(0))
        self.assertEqual((torch.empty((0, 1, 0), device=device), torch.empty((0, 1, 0), device=device)),
                         x.unbind(2))

        # cross
        y = torch.randn((0, 1, 3, 0), device=device)
        self.assertEqual(y.shape, torch.cross(y, y).shape)

        # renorm
        self.assertEqual(shape, torch.renorm(x, 1, 0, 5).shape)
        self.assertEqual(shape, torch.renorm(x, 1, 2, 5).shape)

        # sort
        self.assertEqual([shape, shape], [z.shape for z in torch.sort(x, dim=0)])
        self.assertEqual([shape, shape], [z.shape for z in torch.sort(x, dim=2)])

        # topk
        self.assertEqual([shape, shape], [z.shape for z in torch.topk(x, 0, dim=0)])
        self.assertEqual([(0, 1, 1, 0), (0, 1, 1, 0)], [z.shape for z in torch.topk(x, 1, dim=2)])

        y = torch.randn((2, 3, 4), device=device)
        self.assertEqual([(2, 3, 0), (2, 3, 0)], [z.shape for z in torch.topk(y, 0)])

        # gather
        self.assertEqual(shape, torch.gather(x, 0, torch.empty(shape, dtype=torch.int64, device=device)).shape)
        self.assertEqual(shape, torch.gather(x, 2, torch.empty(shape, dtype=torch.int64, device=device)).shape)
        larger_shape = torch.empty((0, 1, 3, 0), dtype=torch.int64, device=device)
        self.assertEqual(larger_shape.shape, torch.gather(x, 2, larger_shape).shape)
        smaller_shape = torch.empty((0, 1, 0, 0), dtype=torch.int64, device=device)
        self.assertEqual(smaller_shape.shape, torch.gather(x, 2, smaller_shape).shape)
        y = torch.randn((2, 3, 4), device=device)
        self.assertEqual((0, 3, 4),
                         torch.gather(y, 0, torch.empty((0, 3, 4), dtype=torch.int64, device=device)).shape)

        # scatter, scatter_add
        for dim in [0, 2]:
            y = torch.randn(shape, device=device)
            y_src = torch.randn(shape, device=device)
            ind = torch.empty(shape, dtype=torch.int64, device=device)
            self.assertEqual(shape, y.scatter_(dim, ind, y_src).shape)
            self.assertEqual(shape, y.scatter_add_(dim, ind, y_src).shape)

        z = torch.randn((2, 3, 4), device=device)
        z_src = torch.randn((2, 3, 4), device=device)
        self.assertEqual(z, z.scatter_(2, torch.empty((2, 3, 0), dtype=torch.int64, device=device), z_src))
        self.assertEqual(z, z.scatter_add_(2, torch.empty((2, 3, 0), dtype=torch.int64, device=device), z_src))

        # index_fill, index_copy, index_add
        c = x.clone()
        c_clone = c.clone()
        ind_empty = torch.tensor([], dtype=torch.int64, device=device)
        ind_01 = torch.tensor([0, 1], dtype=torch.int64, device=device)
        self.assertEqual(c_clone, c.index_fill_(0, ind_empty, -1))
        self.assertEqual(c_clone, c.index_fill_(2, ind_empty, -1))
        self.assertEqual(c_clone, c.index_fill_(2, torch.tensor([0, 1], dtype=torch.int64, device=device), -1))
        self.assertEqual(c_clone, c.index_copy_(0, ind_empty, torch.empty((0, 1, 2, 0), device=device)))
        self.assertEqual(c_clone, c.index_copy_(2, ind_empty, torch.empty((0, 1, 0, 0), device=device)))
        self.assertEqual(c_clone, c.index_copy_(2, ind_01, torch.empty((0, 1, 2, 0), device=device)))
        self.assertEqual(c_clone, c.index_add_(0, ind_empty, torch.empty((0, 1, 2, 0), device=device)))
        self.assertEqual(c_clone, c.index_add_(2, ind_empty, torch.empty((0, 1, 0, 0), device=device)))
        self.assertEqual(c_clone, c.index_add_(2, ind_01, torch.empty((0, 1, 2, 0), device=device)))

        c = torch.randn((0, 1, 2), device=device)
        c_clone = c.clone()
        self.assertEqual(c_clone, c.index_fill_(0, ind_empty, -1))
        self.assertEqual(c_clone, c.index_copy_(0, ind_empty, torch.empty((0, 1, 2), device=device)))
        self.assertEqual(c_clone, c.index_add_(0, ind_empty, torch.empty((0, 1, 2), device=device)))
        self.assertEqual(c_clone, c.index_fill_(0, ind_empty, -1))
        self.assertEqual(c_clone, c.index_copy_(0, ind_empty, torch.empty((0, 1, 2), device=device)))
        self.assertEqual(c_clone, c.index_add_(0, ind_empty, torch.empty((0, 1, 2), device=device)))

        # index fill/copy/add non-empty
        z = torch.randn((2, 3, 4), device=device)
        self.assertEqual(z, z.index_fill_(0, ind_empty, -1))
        z = torch.randn((2, 3, 4), device=device)
        self.assertEqual(z, z.index_copy_(0, ind_empty, torch.empty((0, 3, 4), device=device)))
        z = torch.randn((2, 3, 4), device=device)
        self.assertEqual(z, z.index_add_(0, ind_empty, torch.empty((0, 3, 4), device=device)))

        # index_select
        self.assertEqual(x, x.index_select(0, ind_empty))
        self.assertEqual((0, 1, 0, 0), x.index_select(2, ind_empty).shape)
        self.assertEqual(x, x.index_select(2, ind_01))
        z = torch.randn((2, 3, 4), device=device)  # non-empty
        self.assertEqual((0, 3, 4), z.index_select(0, ind_empty).shape)
        c = torch.randn((0, 1, 2), device=device)
        self.assertEqual(c, c.index_select(0, ind_empty))
        c = torch.randn((0, 1, 2), device=device)
        self.assertEqual(c, c.index_select(0, ind_empty))

    def _brute_pdist(self, inp, p=2):
        """Computes the same as torch.pdist using primitives"""
        n = inp.shape[-2]
        k = n * (n - 1) // 2
        if k == 0:
            # torch complains about empty indices
            return torch.empty(inp.shape[:-2] + (0,), dtype=inp.dtype, device=inp.device)
        square = torch.norm(inp[..., None, :] - inp[..., None, :, :], p=p, dim=-1)
        unroll = square.view(square.shape[:-2] + (n * n,))
        inds = torch.ones(k, dtype=torch.int)
        inds[torch.arange(n - 1, 1, -1, dtype=torch.int).cumsum(0)] += torch.arange(2, n, dtype=torch.int)
        return unroll[..., inds.cumsum(0)]

    def _pdist_single(self, shape, device, p, dtype, trans, grad_check=False):
        x = torch.randn(shape, dtype=dtype, device=device)
        if trans:
            x.transpose_(-2, -1)
        if grad_check:
            x.requires_grad_()
            y = x.detach().clone().requires_grad_()
        else:
            y = x
        actual = torch.pdist(x, p=p)
        expected = self._brute_pdist(y, p=p)
        self.assertEqual(expected.shape, actual.shape)
        self.assertEqual(expected, actual)
        if grad_check and expected.size() != torch.Size([0]):
            g0 = torch.rand_like(actual)
            actual.backward(g0)
            expected.backward(g0)
            self.assertEqual(x.grad, y.grad)

    @slowTest
    def test_pdist_norm_forward(self, device):
        for shape in [(4, 5), (3, 2), (2, 1), (1500, 1)]:
            for p in [0, 1, 2, 3, 1.5, 2.5, float('inf')]:
                for trans in [False, True]:
                    for dtype in [torch.float32, torch.float64]:
                        self._pdist_single(shape, device, p, dtype, trans, grad_check=False)

        # do a simplified comparison with big inputs, see:
        # https://github.com/pytorch/pytorch/issues/15511
        for dtype in [torch.float32, torch.float64]:
            self._pdist_single((1000, 2), device, 2, dtype, trans=False, grad_check=False)

    @slowTest
    def test_pdist_norm_backward(self, device):
        for shape in [(4, 5), (3, 2), (2, 1), (1500, 1)]:
            for p in [0, 1, 2, 3, 1.5, 2.5, float('inf')]:
                for trans in [False, True]:
                    self._pdist_single(shape, device, p, torch.float64, trans, grad_check=True)

    @unittest.skipIf(IS_FBCODE and IS_REMOTE_GPU, "sandcastle OOM with current tpx gpu/re configuration")
    @skipIfRocm
    def test_pdist_norm_large(self, device):
        # use dim0>=46342 for forward, see:
        # https://github.com/pytorch/pytorch/issues/30583
        # Compare output using GPU with the CPU implementation, as brute_pdist uses too much memory
        if 'cuda' in device:
            x = torch.randn(50000, 1, dtype=torch.float32)
            expected_cpu = torch.pdist(x, p=2)
            actual_gpu = torch.pdist(x.to(device), p=2)
            self.assertEqual(expected_cpu, actual_gpu.cpu())

    @onlyOnCPUAndCUDA
    @dtypesIfCUDA(*set(torch.testing.get_all_math_dtypes('cuda')))
    @dtypes(*set(torch.testing.get_all_math_dtypes('cpu')))
    def test_addcdiv(self, device, dtype):
        def non_zero_rand(size, dtype, device):
            if dtype.is_floating_point or dtype.is_complex:
                a = torch.rand(size=size, dtype=dtype, device=device)
            elif dtype == torch.uint8:
                a = torch.randint(1, 5, size=size, dtype=dtype, device=device)
            else:
                a = torch.randint(-5, 5, size=size, dtype=dtype, device=device)
            return a + (a == 0).to(dtype)

        def _test_addcdiv():
            a = non_zero_rand((2, 2), dtype=dtype, device=device)
            b = non_zero_rand((2, 2), dtype=dtype, device=device)
            c = non_zero_rand((2, 2), dtype=dtype, device=device)
            alpha = _number(0.5, 3, dtype)

            expected = a + (alpha * b) / c
            actual = torch.addcdiv(a, b, c, value=alpha)
            self.assertEqual(expected, actual)

            with self.assertWarnsOnceRegex(
                    UserWarning, "This overload of addcdiv is deprecated"):
                self.assertEqual(actual, torch.addcdiv(a, alpha, b, c))

        if not (dtype.is_floating_point or dtype.is_complex):
            # Integer division with addcdiv is prohibited
            with self.assertRaises(RuntimeError):
                _test_addcdiv()
        else:
            _test_addcdiv()

    def test_nullary_op_mem_overlap(self, device):
        ops = (
            ("random_", ()),
            ("uniform_", ()),
            ("cauchy_", ()),
            ("log_normal_", ()),
            ("exponential_", ()),
            ("geometric_", (0.5,)),
            ("normal_", ()),
        )

        x = torch.rand((1, 3)).expand((3, 3))
        for op, args in ops:
            with self.assertRaisesRegex(RuntimeError, 'unsupported operation'):
                getattr(x, op)(*args)

    @dtypes(torch.double)
    def test_ternary_op_mem_overlap(self, device, dtype):
        ops = [
            ("addcmul", True, True, 'cpu'),
            ("addcmul", True, True, 'cuda'),
            ("addcdiv", True, True, 'cpu'),
            ("addcdiv", True, True, 'cuda'),
            ("lerp", True, True, 'cpu'),
            ("lerp", True, True, 'cuda')
        ]

        for (fn, has_input_output_mem_overlap_check,
             has_internal_mem_overlap_check, dev) in ops:
            if dev != device:
                continue
            out_op = getattr(torch, fn)
            inplace_op = getattr(torch.Tensor, fn + '_')
            self.check_internal_mem_overlap(
                inplace_op, 3, dtype, device,
                expected_failure=not has_internal_mem_overlap_check)
            self.ternary_check_input_output_mem_overlap(out_op, dev,
                                                        expected_failure=not has_input_output_mem_overlap_check)

    @dtypes(torch.double)
    @onlyOnCPUAndCUDA
    def test_copy_mem_overlap(self, device, dtype):
        self.check_internal_mem_overlap(
            torch.Tensor.copy_, num_inputs=2, dtype=dtype, device=device)
        sz = 3
        doubles = torch.randn(2 * sz, dtype=dtype, device=device)
        self.unary_check_input_output_mem_overlap(
            doubles, sz, lambda input, out: out.copy_(input))

    @onlyOnCPUAndCUDA
    def test_index_add_mem_overlap(self, device):
        x = torch.rand((1,), device=device).expand((6,))
        y = torch.rand((6,), device=device)
        ind = torch.tensor([2, 1, 0], device=device)
        value = torch.rand((3,), device=device)
        with self.assertRaisesRegex(RuntimeError, 'unsupported operation'):
            x.index_add_(0, ind, value)
        with self.assertRaisesRegex(RuntimeError, 'unsupported operation'):
            y.index_add_(0, ind, y[:3])
        with self.assertRaisesRegex(RuntimeError, 'unsupported operation'):
            ind.index_add_(0, ind, ind.clone())
        with self.assertRaisesRegex(RuntimeError, 'unsupported operation'):
            ind.index_add_(0, ind.clone(), ind)

    @onlyOnCPUAndCUDA
    def test_index_copy_mem_overlap(self, device):
        x = torch.rand((1,), device=device).expand((6,))
        y = torch.rand((6,), device=device)
        ind = torch.tensor([2, 1, 0], device=device)
        value = torch.rand((3,), device=device)
        with self.assertRaisesRegex(RuntimeError, 'unsupported operation'):
            x.index_copy_(0, ind, value)
        with self.assertRaisesRegex(RuntimeError, 'unsupported operation'):
            y.index_copy_(0, ind, y[:3])
        with self.assertRaisesRegex(RuntimeError, 'unsupported operation'):
            ind.index_copy_(0, ind, ind.clone())
        with self.assertRaisesRegex(RuntimeError, 'unsupported operation'):
            ind.index_copy_(0, ind.clone(), ind)

    @onlyOnCPUAndCUDA
    def test_index_fill_mem_overlap(self, device):
        x = torch.rand((1,), device=device).expand((6,))
        y = torch.rand((6,), device=device)
        ind = torch.tensor([2, 1, 0], device=device)
        value = torch.rand((3,), device=device)

        with self.assertWarnsRegex(UserWarning, "index_fill_ on expanded tensors"):
            x.index_fill_(0, ind, 1.0)
        with self.assertRaisesRegex(RuntimeError, 'unsupported operation'):
            ind.index_fill_(0, ind, 0)

    @onlyOnCPUAndCUDA
    def test_shift_mem_overlap(self, device):
        x = torch.rand(3, device=device)
        with self.assertRaisesRegex(RuntimeError, 'unsupported operation'):
            x[:-1] <<= x[1:]
        with self.assertRaisesRegex(RuntimeError, 'unsupported operation'):
            x[:-1] >>= x[1:]

    @onlyOnCPUAndCUDA
    def test_bernoulli_mem_overlap(self, device):
        x = torch.rand((1,), device=device).expand((6,))

        with self.assertRaisesRegex(RuntimeError, 'unsupported operation'):
            x.bernoulli_()
        with self.assertRaisesRegex(RuntimeError, 'unsupported operation'):
            x.bernoulli_(p=0.1)
        p = torch.rand(6, device=device)
        with self.assertRaisesRegex(RuntimeError, 'unsupported operation'):
            x.bernoulli_(p=p)
        with self.assertRaisesRegex(RuntimeError, 'unsupported operation'):
            torch.bernoulli(torch.rand_like(x), out=x)

    @onlyOnCPUAndCUDA
    def test_put_mem_overlap(self, device):
        x = torch.rand((1,), device=device).expand((6,))
        y = torch.rand((6,), device=device)
        ind = torch.tensor([2, 1, 0], device=device)
        value = torch.rand((3,), device=device)
        with self.assertRaisesRegex(RuntimeError, 'unsupported operation'):
            x.put_(ind, value)
        with self.assertRaisesRegex(RuntimeError, 'unsupported operation'):
            y.put_(ind[0], y[0])
        with self.assertRaisesRegex(RuntimeError, 'unsupported operation'):
            ind.put_(ind, ind)
        with self.assertRaisesRegex(RuntimeError, 'unsupported operation'):
            y.put_(ind, y[:3])
        with self.assertRaisesRegex(RuntimeError, 'unsupported operation'):
            ind.put_(ind, ind.clone())
        with self.assertRaisesRegex(RuntimeError, 'unsupported operation'):
            ind.put_(ind.clone(), ind)

    @onlyOnCPUAndCUDA
    def test_index_put_mem_overlap(self, device):
        x = torch.rand((1,), device=device).expand((6,))
        y = torch.rand((6,), device=device)
        ind = torch.tensor([2, 1, 0], device=device)
        value = torch.rand((3,), device=device)
        with self.assertWarnsRegex(UserWarning, 'expanded tensors'):
            x.index_put_((ind,), value)
        with self.assertRaisesRegex(RuntimeError, 'unsupported operation'):
            y.index_put_((ind,), y[0])
        with self.assertRaisesRegex(RuntimeError, 'unsupported operation'):
            ind.index_put_((ind,), ind)
        with self.assertRaisesRegex(RuntimeError, 'unsupported operation'):
            y.index_put_((ind,), y[:3])
        with self.assertRaisesRegex(RuntimeError, 'unsupported operation'):
            ind.index_put_((ind,), ind.clone())
        with self.assertRaisesRegex(RuntimeError, 'unsupported operation'):
            ind.index_put_((ind.clone(),), ind)

    @onlyOnCPUAndCUDA
    def test_masked_fill_mem_overlap(self, device):
        x = torch.rand((1,), device=device).expand((6,))
        mask = torch.tensor([True, False, True, True, False, False], device=device)
        with self.assertWarnsRegex(UserWarning, 'expanded tensors'):
            x.masked_fill_(mask, 0.)

        fill_val = torch.tensor(0., device=device)
        with self.assertWarnsRegex(UserWarning, 'expanded tensors'):
            x.masked_fill_(mask, fill_val)

        with self.assertRaisesRegex(RuntimeError, 'unsupported operation'):
            mask[1:].masked_fill_(mask[:-1], False)

    @onlyOnCPUAndCUDA
    def test_masked_select_mem_overlap(self, device):
        x = torch.rand((1,), device=device).expand((3,))
        y = torch.rand((6,), device=device)
        mask = torch.tensor([True, False, True, True, False, False], device=device)
        with self.assertRaisesRegex(RuntimeError, 'unsupported operation'):
            torch.masked_select(y, mask, out=x)
        with self.assertRaisesRegex(RuntimeError, 'unsupported operation'):
            torch.masked_select(y, mask, out=y)
        with self.assertRaisesRegex(RuntimeError, 'unsupported operation'):
            torch.masked_select(mask.clone(), mask, out=mask)

    @onlyOnCPUAndCUDA
    def test_masked_scatter_mem_overlap(self, device):
        x = torch.rand((1,), device=device).expand((6,))
        src = torch.rand((3,), device=device)
        mask = torch.tensor([True, False, True, True, False, False], device=device)

        with self.assertRaisesRegex(RuntimeError, 'unsupported operation'):
            x.masked_scatter_(mask, src)

    @onlyOnCPUAndCUDA
    def test_index_select_mem_overlap(self, device):
        x = torch.rand((1, 6), device=device).expand((2, 6))
        y = torch.rand((3, 6), device=device)
        ind = torch.tensor([0, 1], dtype=torch.int64, device=device)
        with self.assertRaisesRegex(RuntimeError, 'unsupported operation'):
            torch.index_select(y, 1, ind, out=x)

    @onlyOnCPUAndCUDA
    def test_scatter_mem_overlap(self, device):
        x = torch.rand((1,), device=device).expand((6,))
        src = torch.rand((3,), device=device)
        ind = torch.tensor([2, 1, 0], device=device, dtype=torch.int64)

        with self.assertRaisesRegex(RuntimeError, 'unsupported operation'):
            x.scatter_(0, ind, src)
        with self.assertRaisesRegex(RuntimeError, 'unsupported operation'):
            src.scatter_(0, ind, src)
        with self.assertRaisesRegex(RuntimeError, 'unsupported operation'):
            ind.scatter_(0, ind, ind.clone())

    @onlyOnCPUAndCUDA
    def test_gather_mem_overlap(self, device):
        x = torch.rand((1,), device=device).expand((3,))
        src = torch.rand((6,), device=device)
        ind = torch.tensor([2, 1, 0], device=device, dtype=torch.int64)
        with self.assertRaisesRegex(RuntimeError, 'unsupported operation'):
            torch.gather(src, 0, ind, out=x)
        with self.assertRaisesRegex(RuntimeError, 'unsupported operation'):
            torch.gather(src, 0, ind, out=src)
        with self.assertRaisesRegex(RuntimeError, 'unsupported operation'):
            torch.gather(ind.clone(), 0, ind[1:], out=ind[:1])

    @onlyOnCPUAndCUDA
    def test_take_mem_overlap(self, device):
        x = torch.rand((1,), device=device).expand((3,))
        src = torch.rand((6,), device=device)
        ind = torch.tensor([2, 1, 0], device=device, dtype=torch.int64)
        with self.assertRaisesRegex(RuntimeError, 'unsupported operation'):
            torch.take(src, ind, out=x)
        with self.assertRaisesRegex(RuntimeError, 'unsupported operation'):
            torch.take(src, ind, out=src)
        with self.assertRaisesRegex(RuntimeError, 'unsupported operation'):
            torch.take(ind.clone(), ind[1:], out=ind[:-1])


    @onlyCUDA
    def test_multinomial_device_constrain(self, device):
        x = torch.empty(0, device="cpu")
        y = torch.empty(0, device=device)
        self.assertRaisesRegex(
            RuntimeError, "Expected all tensors to be on the same device",
            lambda: torch.multinomial(x, 2, out=y))

    @deviceCountAtLeast(2)
    @onlyCUDA
    def test_multinomial_gpu_device_constrain(self, devices):
        x = torch.empty(0, device=devices[0])
        y = torch.empty(0, device=devices[1])
        self.assertRaisesRegex(
            RuntimeError, "Expected all tensors to be on the same device",
            lambda: torch.multinomial(x, 2, out=y))

    @deviceCountAtLeast(2)
    @onlyCUDA
    def test_device_guard(self, devices):
        # verify that all operators with `device_guard: False` behave properly with multiple devices.
        # TODO: if we had operator introspection we could figure out this set of operators automatically...
        x = torch.randn((1, 2, 3), device=devices[1])
        y = torch.zeros((1, 3, 2), device=devices[1])
        scalar = torch.tensor(5, device=devices[1])

        # property ops
        torch.cudnn_is_acceptable(x)
        x.is_distributed()
        x.is_floating_point()
        x.is_complex()
        x.is_same_size(y)
        x.is_signed()
        x.size(0)
        x.stride(0)
        x.numel()
        x.is_set_to(y)
        x.data_ptr()
        scalar.is_nonzero()

        # sparse property ops
        y[0][1] = 5
        y_sparse = y.to_sparse()
        y_sparse.sparse_dim()
        y_sparse._dimI()
        y_sparse.dense_dim()
        y_sparse._dimV()
        y_sparse._nnz()
        y_sparse.is_coalesced()
        y_sparse._indices()
        y_sparse._values()
        y_sparse.indices()
        y_sparse.values()

        # in-place ops
        def inplace():
            return torch.randn((1, 2, 3), device=devices[1])
        inplace().as_strided_(y.size(), y.stride())
        inplace().resize_(y.size())
        inplace().squeeze_()
        inplace().squeeze_(0)
        inplace().unsqueeze_(2)
        inplace().transpose_(1, 2)
        inplace().squeeze_().t_()
        inplace().set_(x.storage())
        inplace().set_(x.storage(), x.storage_offset(), x.size(), x.stride())
        inplace().set_(x)
        inplace().set_()
        y_sparse._coalesced_(True)

        # shape modification
        x.as_strided(y.size(), y.stride())
        x.expand((5, 2, 3))
        x.expand_as(x)
        x.sum_to_size((1,))
        torch.broadcast_tensors(x , x)
        x.reshape((1, 3, 2))
        x.reshape_as(y)
        x.squeeze()
        x.squeeze(0)
        x.squeeze().t()
        x.transpose(1, 2)
        x.unsqueeze(2)
        x.view((1, 3, 2))
        x.view_as(y)

        # chunk, split, etc.
        x.chunk(2, dim=1)
        x.split(1, dim=2)
        x.split_with_sizes([1, 2], dim=2)
        x.unfold(dimension=2, size=1, step=1)

        x.narrow(1, 1, 1)
        x.select(1, 1)
        torch.isnan(x)

        torch.empty((1, 3, 2), out=y)
        torch.empty_like(x)
        torch.empty_like(x, dtype=torch.int64)

        # to
        x.to(x)
        x.to(y)
        x.to(x, copy=True)

    def test_is_signed(self, device):
        self.assertEqual(torch.IntTensor(5).to(device).is_signed(), True)
        self.assertEqual(torch.ByteTensor(5).to(device).is_signed(), False)
        self.assertEqual(torch.CharTensor(5).to(device).is_signed(), True)
        self.assertEqual(torch.FloatTensor(5).to(device).is_signed(), True)
        self.assertEqual(torch.HalfTensor(10).to(device).is_signed(), True)

    # Note - reports a leak of 512 bytes on CUDA device 1
    @deviceCountAtLeast(2)
    @skipCUDAMemoryLeakCheckIf(True)
    @onlyCUDA
    def test_tensor_set_errors_multigpu(self, devices):
        f_cuda0 = torch.randn((2, 3), dtype=torch.float32, device=devices[0])
        f_cuda1 = torch.randn((2, 3), dtype=torch.float32, device=devices[1])

        self.assertRaises(RuntimeError, lambda: f_cuda0.set_(f_cuda1.storage()))
        self.assertRaises(RuntimeError,
                          lambda: f_cuda0.set_(f_cuda1.storage(), 0, f_cuda1.size(), f_cuda1.stride()))
        self.assertRaises(RuntimeError, lambda: f_cuda0.set_(f_cuda1))

    @onlyCUDA
    def test_half_tensor(self, device):
        x = torch.randn(5, 5).half()
        self.assertEqual(x.to(device), x)

        xc = x.to(device)
        with tempfile.NamedTemporaryFile() as f:
            torch.save(xc, f)
            f.seek(0)
            xc2 = torch.load(f)
            self.assertIsInstance(xc2, type(xc))
            self.assertEqual(xc.float(), xc2.float())

    @onlyCUDA
    @deviceCountAtLeast(1)  # Note: Tests works with one but prefers more devices
    def test_serialization(self, devices):
        def _test_serialization(filecontext_lambda):
            t0 = torch.cuda.FloatTensor(5).fill_(1)
            with torch.cuda.device(devices[-1]):
                tn = torch.cuda.FloatTensor(3).fill_(2)
            torch.cuda.set_device(devices[0])
            b = (t0, tn)
            with filecontext_lambda() as f:
                torch.save(b, f)
                f.seek(0)
                c = torch.load(f)
                self.assertEqual(b, c, atol=0, rtol=0)
                u0, un = c
                self.assertEqual(str(u0.device), devices[0])
                self.assertEqual(str(un.device), devices[-1])

        _test_serialization(tempfile.NamedTemporaryFile)
        _test_serialization(BytesIOContext)

    def test_memory_format_preserved_after_permute(self, device):
        x = torch.randn(4, 3, 8, 8, device=device)
        nhwc = x.contiguous(memory_format=torch.channels_last)
        y = nhwc.permute(0, 1, 3, 2).permute(0, 1, 3, 2)
        self.assertTrue(y.is_contiguous(memory_format=torch.channels_last))

        x = torch.randn(4, 3, 8, 8, 8, device=device)
        ndhwc = x.contiguous(memory_format=torch.channels_last_3d)
        y = ndhwc.permute(0, 1, 4, 3, 2).permute(0, 1, 4, 3, 2)
        self.assertTrue(y.is_contiguous(memory_format=torch.channels_last_3d))

    def test_memory_format_propagation_rules(self, device):

        contiguous = torch.rand(10, 3, 5, 5, device=device)
        cl = torch.rand(10, 3, 5, 5, device=device).contiguous(memory_format=torch.channels_last)
        ambiguous = torch.rand(10, 3, 1, 1, device=device).contiguous(memory_format=torch.channels_last)
        self.assertTrue(ambiguous.is_contiguous(memory_format=torch.channels_last))
        self.assertTrue(ambiguous.is_contiguous(memory_format=torch.contiguous_format))
        bias = torch.rand(1, 1, 1, 1, device=device).contiguous(memory_format=torch.channels_last)

        def _test_propagation_rules(self, contiguous, cl, ambiguous, bias):
            options = ((ambiguous, contiguous, torch.contiguous_format),
                       (ambiguous, cl, torch.channels_last),
                       (contiguous, ambiguous, torch.contiguous_format),
                       (contiguous, cl, torch.contiguous_format),
                       (cl, ambiguous, torch.channels_last),
                       (cl, contiguous, torch.channels_last),
                       (bias, cl, torch.channels_last),
                       (cl, bias, torch.channels_last),)

            for a, b, mf in options:
                result = a + b
                self.assertTrue(result.is_contiguous(memory_format=mf))

        _test_propagation_rules(self, contiguous, cl, ambiguous, bias)

        cl = cl.to(memory_format=torch.channels_last)
        ambiguous = ambiguous.to(memory_format=torch.channels_last)
        bias = bias.to(memory_format=torch.channels_last)

        _test_propagation_rules(self, contiguous, cl, ambiguous, bias)

        # test cases when strides matter in ambiguous tensors
        for mf in (torch.channels_last, torch.contiguous_format):
            ambiguous = torch.rand(10, 3, 1, 1, device=device).to(memory_format=mf)
            bias = torch.rand(3, 1, 1, device=device)
            result = ambiguous + bias
            self.assertEqual(ambiguous.stride(), result.stride())
            result = bias + ambiguous
            self.assertEqual(ambiguous.stride(), result.stride())
            result = ambiguous * 5
            self.assertEqual(ambiguous.stride(), result.stride())

    def test_memory_format_empty_like(self, device):
        def test_helper(x, memory_format):
            xc = x.contiguous(memory_format=memory_format)

            like = torch.empty_like(xc, memory_format=torch.preserve_format)
            self.assertFalse(like.is_contiguous())
            self.assertTrue(like.is_contiguous(memory_format=memory_format))

            like_x = torch.empty_like(x, memory_format=torch.preserve_format)
            self.assertTrue(like_x.is_contiguous())
            self.assertFalse(like_x.is_contiguous(memory_format=memory_format))

            like = torch.empty_like(x, memory_format=memory_format)
            self.assertFalse(like.is_contiguous())
            self.assertTrue(like.is_contiguous(memory_format=memory_format))

            like = torch.empty_like(xc, memory_format=torch.contiguous_format)
            self.assertTrue(like.is_contiguous())
            self.assertFalse(like.is_contiguous(memory_format=memory_format))

            like = torch.empty_like(xc)
            self.assertFalse(like.is_contiguous())
            self.assertTrue(like.is_contiguous(memory_format=memory_format))

            sparse = x.to_sparse()
            with self.assertRaises(RuntimeError):
                z = torch.empty_like(sparse, memory_format=torch.preserve_format)

        test_helper(torch.randn(4, 3, 8, 8, device=device), torch.channels_last)
        test_helper(torch.randn(4, 3, 8, 8, 8, device=device), torch.channels_last_3d)

    def test_memory_format_consistency(self, device):
        x = torch.randn(10, 3, 1, 1, device=device)
        x_rep = x.as_strided(x.size(), x.stride())
        self.assertEqual(x.size(), x_rep.size())
        self.assertEqual(x.stride(), x_rep.stride())
        self.assertEqual(x.is_contiguous(), x_rep.is_contiguous())
        self.assertEqual(x.is_contiguous(memory_format=torch.channels_last), x_rep.is_contiguous(memory_format=torch.channels_last))
        self.assertEqual(
            x.is_contiguous(memory_format=torch.channels_last_3d), x_rep.is_contiguous(memory_format=torch.channels_last_3d))

    def test_memory_format_operators(self, device):
        def _chunk_op(x, y):
            x1, x2 = x.chunk(2, dim=1)
            return x1 + x2

        def _unsqueeze_op_add(x, y):
            return x[0].unsqueeze(0) + 3

        def _unsqueeze_op_clone(x, y):
            return x[0].unsqueeze(0).clone()

        def _test_helper(x, y, bias, memory_format):
            return_contig_fns = [
                lambda x, y: y + x,
                lambda x, y: y * x,
                lambda x, y: y.addcdiv(x, y, value=2),
                lambda x, y: y.addcmul(x, y, value=2),
            ]
            bias_fns = [
                lambda x, b: x + b,
                lambda x, b: b + x,
            ]
            fns = [
                lambda x, y: x.clone(),
                lambda x, y: x + 3,
                lambda x, y: 3 * x,
                lambda x, y: x + y,
                lambda x, y: x * y,
                lambda x, y: abs(x),
                lambda x, y: x.abs(),
                lambda x, y: x.abs_(),
                lambda x, y: x.acos(),
                lambda x, y: x.acos_(),
                lambda x, y: x.add(y, alpha=3),
                lambda x, y: x.add_(y, alpha=3),
                lambda x, y: x.addcdiv(y, y, value=2),
                lambda x, y: x.addcdiv_(y, y, value=2),
                lambda x, y: x.addcmul(y, y, value=2),
                lambda x, y: x.addcmul_(y, y, value=2),
                lambda x, y: x.acosh(),
                lambda x, y: x.acosh_(),
                lambda x, y: x.asinh(),
                lambda x, y: x.asinh_(),
                lambda x, y: x.atanh(),
                lambda x, y: x.atanh_(),
                lambda x, y: x.asin(),
                lambda x, y: x.asin_(),
                lambda x, y: x.atan(),
                lambda x, y: x.atan2(y),
                lambda x, y: x.atan2_(y),
                lambda x, y: x.ceil(),
                lambda x, y: x.ceil_(),
                lambda x, y: x.clamp(-1, 1),
                lambda x, y: x.cos(),
                lambda x, y: x.cosh(),
                lambda x, y: x.div(0.5),
                lambda x, y: x.div_(0.5),
                lambda x, y: x.div(y),
                lambda x, y: x.div_(y),
                lambda x, y: x.digamma(),
                lambda x, y: x.digamma_(),
                lambda x, y: x.erf(),
                lambda x, y: x.erfc(),
                lambda x, y: x.erfinv(),
                lambda x, y: x.erfinv_(),
                lambda x, y: x.exp(),
                lambda x, y: x.expm1(),
                lambda x, y: x.expm1_(),
                lambda x, y: x.floor(),
                lambda x, y: x.floor_(),
                lambda x, y: x.fmod(2),
                lambda x, y: x.frac(),
                lambda x, y: x.hypot(y),
                lambda x, y: x.hypot_(y),
                lambda x, y: x.i0(),
                lambda x, y: x.i0_(),
                lambda x, y: x.lerp(y, 0.5),
                lambda x, y: x.log(),
                lambda x, y: x.log_(),
                lambda x, y: x.log10(),
                lambda x, y: x.log10_(),
                lambda x, y: x.log1p(),
                lambda x, y: x.log1p_(),
                lambda x, y: x.log2(),
                lambda x, y: x.log2_(),
                lambda x, y: x.mul(3),
                lambda x, y: x.mul_(3),
                lambda x, y: x.neg(),
                lambda x, y: x.neg_(),
                lambda x, y: x.pow(3),
                lambda x, y: x.pow_(3),
                lambda x, y: x.pow(0.0),
                lambda x, y: x.pow(1.0),
                lambda x, y: x.reciprocal(),
                lambda x, y: x.remainder(2),
                lambda x, y: x.round(),
                lambda x, y: x.round_(),
                lambda x, y: x.rsqrt(),
                lambda x, y: x.rsqrt_(),
                lambda x, y: x.sigmoid(),
                lambda x, y: x.sigmoid_(),
                lambda x, y: x.logit(),
                lambda x, y: x.logit_(),
                lambda x, y: x.logit(1e-6),
                lambda x, y: x.logit_(1e-6),
                lambda x, y: x.sign(),
                lambda x, y: x.sign_(),
                lambda x, y: x.sgn(),
                lambda x, y: x.sgn_(),
                lambda x, y: x.sin(),
                lambda x, y: x.sin_(),
                lambda x, y: x.sinh(),
                lambda x, y: x.sinh_(),
                lambda x, y: x.sqrt(),
                lambda x, y: x.sqrt_(),
                lambda x, y: x.tan(),
                lambda x, y: x.tanh(),
                lambda x, y: x.trunc(),
                lambda x, y: x.trunc_(),
                _chunk_op,
                _unsqueeze_op_add,
                _unsqueeze_op_clone,
            ]
            for fn in fns:
                x_c = x.contiguous()
                y_c = y.contiguous()
                result_c = fn(x_c, y_c)
                result = fn(x, y)
                self.assertEqual(result, result_c)
                self.assertTrue(
                    result.is_contiguous(memory_format=memory_format),
                    "result of the '{}' is not in '{}' format".format(inspect.getsource(fn).strip(), memory_format))

            for fn in bias_fns:
                x_c = x.contiguous()
                b_c = bias.contiguous()
                result_c = fn(x_c, b_c)
                result = fn(x, bias)
                self.assertEqual(result, result_c)
                self.assertTrue(
                    result.is_contiguous(memory_format=memory_format),
                    "result of the '{}' is not in '{}' format".format(inspect.getsource(fn).strip(), memory_format))

            for fn in return_contig_fns:
                x_c = x.contiguous()
                y_c = y.contiguous()
                result_c = fn(x_c, y_c)
                result = fn(x, y)
                self.assertEqual(result, result_c)
                self.assertTrue(
                    result.is_contiguous(memory_format=torch.contiguous_format),
                    "result of the '{}' is not in '{}' format".format(inspect.getsource(fn).strip(), torch.contiguous_format))

        _test_helper(
            torch.randn((4, 3, 8, 8), device=device).contiguous(memory_format=torch.channels_last),
            abs(torch.randn((4, 3, 8, 8), device=device)) + 1,
            torch.randn((1, 3, 1, 1), device=device).contiguous(memory_format=torch.channels_last),
            torch.channels_last)
        _test_helper(
            torch.randn((4, 3, 8, 8, 8), device=device).contiguous(memory_format=torch.channels_last_3d),
            abs(torch.randn((4, 3, 8, 8, 8), device=device)) + 1,
            torch.randn((1, 3, 1, 1, 1), device=device).contiguous(memory_format=torch.channels_last_3d),
            torch.channels_last_3d)

    def test_strides_propagation(self, device):

        def _test_helper(x, op, unary=False):
            def compare_strides(s1, s2, div):
                sdiv = [s // div for s in s1]
                self.assertEqual(sdiv, s2)

            dim = x.dim()
            # we produce memory dense outputs, so when input is strided on the last dimension
            # we need to divide by that dimension stride to compare input and result strides
            div = x.stride(-1)
            for p in permutations(range(dim)):
                xp = x.permute(p)
                if not unary:
                    y = torch.randn(xp.size(-1), device=x.device, dtype=x.dtype)
                    for inputs in ((xp, xp), (xp, y), (y, xp)):
                        res = op(*inputs)
                        compare_strides(xp.stride(), res.stride(), div)
                        self.assertEqual(xp.size(), res.size())
                        out = torch.empty(0, device=xp.device, dtype=res.dtype)
                        res = op(*inputs, out=out)
                        compare_strides(xp.stride(), res.stride(), div)
                        self.assertEqual(xp.size(), res.size())
                else:
                    res = op(xp)
                    compare_strides(xp.stride(), res.stride(), div)
                    self.assertEqual(xp.size(), res.size())
                    out = torch.empty(0, device=xp.device, dtype=res.dtype)
                    res = op(xp, out=out)
                    compare_strides(xp.stride(), res.stride(), div)
                    self.assertEqual(xp.size(), res.size())

        # torch.eq by default calls TensorIterator with defined output, torch.add with undefined
        binary_ops = (torch.eq, torch.add)
        unary_ops = (torch.exp,)
        # memory dense, sliced and ambiguous sliced (ambiguous dense loses permutation information)
        xs = (torch.randn(2, 3, 4, device=device), torch.randn(2, 3, 8, device=device)[:, :, ::2],
              torch.randn(1, 1, 4, 12, device=device)[:, :, :, ::2])
        for op in binary_ops:
            for x in xs:
                _test_helper(x, op)
        for op in unary_ops:
            for x in xs:
                _test_helper(x, op, unary=True)

    @skipMeta
<<<<<<< HEAD
    def test_dlpack_conversion(self, device):
        x = torch.randn(1, 2, 3, 4, device=device, dtype=torch.float)
=======
    @dtypes(*torch.testing.get_all_dtypes())
    def test_dlpack_conversion(self, device, dtype):
        # DLpack does not explicitly support bool
        # It does it through uint8 type
        if dtype is torch.bool:
            return
        x = make_tensor((5,), device, dtype, low=-9, high=9)
>>>>>>> 8be5b1ca
        z = from_dlpack(to_dlpack(x))
        self.assertEqual(z, x)

    @onlyCUDA
    @unittest.skipIf(PYTORCH_CUDA_MEMCHECK, "is_pinned uses failure to detect pointer property")
    def test_pin_memory_from_constructor(self, device):
        def _get_like(t, **kwargs):
            return [
                torch.rand_like(t, **kwargs),
                torch.randn_like(t, **kwargs),
                torch.empty_like(t, **kwargs),
                torch.full_like(t, 4, **kwargs),
                torch.zeros_like(t, **kwargs),
                torch.ones_like(t, **kwargs),
            ]

        def _get_tensors(**kwargs):
            return [
                torch.tensor([10, 11], **kwargs),
                torch.randn(3, 5, **kwargs),
                torch.rand(3, **kwargs),
                # torch.randint(3, 5, **kwargs), // unsupported
                torch.zeros(3, **kwargs),
                torch.randperm(3, **kwargs),
                torch.empty(6, **kwargs),
                torch.ones(6, **kwargs),
                torch.eye(6, **kwargs),
                torch.arange(3, 5, **kwargs)]

        pinned_tensors = _get_tensors(pin_memory=True) + _get_like(torch.empty(5, dtype=torch.float64), pin_memory=True)
        for x in pinned_tensors:
            self.assertTrue(x.is_pinned())

        tensors = _get_tensors() + _get_like(torch.empty(5, dtype=torch.float64, pin_memory=True))
        for x in tensors:
            self.assertFalse(x.is_pinned())

    def test_storage_device(self, device):
        x = torch.tensor([], device=device)
        self.assertEqual(x.dtype, x.storage().dtype)

    @deviceCountAtLeast(2)
    @onlyCUDA
    def test_storage_multigpu(self, devices):
        for device in devices:
            x = torch.tensor([], device=device)
            self.assertEqual(x.dtype, x.storage().dtype)

    @dtypesIfCUDA(torch.float, torch.double, torch.half)
    @dtypes(torch.float, torch.double)
    def test_multinomial(self, device, dtype):
        def make_prob_dist(shape, is_contiguous):
            if is_contiguous:
                if dtype == torch.half:
                    return torch.zeros(shape, device=device).uniform_().to(dtype=torch.half)
                return torch.zeros(shape, device=device, dtype=dtype).uniform_()
            elif len(shape) == 1:
                if dtype == torch.half:
                    return torch.zeros((shape + [5]), device=device).uniform_().to(dtype=torch.half)[:, 2]
                return torch.zeros((shape + [5]), device=device, dtype=dtype).uniform_()[:, 2]
            else:
                # num dim = 2
                new_shape = [2, shape[1], 7, 1, shape[0], 1, 10]
                if dtype == torch.half:
                    prob_dist = torch.zeros(new_shape, device=device).uniform_().to(dtype=torch.half)
                else:
                    prob_dist = torch.zeros(new_shape, device=device, dtype=dtype).uniform_()
                prob_dist = prob_dist.transpose(1, 4)
                prob_dist = prob_dist[1, :, 5, 0, :, 0, 4]
                assert not prob_dist.is_contiguous()  # sanity check
                return prob_dist

        for is_contiguous in (True, False):
            # with replacement
            n_row = 3
            for n_col in range(4, 5 + 1):
                prob_dist = make_prob_dist([n_row, n_col], is_contiguous)
                # indices that shouldn't be sampled (<0 means none)
                zero_prob_indices = torch.LongTensor(n_row).random_(-2, n_col).tolist()
                for i, j in enumerate(zero_prob_indices):
                    if j >= 0:
                        prob_dist[i, j] = 0
                n_sample = n_col * 3
                sample_indices = torch.multinomial(prob_dist, n_sample, True)
                self.assertEqual(prob_dist.dim(), 2)
                self.assertEqual(sample_indices.size(1), n_sample)
                for i in range(n_row):
                    zero_prob_idx = zero_prob_indices[i]
                    if zero_prob_idx < 0:
                        continue
                    for j in range(n_sample):
                        self.assertNotEqual(sample_indices[i, j], zero_prob_idx,
                                            msg="sampled an index with zero probability")

            # without replacement
            n_row = 3
            for n_col in range(2, 10 + 1, 2):
                prob_dist = make_prob_dist([n_row, n_col], is_contiguous)
                # indices that shouldn't be sampled (<0 means none)
                zero_prob_indices = torch.LongTensor(n_row).random_(-1, n_col).tolist()
                for i, j in enumerate(zero_prob_indices):
                    if j >= 0:
                        prob_dist[i, j] = 0
                n_sample = max(1, n_col - 2)
                sample_indices = torch.multinomial(prob_dist, n_sample, False)
                self.assertEqual(prob_dist.dim(), 2)
                self.assertEqual(sample_indices.size(1), n_sample)
                for i in range(n_row):
                    row_samples = {}
                    zero_prob_idx = zero_prob_indices[i]
                    for j in range(n_sample):
                        sample_idx = sample_indices[i, j]
                        if zero_prob_idx >= 0:
                            self.assertNotEqual(sample_idx, zero_prob_idx,
                                                msg="sampled an index with zero probability")
                        self.assertNotIn(sample_idx, row_samples, "sampled an index twice")
                        row_samples[sample_idx] = True

            # vector
            n_col = 4
            prob_dist = make_prob_dist([n_col], is_contiguous).fill_(1)
            zero_prob_idx = 1  # index that shouldn't be sampled
            prob_dist[zero_prob_idx] = 0
            n_sample = 20
            sample_indices = torch.multinomial(prob_dist, n_sample, True)
            for sample_index in sample_indices:
                self.assertNotEqual(sample_index, zero_prob_idx, msg="sampled an index with zero probability")
            s_dim = sample_indices.dim()
            self.assertEqual(sample_indices.dim(), 1, msg="wrong number of dimensions")
            self.assertEqual(prob_dist.dim(), 1, msg="wrong number of prob_dist dimensions")
            self.assertEqual(sample_indices.size(0), n_sample, msg="wrong number of samples")

        # CUDA misalignment issue (#46702)
        n_row, n_col = 2, 3
        prob_dist = make_prob_dist([n_row, n_col], True)
        n_sample = 1
        sample_indices = torch.multinomial(prob_dist, n_sample, True)
        self.assertEqual(sample_indices.dim(), 2, msg="wrong number of dimensions")
        self.assertEqual(sample_indices.size(1), n_sample, msg="wrong number of samples")

    @onlyCUDA
    @dtypes(torch.float, torch.double, torch.half)
    def test_multinomial_deterministic(self, device, dtype):
        gen = torch.Generator(device=device)

        trials = 5
        seed = 0
        prob_dist = torch.rand(10000, 1000, device=device, dtype=dtype)
        n_sample = 1

        for i in range(trials):
            gen.manual_seed(seed)
            samples_1 = torch.multinomial(prob_dist, n_sample, True, generator=gen)

            gen.manual_seed(seed)
            samples_2 = torch.multinomial(prob_dist, n_sample, True, generator=gen)

            self.assertEqual(samples_1, samples_2)
            self.assertEqual(samples_1.dim(), 2, msg="wrong number of dimensions")
            self.assertEqual(samples_1.size(1), n_sample, msg="wrong number of samples")


    @slowTest
    @dtypes(torch.float)
    def test_multinomial_rng_state_advance(self, device, dtype):
        corpus_size = 100000
        freqs = torch.ones(corpus_size, dtype=torch.float, device=device)
        n_sample = 100
        samples1 = torch.multinomial(freqs, n_sample, replacement=True)
        samples2 = torch.multinomial(freqs, n_sample, replacement=True)
        samples = torch.cat([samples1, samples2])
        # expect no more than 1 repeating elements generated in 2 attempts
        # the probability of at least element being repeated is surprisingly large, 18%
        self.assertLessEqual(2 * n_sample - samples.unique().size(0), 2)
        samples1 = torch.multinomial(freqs, n_sample, replacement=False)
        samples2 = torch.multinomial(freqs, n_sample, replacement=False)
        samples = torch.cat([samples1, samples2])
        # expect no more than 1 repeating elements generated in 2 attempts
        self.assertLessEqual(2 * n_sample - samples.unique().size(0), 1)

    def _test_memory_format_transformations(self, device, input_generator_fn, transformation_fn,
                                            memory_format, compare_data=True, default_is_preserve=False):

        assert(memory_format == torch.channels_last or memory_format == torch.channels_last_3d)

        # xc is a channels last tensor
        xc = input_generator_fn(device)
        # xc is not memory dense, but looks like channels last
        if memory_format == torch.channels_last:
            xc = xc[..., ::2, ::2]
        else:
            xc = xc[..., ::2, ::2, ::2]

        clone = transformation_fn(xc, memory_format=torch.preserve_format)
        self.assertFalse(clone.is_contiguous())
        self.assertTrue(clone.is_contiguous(memory_format=memory_format))
        self.assertFalse(xc.is_contiguous())
        self.assertFalse(xc.is_contiguous(memory_format=memory_format))
        if compare_data:
            self.assertEqual(xc, clone.to(xc))

        xc = input_generator_fn(device)
        clone = transformation_fn(xc, memory_format=torch.contiguous_format)
        self.assertTrue(clone.is_contiguous())
        self.assertFalse(clone.is_contiguous(memory_format=memory_format))
        if compare_data:
            self.assertEqual(xc, clone.to(xc))

        xc = input_generator_fn(device)
        clone = transformation_fn(xc)

        if default_is_preserve:
            self.assertFalse(clone.is_contiguous())
            self.assertTrue(clone.is_contiguous(memory_format=memory_format))
        else:
            self.assertTrue(clone.is_contiguous())
            self.assertFalse(clone.is_contiguous(memory_format=memory_format))
        if compare_data:
            self.assertEqual(xc, clone.to(xc))

        x = torch.randn((3, 4, 5, 6, 7, 8, 9), device=device)
        for _ in range(10):
            permutation = list(range(len(x.shape)))
            random.shuffle(permutation)
            x = x.permute(permutation)
            self.assertEqual(x.stride(), transformation_fn(x, memory_format=torch.preserve_format).stride())

    def test_memory_format_to(self, device):
        def get_generator(memory_format, shape):
            def input_generator_fn(device):
                return torch.randn(shape, device=device, dtype=torch.float32).contiguous(memory_format=memory_format)
            return input_generator_fn

        def transformation_fn(tensor, **kwargs):
            return tensor.to(dtype=torch.float64, **kwargs)

        formats_shapes = (
            (torch.channels_last, (4, 3, 8, 8)),
            (torch.channels_last_3d, (4, 3, 8, 8, 8)))

        for mf, shape in formats_shapes:
            self._test_memory_format_transformations(
                device, get_generator(mf, shape), transformation_fn, mf, default_is_preserve=True)

    def test_memory_format_type(self, device):
        def get_generator(memory_format, shape):
            def input_generator_fn(device):
                return torch.randn(shape, device=device, dtype=torch.float32).contiguous(memory_format=memory_format)
            return input_generator_fn

        def transformation_fn(tensor, **kwargs):
            return tensor.to(torch.float64, **kwargs)

        formats_shapes = (
            (torch.channels_last, (4, 3, 8, 8)),
            (torch.channels_last_3d, (4, 3, 8, 8, 8)))

        for mf, shape in formats_shapes:
            self._test_memory_format_transformations(
                device, get_generator(mf, shape), transformation_fn, mf, default_is_preserve=True)

    def test_memory_format_clone(self, device):
        def get_generator(memory_format, shape):
            def input_generator_fn(device):
                return torch.randn(shape, device=device, dtype=torch.float32).contiguous(memory_format=memory_format)
            return input_generator_fn

        def transformation_fn(tensor, **kwargs):
            return tensor.clone(**kwargs)

        formats_shapes = (
            (torch.channels_last, (4, 3, 8, 8)),
            (torch.channels_last_3d, (4, 3, 8, 8, 8)))

        for mf, shape in formats_shapes:
            self._test_memory_format_transformations(
                device, get_generator(mf, shape), transformation_fn, mf, True, default_is_preserve=True)

    def test_memory_format_factory_like_functions_preserve(self, device):
        def get_generator(memory_format, shape):
            def input_generator_fn(device):
                return torch.randn(shape, device=device, dtype=torch.float32).contiguous(memory_format=memory_format)
            return input_generator_fn

        transformation_fns = [
            lambda t, **kwargs: torch.zeros_like(t, **kwargs),
            lambda t, **kwargs: torch.ones_like(t, **kwargs),
            lambda t, **kwargs: torch.randint_like(t, 10, 100, **kwargs),
            lambda t, **kwargs: torch.randint_like(t, 100, **kwargs),
            lambda t, **kwargs: torch.randn_like(t, **kwargs),
            lambda t, **kwargs: torch.rand_like(t, **kwargs),
            lambda t, **kwargs: torch.full_like(t, 7, **kwargs),
            lambda t, **kwargs: torch.empty_like(t, **kwargs)]

        formats_shapes = (
            (torch.channels_last, (4, 3, 8, 8)),
            (torch.channels_last_3d, (4, 3, 8, 8, 8)))

        for mf, shape, in formats_shapes:
            for transformation_fn in transformation_fns:
                self._test_memory_format_transformations(
                    device, get_generator(mf, shape), transformation_fn, mf, compare_data=False, default_is_preserve=True)

    def test_memory_format_type_shortcuts(self, device):
        def get_generator(memory_format, shape, dtype):
            def input_generator_fn(device):
                return torch.randn(shape, device=device, dtype=dtype).clamp(0, 1) \
                    .round().contiguous(memory_format=memory_format)
            return input_generator_fn


        def get_fn(fn_name):
            def transformation_fn(tensor, **kwargs):
                fn = getattr(tensor, fn_name)
                return fn(**kwargs)
            return transformation_fn

        shortcuts = ['byte', 'char', 'double', 'bool', 'half', 'int', 'long', 'short']
        if device == 'cpu':
            shortcuts += ['bfloat16']

        formats_shapes = (
            (torch.channels_last, (4, 3, 8, 8)),
            (torch.channels_last_3d, (4, 3, 8, 8, 8)))

        for mf, shape in formats_shapes:
            for fn_name in shortcuts:
                self._test_memory_format_transformations(
                    device, get_generator(mf, shape, torch.float32), get_fn(fn_name), mf, default_is_preserve=True)

        # Test 'float' separately to avoid float->float no-op.
        for mf, shape in formats_shapes:
            self._test_memory_format_transformations(
                device, get_generator(mf, shape, torch.float64), get_fn('float'), mf, default_is_preserve=True)

    @onlyCUDA
    def test_memory_format_cpu_and_cuda_ops(self, device):
        def get_generator(memory_format, shape):
            def input_generator_fn(device):
                return torch.randn(shape, device=device, dtype=torch.float32).contiguous(memory_format=memory_format)
            return input_generator_fn

        def transformation_cpu_fn(tensor, **kwargs):
            return tensor.cpu(**kwargs)

        def transformation_cuda_fn(tensor, **kwargs):
            return tensor.cuda(**kwargs)

        formats_shapes = (
            (torch.channels_last, (4, 3, 8, 8)),
            (torch.channels_last_3d, (4, 3, 8, 8, 8)))

        for mf, shape in formats_shapes:
            self._test_memory_format_transformations(
                'cuda', get_generator(mf, shape), transformation_cpu_fn, mf, default_is_preserve=True)
            self._test_memory_format_transformations(
                'cpu', get_generator(mf, shape), transformation_cuda_fn, mf, default_is_preserve=True)

    @dtypes(torch.complex64, torch.complex128)
    def test_complex_unsupported(self, device, dtype):
        t = torch.tensor((1 + 1j), device=device, dtype=dtype)
        # Note: this is consistent with NumPy
        with self.assertRaises(RuntimeError):
            torch.floor(t)
        with self.assertRaises(RuntimeError):
            torch.ceil(t)
        with self.assertRaises(RuntimeError):
            torch.trunc(t)

        # Tests min and max variants with complex inputs
        # Note: whether PyTorch should support min and max on complex
        # tensors is an open question.
        # See https://github.com/pytorch/pytorch/issues/36374
        with self.assertRaisesRegex(RuntimeError, '(.*not support.*)|(.*not implemented.*)'):
            torch.min(t)
        with self.assertRaisesRegex(RuntimeError, '(.*not support.*)|(.*not implemented.*)'):
            t.min()
        with self.assertRaisesRegex(RuntimeError, '(.*not support.*)|(.*not implemented.*)'):
            torch.min(t, dim=0)
        with self.assertRaisesRegex(RuntimeError, '(.*not support.*)|(.*not implemented.*)'):
            torch.min(t, t)
        with self.assertRaisesRegex(RuntimeError, '(.*not support.*)|(.*not implemented.*)'):
            torch.min(t, t, out=t)

        with self.assertRaisesRegex(RuntimeError, '(.*not support.*)|(.*not implemented.*)'):
            torch.max(t)
        with self.assertRaisesRegex(RuntimeError, '(.*not support.*)|(.*not implemented.*)'):
            t.max()
        with self.assertRaisesRegex(RuntimeError, '(.*not support.*)|(.*not implemented.*)'):
            torch.max(t, dim=0)
        with self.assertRaisesRegex(RuntimeError, '(.*not support.*)|(.*not implemented.*)'):
            torch.max(t, t)
        with self.assertRaisesRegex(RuntimeError, '(.*not support.*)|(.*not implemented.*)'):
            torch.max(t, t, out=t)

        with self.assertRaisesRegex(RuntimeError, '(.*not support.*)|(.*not implemented.*)'):
            torch.amin(t)
        with self.assertRaisesRegex(RuntimeError, '(.*not support.*)|(.*not implemented.*)'):
            t.amin()
        with self.assertRaisesRegex(RuntimeError, '(.*not support.*)|(.*not implemented.*)'):
            torch.amin(t, dim=0)

        with self.assertRaisesRegex(RuntimeError, '(.*not support.*)|(.*not implemented.*)'):
            torch.amax(t)
        with self.assertRaisesRegex(RuntimeError, '(.*not support.*)|(.*not implemented.*)'):
            t.amax()
        with self.assertRaisesRegex(RuntimeError, '(.*not support.*)|(.*not implemented.*)'):
            torch.amax(t, dim=0)

        # Tests _aminmax() variants with complex inputs,
        # which are currently not supported due to min & max being unsupported
        # for complex inputs, as per https://github.com/pytorch/pytorch/issues/36374
        # Test with a single-element tensor t, as well as a multi-element tensor x
        with self.assertRaisesRegex(RuntimeError, '(.*not support.*)|(.*not implemented.*)'):
            min_val, max_val = torch._aminmax(t)
        with self.assertRaisesRegex(RuntimeError, '(.*not support.*)|(.*not implemented.*)'):
            min_val = torch._aminmax(t, dim=0)[0]
        with self.assertRaisesRegex(RuntimeError, '(.*not support.*)|(.*not implemented.*)'):
            max_val = torch._aminmax(t, dim=0)[1]
        # Test _aminmax() with a multi-element tensor
        x = torch.tensor([(1 + 1j), (2 + 3j)], device=device, dtype=dtype)
        with self.assertRaisesRegex(RuntimeError, '(.*not support.*)|(.*not implemented.*)'):
            min_val, max_val = torch._aminmax(x)
        with self.assertRaisesRegex(RuntimeError, '(.*not support.*)|(.*not implemented.*)'):
            min_val = torch._aminmax(x, dim=0)[0]
        with self.assertRaisesRegex(RuntimeError, '(.*not support.*)|(.*not implemented.*)'):
            max_val = torch._aminmax(x, dim=0)[1]

        # Tests clamp variants with complex inputs
        # Note: whether PyTorch should support clamp on complex
        # tensors is an open question.
        # See https://github.com/pytorch/pytorch/issues/33568
        min_val = 1 + 1j
        max_val = 4 + 4j
        out = torch.empty((0,), device=device, dtype=dtype)
        with self.assertRaisesRegex(RuntimeError, '(.*not support.*)|(.*not implemented.*)'):
            torch.clamp(t, min=min_val)
        with self.assertRaisesRegex(RuntimeError, '(.*not support.*)|(.*not implemented.*)'):
            torch.clamp(t, max=max_val)
        with self.assertRaisesRegex(RuntimeError, '(.*not support.*)|(.*not implemented.*)'):
            torch.clamp(t, min_val, max_val)
        with self.assertRaisesRegex(RuntimeError, '(.*not support.*)|(.*not implemented.*)'):
            torch.clamp(t, min=min_val, out=out)
        with self.assertRaisesRegex(RuntimeError, '(.*not support.*)|(.*not implemented.*)'):
            torch.clamp(t, max=max_val, out=out)
        with self.assertRaisesRegex(RuntimeError, '(.*not support.*)|(.*not implemented.*)'):
            torch.clamp(t, min_val, max_val, out=out)

    def test_pickle_gradscaler(self, device):
        # This test is not in test_cuda.py because it should pass in 3 cases:
        #  1. cuda is not available.
        #  2. cuda is available but device is not cuda.
        #  3. cuda is available and device is cuda.
        # In case 1, a and b disable themselves on construction and shouldn't try to pickle workhorse attributes.
        # In case 2, a and b are enabled.  Workhorse attributes participate in pickling, but none are lazy-inited
        # to cuda Tensors, because I don't want to do cuda things if device is not cuda.
        # In case 3, a and b are enabled and we may also try lazy-initing _scale to a cuda tensor.
        device = torch.device(device)
        try_lazy_inits = (True, False) if device.type == "cuda" else (False,)
        for lazy_init_scale in try_lazy_inits:
            a = torch.cuda.amp.GradScaler(init_scale=3., growth_factor=4., backoff_factor=.5, growth_interval=2)
            self.assertTrue(not a.is_enabled() if torch.cuda.amp.common.amp_definitely_not_available() else a.is_enabled())
            if lazy_init_scale:
                # Dummy a.scale() call lazy-inits a._scale Tensor.
                a.scale(torch.tensor([4.0], dtype=torch.float32, device=device))
                self.assertTrue(isinstance(a._scale, torch.cuda.FloatTensor))
            # The following three lines should work whether or not cuda is available.
            serialized = pickle.dumps(a)
            b = pickle.loads(serialized)
            self.assertEqual(b.is_enabled(), a.is_enabled())
            if a.is_enabled():
                self.assertEqual(b.get_scale(), 3.)
                self.assertEqual(b.get_growth_factor(), 4.)
                self.assertEqual(b.get_backoff_factor(), .5)
                self.assertEqual(b.get_growth_interval(), 2)
                self.assertEqual(b._init_growth_tracker, 0)
                # supplies a dummy key to test the defaultdict's default_factory
                self.assertEqual(b._per_optimizer_states["fdsa"],
                                 torch.cuda.amp.grad_scaler._refresh_per_optimizer_state())
                if lazy_init_scale:
                    self.assertEqual(b.scale(torch.tensor([4.0], dtype=torch.float32, device=device)), 12.0)

    def test_multinomial_invalid(self, device):
        def test(probs):
            with self.assertRaisesRegex(RuntimeError,
                                        'probability tensor contains either `inf`, `nan` or element < 0'):
                torch.multinomial(probs.to(device), 2)
                torch.cuda.synchronize()

        test(torch.tensor([1., -1., 1.]))
        test(torch.tensor([1., inf, 1.]))
        test(torch.tensor([1., -inf, 1.]))
        test(torch.tensor([1., 1., nan]))

    def test_multinomial_invalid_distribution(self, device):
        def test(probs, replacement):
            with self.assertRaisesRegex(RuntimeError,
                                        r"invalid multinomial distribution \(sum of probabilities <= 0\)"):
                torch.multinomial(probs, 2, replacement)
                torch.cuda.synchronize()

        x = torch.zeros(3, device=device)
        y = torch.zeros(3, 3, device=device)
        z = torch.zeros(3, 3, device=device)
        z[1, :] = 1

        test(x, False)
        test(y, False)
        test(z, False)

        # Verify only for CPU as replacement=True
        # throws device side assert triggered.
        if self.device_type == 'cpu':
            test(x, True)
            test(y, True)
            test(z, True)

    def _test_multinomial_empty(self, device, replacement, num_samples):
        probs = torch.ones(0, 3, device=device)
        expected = torch.empty(0, num_samples, dtype=torch.int64)
        out = torch.multinomial(probs, num_samples=num_samples, replacement=replacement)
        self.assertEqual(out, expected)

    def test_multinomial_empty_w_replacement(self, device):
        self._test_multinomial_empty(device, True, 1)
        self._test_multinomial_empty(device, True, 2)

    def test_multinomial_empty_wo_replacement(self, device):
        self._test_multinomial_empty(device, False, 1)
        self._test_multinomial_empty(device, False, 2)

    def _generate_input(self, shape, dtype, device, with_extremal):
        if shape == ():
            x = torch.tensor((), dtype=dtype, device=device)
        else:
            if dtype.is_floating_point or dtype.is_complex:
                # work around torch.randn not being implemented for bfloat16
                if dtype == torch.bfloat16:
                    x = torch.randn(*shape, device=device) * random.randint(30, 100)
                    x = x.to(torch.bfloat16)
                else:
                    x = torch.randn(*shape, dtype=dtype, device=device) * random.randint(30, 100)
                x[torch.randn(*shape) > 0.5] = 0
                if with_extremal and dtype.is_floating_point:
                    # Use extremal values
                    x[torch.randn(*shape) > 0.5] = float('nan')
                    x[torch.randn(*shape) > 0.5] = float('inf')
                    x[torch.randn(*shape) > 0.5] = float('-inf')
                elif with_extremal and dtype.is_complex:
                    x[torch.randn(*shape) > 0.5] = complex('nan')
                    x[torch.randn(*shape) > 0.5] = complex('inf')
                    x[torch.randn(*shape) > 0.5] = complex('-inf')
            elif dtype == torch.bool:
                x = torch.zeros(shape, dtype=dtype, device=device)
                x[torch.randn(*shape) > 0.5] = True
            else:
                x = torch.randint(15, 100, shape, dtype=dtype, device=device)

        return x

    def _test_where_scalar_template(self, device, dtype, exec_fn):
        for with_extremal in [True, False]:
            for ndims in range(0, 4):
                shape = self._rand_shape(ndims, min_size=5, max_size=10)
                for n in range(ndims + 1):
                    for c in combinations(list(range(ndims)), n):
                        for scalar_type in [int, float, complex]:
                            if dtype.is_complex:
                                condition = self._generate_input(shape, dtype, device, with_extremal).abs() > 0.5
                            else:
                                condition = self._generate_input(shape, dtype, device, with_extremal) > 0.5

                            x = self._generate_input(shape, dtype, device, with_extremal)

                            if not dtype.is_complex and scalar_type == complex:
                                continue

                            scalar_1 = scalar_type(random.random())

                            exec_fn(scalar_type, dtype, condition, x, scalar_1)

    # For current implementation,
    # below are the valid `TensorDtype` and `ScalarType` combinations.
    def _where_valid_scalar_tensor_combination(self, scalar_type, dtype):
        if (scalar_type == int and dtype == torch.long):
            return True
        elif (scalar_type == float and dtype == torch.double):
            return True
        elif (scalar_type == complex and dtype == torch.complex128):
            return True
        return False

    @onlyOnCPUAndCUDA
    @dtypes(*(torch.testing.get_all_int_dtypes() + torch.testing.get_all_fp_dtypes() +
              torch.testing.get_all_complex_dtypes()))
    def test_where_scalar_invalid_combination_raises(self, device, dtype):

        def checkRaises(scalar_type, dtype, condition, x, scalar_1):
            if not self._where_valid_scalar_tensor_combination(scalar_type, dtype):
                # Note: This should fail once `where` supports type promotion.
                with self.assertRaisesRegex(RuntimeError, "expected scalar type"):
                    torch.where(condition, x, scalar_1)

        self._test_where_scalar_template(device, dtype, checkRaises)

    @skipCUDAVersionIn([(11, 2)])  # test fails for 11.2, see https://github.com/pytorch/pytorch/issues/51980
    @dtypes(*(torch.testing.get_all_int_dtypes() + torch.testing.get_all_fp_dtypes() +
              torch.testing.get_all_complex_dtypes()))
    def test_where_scalar_valid_combination(self, device, dtype):

        def checkResult(scalar_type, dtype, condition, x, scalar_1):
            if self._where_valid_scalar_tensor_combination(scalar_type, dtype):
                def x_like(scalar, without_dtype=False):
                    return torch.tensor(scalar, dtype=dtype, device=device).expand_as(x)

                # X = Tensor, Y = Scalar
                scalar_out = torch.where(condition, x, scalar_1)
                tensor_out = torch.where(condition, x, x_like(scalar_1))
                self.assertEqual(scalar_out, tensor_out)

                # X = Scalar, Y = Tensor
                scalar_out = torch.where(condition, scalar_1, x)
                tensor_out = torch.where(condition, x_like(scalar_1), x)
                self.assertEqual(scalar_out, tensor_out)

        self._test_where_scalar_template(device, dtype, checkResult)

    # As the test fails with Runtime Error not raised on XLA
    @onlyOnCPUAndCUDA
    def test_where_scalar_scalar(self, device):
        # Scalar-Scalar Version
        height = 5
        width = 5
        default_dtype = torch.get_default_dtype()
        for test_default_dtype in [torch.float, torch.double]:
            torch.set_default_dtype(test_default_dtype)
            for scalar_type_1 in [int, float, complex]:
                for scalar_type_2 in [int, float, complex]:
                    x1 = scalar_type_1(random.random() * random.randint(10, 20))
                    x2 = scalar_type_2(random.random() * random.randint(20, 30))
                    condition = torch.randn(height, width, device=device) > 0.5
                    if scalar_type_1 != scalar_type_2:
                        self.assertRaisesRegex(RuntimeError, "expected scalar type", lambda: torch.where(condition, x1, x2))
                    else:
                        def get_dtype(scalar_type):
                            complex_dtype = torch.complex64 if torch.float == torch.get_default_dtype() else torch.complex128
                            type_map = {int: torch.long, float: torch.get_default_dtype(), complex: complex_dtype}
                            return type_map[scalar_type]
                        expected = torch.zeros((height, width), dtype=get_dtype(scalar_type_1))
                        expected[condition] = x1
                        expected[~condition] = x2
                        result = torch.where(condition, x1, x2)
                        self.assertEqual(expected, result)

        # Reset the original dtype
        torch.set_default_dtype(default_dtype)

# Tests that compare a device's computation with the (gold-standard) CPU's.
class TestDevicePrecision(TestCase):
    exact_dtype = True

    @onlyCUDA
    def test_index_add_bfloat16(self, device):
        inp_tensor = torch.randn(5, 3, device='cpu').bfloat16()
        t = torch.tensor([[1, 2, 3], [4, 5, 6], [7, 8, 9]], dtype=torch.bfloat16, device='cpu')
        index = torch.tensor([0, 4, 2], device='cpu')
        out_cpu = inp_tensor.index_add(0, index, t)

        inp_tensor = inp_tensor.to(device=device)
        t = t.to(device=device)
        index = index.to(device=device)
        out_gpu = inp_tensor.index_add(0, index, t)

        self.assertEqual(out_cpu, out_gpu, atol=1e-2, rtol=0)

    def test_device_serialization(self, device):
        x = torch.randn(4, 4, device=device)

        with tempfile.NamedTemporaryFile() as f:
            torch.save(x, f)
            f.seek(0)
            x_copy = torch.load(f)

        self.assertEqual(x_copy, x)
        self.assertIs(type(x_copy), type(x))
        self.assertEqual(x_copy.device, x.device)

    @deviceCountAtLeast(2)
    def test_multidevice_serialization(self, devices):
        x = [torch.randn(4, 4, device=devices[0]),
             torch.randn(4, 4, device=devices[1])]

        with tempfile.NamedTemporaryFile() as f:
            torch.save(x, f)
            f.seek(0)
            x_copy = torch.load(f)

        for original, cp in zip(x, x_copy):
            self.assertEqual(cp, original)
            self.assertIs(type(cp), type(original))
            self.assertEqual(cp.device, original.device)

    @deviceCountAtLeast(1)
    def test_copy_noncontig(self, devices):
        def do_test(d0, d1):
            x = torch.tensor([1.5, 2.5, 3.5, 4.5, 5.5, 6.5], device=d0)
            y = torch.tensor([0, 0, 0, 0, 0, 0], device=d1)
            self.assertNotEqual(x.dtype, y.dtype)

            y[::2].copy_(x[::2])
            self.assertEqual(y, [1, 0, 3, 0, 5, 0])

        do_test('cpu', devices[0])
        do_test(devices[0], 'cpu')

        if len(devices) > 1:
            do_test(devices[0], devices[1])

    @deviceCountAtLeast(2)
    def test_type_conversions_same_device(self, devices):
        x = torch.randn(5, 5, device=devices[1])
        self.assertEqual(x.int().device, torch.device(devices[1]))
        self.assertEqual(x.type(torch.int).device, torch.device(devices[1]))
        self.assertEqual(x.to(torch.int).device, torch.device(devices[1]))

    @dtypesIfCUDA(torch.half, torch.float, torch.double,
                  torch.int8, torch.short, torch.int, torch.long,
                  torch.uint8)
    @dtypes(torch.float, torch.double,
            torch.int8, torch.short, torch.int, torch.long,
            torch.uint8)
    def test_from_sequence(self, device, dtype):
        seq = [list(range(i * 4, i * 4 + 4)) for i in range(5)]
        reference = torch.arange(0, 20).resize_(5, 4)
        self.assertEqual(torch.tensor(seq, dtype=dtype, device=device), reference, exact_dtype=False)

    @deviceCountAtLeast(1)
    def test_advancedindex_mixed_cpu_devices(self, devices) -> None:
        def test(x: torch.Tensor, ia: torch.Tensor, ib: torch.Tensor) -> None:
            # test getitem
            self.assertEqual(x[:, ia, None, ib, 0].cpu(),
                             x.cpu()[:, ia.cpu(), None, ib.cpu(), 0])
            self.assertEqual(x[ia], x.cpu()[ia.cpu()])
            # test setitem
            x_clone1 = x.clone()
            x_clone2 = x.clone()
            first_shape = x[:, ia, None, ib, 0].shape
            second_shape = x[ia].shape
            x_clone1[:, ia, None, ib, 0] = torch.randn(first_shape).to(x_clone1)
            x_clone2[ia] = torch.randn(second_shape).to(x_clone2)

        cpu = torch.device('cpu')
        for device in devices:
            # Index cpu tensor with device tensor
            x = torch.randn(3, 4, 4, 4, 3)
            ia = torch.tensor([0, 2, 1]).to(device)
            ib = torch.tensor([0, 2, 1]).to(device)
            test(x, ia, ib)

            # Index device tensor with cpu tensor
            x = x.to(device)
            ia = ia.to(cpu)
            ib = ib.to(cpu)
            test(x, ia, ib)

            # Index cpu tensor with mixed cpu, device tensors
            x = x.to(cpu)
            ia = ia.to(cpu)
            ib = ib.to(device)
            test(x, ia, ib)

            # Index device tensor with mixed cpu, device tensors
            x = x.to(device)
            ia = ia.to(cpu)
            ib = ib.to(device)
            test(x, ia, ib)

            if len(devices) > 1:
                other_device = devices[0]
                if device == devices[0]:
                    other_device = devices[1]
                # Index device tensor with mixed cpu, device tensors on different devices
                x = x.to(device)
                ia = ia.to(cpu)
                ib = ib.to(other_device)
                test(x, ia, ib)

    def test_copy_broadcast(self, device) -> None:
        x = torch.randn(10, 5)
        y = torch.randn(5, device=device)
        x.copy_(y)
        self.assertEqual(x[3], y)

        x = torch.randn(10, 5, device=device)
        y = torch.randn(5)
        x.copy_(y)
        self.assertEqual(x[3], y)

    @dtypes(torch.int64, torch.float32, torch.float64)
    def test_clamp(self, device, dtype):
        test_args = [
            *product(
                [(100, 50), (10, 64), (97,)],  # shape
                (True, False),  # non-contiguous
            )
        ]

        for shape, noncontig in test_args:
            x = make_tensor(shape, device=device, dtype=dtype,
                            noncontiguous=noncontig)
            ub = make_tensor(shape, device=device, dtype=dtype,
                             noncontiguous=noncontig)
            lb = make_tensor(shape, device=device, dtype=dtype,
                             noncontiguous=noncontig)

            expect = x.max(lb).min(ub)
            actual = x.clamp(lb, ub)
            self.assertEqual(expect, actual)

            expect = np.clip(x.cpu().numpy(), lb.cpu().numpy(), ub.cpu().numpy())
            self.assertEqual(expect, actual)

            expect = x.max(lb)
            actual = x.clamp(min=lb)
            self.assertEqual(expect, actual)

            expect = x.min(ub)
            actual = x.clamp(max=ub)
            self.assertEqual(expect, actual)

            # Test broadcasting min & max
            expect = x.max(lb[0]).min(ub[..., :1])
            actual = x.clamp(lb[0], ub[..., :1])
            self.assertEqual(expect, actual)

            # Test broadcasting x
            expect = x[..., :1].max(lb).min(ub)
            actual = x[..., :1].clamp(lb, ub)
            self.assertEqual(expect, actual)


# Below are fixtures and functions that generate tensor op comparison tests
# These tests run a single op on both a CPU and device tensor and compare the
# the results. In-place variants of the ops can also be run.

# Lists of dtypes to instantiate tensor op test variants.
_types = [
    torch.half, torch.float, torch.double,
    torch.int8, torch.short, torch.int, torch.long,
    torch.uint8
]

_types_no_half = [
    torch.float, torch.double,
    torch.int8, torch.short, torch.int, torch.long,
    torch.uint8
]

_float_types = [torch.half, torch.float, torch.double]

_complex_types = [torch.cfloat, torch.cdouble]

_complex_types_skip_rocm = [] if TEST_WITH_ROCM else _complex_types

_float_types_no_half = [torch.float, torch.double]

_signed_types = [
    torch.half, torch.bfloat16, torch.float, torch.double,
    torch.int8, torch.short, torch.int, torch.long
]

_signed_types_no_half = [
    torch.float, torch.double,
    torch.int8, torch.short, torch.int, torch.long
]

_integer_types = [
    torch.uint8, torch.int8, torch.int16,
    torch.int32, torch.int64
]

_cpu_types: List[torch.dtype] = []

_unsigned_types = [torch.uint8]

# Binary Float Ops
# Operators which use TensorIterator::binary_float_op
# These Ops promote integer inputs to Float.
binary_float_ops_inplace = ['atan2_', 'div_']

# Operators which are implemented using
# structured kernels and use `build_binary_float_op`
structured_inplace_ops = ['atan2_']

# Helper values and functions for producing tensors and scalars to use in tensor op tests.
# Tensor dimension sizes (Small, Medium, Large, Giant)
_S = 5
_M = 50
_L = 1000
_G = 275000000

# Value to clamp divisors to since dividing by small numbers can be unstable
# on devices.
_div_min = 2**-8

# Returns floating or integral scalar corresponding to dtype
def _number(floating, integer, dtype):
    if dtype in [torch.half, torch.float, torch.double, torch.bfloat16]:
        return floating
    elif dtype in [torch.cfloat, torch.cdouble]:
        return floating * (1 + 1j)
    else:
        return integer

# Converts half/bfloat16 dtype to float when device is cpu
def _convert_t(dtype, device):
    if device == 'cpu' and dtype in {torch.half, torch.bfloat16}:
        return torch.float
    return dtype

# Returns a tensor of the requested shape, dtype, and device
# Requesting a half CPU tensor returns a float CPU tensor with
# values representable by a half.
# Initialization uses randint for non-float types and randn for float types.
def _make_tensor(shape, dtype, device, fill_ones=False) -> torch.Tensor:
    # Returns a tensor filled with ones
    if fill_ones:
        return torch.ones(*shape, dtype=_convert_t(dtype, device), device=device)

    # Returns a tensor with random integer values
    if not (dtype.is_floating_point or dtype.is_complex):
        t = torch.randint(0, 10, shape, device=device)
        if dtype != torch.uint8:
            t = t - 5  # generate negative values also
        return t.to(_convert_t(dtype, device))

    # Populates the CPU tensor with floats representable as half/bfloat16
    if dtype == torch.half and device == 'cpu':
        return torch.randn(*shape, dtype=torch.float, device=device).half().float()
    if dtype == torch.bfloat16 and device == 'cpu':
        return torch.randn(*shape, dtype=torch.float, device=device).bfloat16().float()

    # Default: returns a tensor with random float values
    return torch.randn(shape, dtype=dtype, device=device).to(dtype=dtype)

def _small_0d(dtype, device) -> torch.Tensor:
    return _make_tensor((1,), dtype, device).squeeze()

def _small_2d(dtype, device, has_zeros=True, fill_ones=False, oneish=False):
    t = _make_tensor((_S, _S), dtype, device, fill_ones=fill_ones)
    if oneish:
        return t.clamp(min=_number(.99, 1, dtype), max=1.01)
    if not has_zeros:
        return t.clamp(min=(_number(_div_min, 1, dtype)))
    return t

def _small_3d(dtype, device, has_zeros=True, fill_ones=False, oneish=False):
    t = _make_tensor((_S, _S, _S), dtype, device, fill_ones=fill_ones)
    if oneish:
        return t.clamp(min=_number(.99, 1, dtype), max=1.01)
    if not has_zeros:
        return t.clamp(min=(_number(_div_min, 1, dtype)))
    return t

def _small_3d_ones(dtype, device):
    return _small_3d(dtype, device, fill_ones=True)

def _small_3d_unique(dtype, device):
    return (torch.randperm(_S * _S * _S,
                           dtype=_convert_t(dtype, device), device=device) + 1).view(_S, _S, _S)

def _medium_1d(dtype, device):
    return _make_tensor((_M,), dtype, device)

def _medium_2d(dtype, device):
    return _make_tensor((_M, _M), dtype, device)

def _large_2d(dtype, device):
    t = _make_tensor((_L, _L), dtype, device)
    return t.normal_()

def _giant_1d(dtype, device):
    return _make_tensor((_G), dtype, device)

# Helper method that returns a function which takes dtype and device and
# instantiates tensors of the given shape.
# Useful for tensor op tests with custom shapes.
def _new_t(shape):
    def tmp(dtype, device):
        return _make_tensor(shape, dtype, device)
    return tmp

# TODO: these tests should be refactored into other test suites using OpInfos
# TODO: random functions, cat, gather, scatter, index*, masked*,
#       resize, resizeAs, storage_offset, storage, stride, unfold
# Each tests is defined in tensor_op_tests as a tuple of:
# - op name (string)
# - (sub)test name (string)
# - tensor constructor, takes dtype and device and constructs the tensor to run the op on
# - arg constructor, takes dtype and device and constructs op arguments
# - torch.half precision (=1e-5)
# - torch.bfloat16 precision (=1e-5)
# - precision (=1e-5), precision to use for all other dtypes
# - dtype_list (=_types), a list of torch dtypes to test the op(s) with
# - cpu_dtype_list (=[]), a list of torch dtypes to test the op(s) on cpu
# - make_inplace_variant (=True), if true the inplace version of the op (op_) is also tested
# - decorators (=[]), a list of decorators to apply to the test
# - self_position (=-1), the position of self in the arg list, -1 means skip function check
# - test_out (=False), whether to test the out= version of the operator
tensor_op_tests = [
    ('add', '', _small_3d, lambda t, d: [_number(3.14, 3, t)], 1e-2),
    ('add', 'tensor', _small_3d, lambda t, d: [_small_3d(t, d)], 1e-2),
    ('sub', '', _small_3d, lambda t, d: [_number(3.14, 3, t)], 1e-2),
    ('sub', 'tensor', _small_3d, lambda t, d: [_small_3d(t, d)], 1e-2),
    ('mul', '', _small_3d, lambda t, d: [_number(3.14, 3, t)], 1e-2),
    ('mul', 'tensor', _small_3d, lambda t, d: [_small_3d(t, d)], 1e-2),
    ('mul', 'scalar', _small_0d, lambda t, d: [_small_0d(torch.int32, d)], 1e-2),
    ('div', '', _small_3d, lambda t, d: [_number(3.14, 3, t)], 1e-1,
        1e-1, 1e-5, torch.testing.get_all_fp_dtypes()),
    ('div', 'tensor', _small_3d,
        lambda t, d: [_small_3d(t, d, has_zeros=False)], 1e-1,
        1e-1, 1e-5, torch.testing.get_all_fp_dtypes()),
    ('true_divide', '', _small_3d, lambda t, d: [_number(3.14, 3, t)], 1e-1,
        1e-5, 1e-5, _types, _cpu_types, False),
    ('true_divide', 'with_inplace', _small_3d, lambda t, d: [_number(3.14, 3, t)], 1e-1,
        1e-1, 1e-5, torch.testing.get_all_fp_dtypes()),
    ('true_divide', 'tensor', _small_3d,
        lambda t, d: [_small_3d(t, d, has_zeros=False)], 1e-1,
        1e-5, 1e-5, _types, _cpu_types, False),
    ('true_divide', 'tensor_with_inplace', _small_3d,
        lambda t, d: [_small_3d(t, d, has_zeros=False)], 1e-1,
        1e-1, 1e-5, torch.testing.get_all_fp_dtypes()),
    ('addbmm', '', _small_2d, lambda t, d: [_small_3d(t, d), _small_3d(t, d)],
        1e-1, 1e-1, 1e-4, torch.testing.get_all_fp_dtypes(include_bfloat16=AMPERE_OR_ROCM) + _complex_types,
        _cpu_types, True, [tf32_on_and_off(0.01)]),
    ('addbmm', 'scalar', _small_2d, lambda t, d: [_number(0.4, 2, t), _small_3d(t, d), _small_3d(t, d)],
        1e-1, 1e-1, 1e-4, torch.testing.get_all_fp_dtypes(include_bfloat16=AMPERE_OR_ROCM) + _complex_types, _cpu_types, True,
        [tf32_on_and_off(0.01), _wrap_warn_once("This overload of addbmm_? is deprecated")]),
    ('addbmm', 'two_scalars', _small_2d, lambda t, d: [_number(0.5, 3, t), _number(0.4, 2, t), _small_3d(t, d), _small_3d(t, d)],
        1e-1, 1e-1, 1e-4, torch.testing.get_all_fp_dtypes(include_bfloat16=AMPERE_OR_ROCM) + _complex_types, _cpu_types, True,
        [tf32_on_and_off(0.01), _wrap_warn_once("This overload of addbmm_? is deprecated")]),
    ('baddbmm', '', _small_3d, lambda t, d: [_small_3d(t, d), _small_3d(t, d)],
        1e-2, 1e-1, 1e-4, torch.testing.get_all_fp_dtypes(include_bfloat16=AMPERE_OR_ROCM)),
    ('baddbmm', 'scalar', _small_3d, lambda t, d: [_number(0.4, 2, t), _small_3d(t, d), _small_3d(t, d)],
        1e-2, 1e-1, 1e-4, torch.testing.get_all_fp_dtypes(include_bfloat16=AMPERE_OR_ROCM) + _complex_types, _cpu_types, True,
        [tf32_on_and_off(0.05), _wrap_warn_once("This overload of baddbmm_? is deprecated")]),
    ('baddbmm', 'two_scalars', _small_3d, lambda t, d: [_number(0.5, 3, t), _number(0.4, 2, t), _small_3d(t, d), _small_3d(t, d)],
        1e-2, 1e-1, 1e-4, torch.testing.get_all_fp_dtypes(include_bfloat16=AMPERE_OR_ROCM) + _complex_types,
        _cpu_types, True, [tf32_on_and_off(0.05), _wrap_warn_once("This overload of baddbmm_? is deprecated")]),
    ('bmm', '', _small_3d, lambda t, d: [_small_3d(t, d)],
        1e-5, 1e-5, 1e-5, _float_types_no_half, _cpu_types, False),
    # TODO: finish the deprecation cycle for this overload of addcdiv and remove this test
    ('addcdiv', 'scalar', _small_2d,
        lambda t, d: [_number(2.8, 1, t), _small_2d(t, d),
                      _small_2d(t, d, has_zeros=False)], 1, 1e-5, 1e-3,
        _float_types, _cpu_types, True),
    # TODO: finish the deprecation cycle for this overload of addcmul and remove this test
    ('addcmul', 'scalar', _small_3d,
        lambda t, d: [_number(0.4, 2, t), _small_3d(t, d), _small_3d(t, d)], 1e-2,
        1e-1, 1e-5, torch.testing.get_all_dtypes(include_complex=True, include_bool=False), _cpu_types, True,
        [_wrap_warn_once("This overload of addcmul_? is deprecated")]),
    ('addmm', '', _medium_2d, lambda t, d: [_medium_2d(t, d), _medium_2d(t, d)], 1e-1, 1e-1, 1e-4,
        torch.testing.get_all_fp_dtypes(include_bfloat16=AMPERE_OR_ROCM),
        _cpu_types, True, [tf32_on_and_off(0.01)], 0, True),
    ('addmm', 'scalar', _medium_2d,
        lambda t, d: [_number(0.4, 2, t), _medium_2d(t, d), _medium_2d(t, d)], 1e-1, 1e-1, 1e-4,
        torch.testing.get_all_fp_dtypes(include_bfloat16=AMPERE_OR_ROCM), _cpu_types, True,
        [tf32_on_and_off(0.01), _wrap_warn_once("This overload of addmm_? is deprecated")]),
    ('addmm', 'two_scalars', _medium_2d,
        lambda t, d: [_number(0.5, 3, t), _number(0.4, 2, t), _medium_2d(t, d), _medium_2d(t, d)], 1e-1, 1e-1, 1e-4,
        torch.testing.get_all_fp_dtypes(include_bfloat16=AMPERE_OR_ROCM), _cpu_types, True,
        [tf32_on_and_off(0.01), _wrap_warn_once("This overload of addmm_? is deprecated")]),
<<<<<<< HEAD
    ('atan2', '', _medium_2d, lambda t, d: [_medium_2d(t, d)], 1e-2, 1e-5, 1e-5, _types, _types_no_half),
=======
>>>>>>> 8be5b1ca
    ('fmod', 'value', _small_3d, lambda t, d: [3], 1e-3),
    ('fmod', 'tensor', _small_3d, lambda t, d: [_small_3d(t, d, has_zeros=False)], 1e-3),
    ('chunk', '', _medium_2d, lambda t, d: [4], 1e-5, 1e-5, 1e-5, _types, _cpu_types, False),
    ('chunk', 'dim', _medium_2d, lambda t, d: [4, 1], 1e-5, 1e-5, 1e-5, _types, _cpu_types, False),
    ('chunk', 'neg_dim', _medium_2d, lambda t, d: [4, -2], 1e-5, 1e-5, 1e-5, _types, _cpu_types, False),
    ('clone', '', _medium_2d, lambda t, d: [], 1e-5, 1e-5, 1e-5, _types, _cpu_types, False),
    ('contiguous', '', _medium_2d, lambda t, d: [], 1e-5, 1e-5, 1e-5, _types, _cpu_types, False),
    ('conj', '', _small_3d, lambda t, d: [], 1e-5, 0, 1e-5, _types_no_half, [torch.bfloat16], False),
    ('cross', '', _new_t((_M, 3, _M)), lambda t, d: [_new_t((_M, 3, _M))(t, d)],
        1e-2, 1e-5, 1e-5, _types, _cpu_types, False),
    ('logcumsumexp', '', _small_3d, lambda t, d: [1], 1e-2, 1e-5, 1e-5, _float_types, _cpu_types, False),
    ('logcumsumexp', 'neg_dim', _small_3d, lambda t, d: [-1], 1e-2, 1e-5, 1e-5, _float_types, _cpu_types, False),
    ('cummax', '', _small_3d_unique, lambda t, d: [1], 1e-2, 1e-5, 1e-5, _types, _cpu_types, False),
    ('cummax', 'neg_dim', _small_3d_unique, lambda t, d: [-1], 1e-2, 1e-5, 1e-5, _types, _cpu_types, False),
    ('cummin', '', _small_3d_unique, lambda t, d: [1], 1e-2, 1e-5, 1e-5, _types, _cpu_types, False),
    ('cummin', 'neg_dim', _small_3d_unique, lambda t, d: [-1], 1e-2, 1e-5, 1e-5, _types, _cpu_types, False),
    ('cumprod', '', _small_3d, lambda t, d: [1], 1e-2, 1e-5, 1e-4, _types + _complex_types, _cpu_types, False),
    ('cumprod', 'neg_dim', _small_3d, lambda t, d: [-1], 1e-2, 1e-5, 1e-4, _types + _complex_types, _cpu_types, False),
    ('cumsum', '', _small_3d, lambda t, d: [1], 1e-2, 1e-5, 1e-5, _types + _complex_types, _cpu_types, False),
    ('cumsum', 'neg_dim', _small_3d, lambda t, d: [-1], 1e-2, 1e-5, 1e-5, _types + _complex_types, _cpu_types, False),
    ('dim', '', _small_3d, lambda t, d: [], 1e-5, 1e-5, 1e-5, _types, _cpu_types, False),
    ('dist', '', _small_2d, lambda t, d: [_small_2d(t, d)], 1e-2, 1e-5, 1e-5, _float_types, _cpu_types, False),
    ('dist', '3_norm', _small_2d, lambda t, d: [_small_2d(t, d), 3], 1e-2, 1e-5, 1e-5, _float_types, _cpu_types, False),
    ('dist', '2_5_norm', _small_2d, lambda t, d: [_small_2d(t, d), 2.5],
        1e-2, 1e-5, 1e-5, _float_types, _cpu_types, False),
    ('dot', '', _medium_1d, lambda t, d: [_medium_1d(t, d)],
        1e-2, 1e-5, 1e-5, _float_types + _complex_types, _cpu_types, False),
    ('element_size', '', _medium_1d, lambda t, d: [], 1e-5, 1e-5, 1e-5, _float_types_no_half, _cpu_types, False),
    ('equal', 'equal', _small_3d_ones, lambda t, d: [_small_3d_ones(t, d)],
        1e-5, 1e-5, 1e-5, _types, _cpu_types, False),
    ('equal', '', _small_3d_ones, lambda t, d: [_small_3d(t, d)], 1e-5, 1e-5, 1e-5, _types, _cpu_types, False),
    ('expand', '', _new_t((_M, 1, _M)), lambda t, d: [_M, 4, _M], 1e-5, 1e-5, 1e-5, _types, _cpu_types, False),
    ('expand_as', '', _new_t((_M, 1, _M)), lambda t, d: [_new_t((_M, 4, _M))(t, d)],
        1e-5, 1e-5, 1e-5, _types, _cpu_types, False),
    ('fill_', '', _medium_2d, lambda t, d: [_number(3.14, 3, t)], 1e-3, 1e-5, 1e-5, _types, _cpu_types, False),
    ('gcd', '', _small_3d, lambda t, d: [_small_3d(t, d)], 0, 0, 0,
     [torch.int16, torch.int32, torch.int64],
     [torch.int16, torch.int32, torch.int64], True, [onlyOnCPUAndCUDA]),
    ('lcm', '', _small_3d, lambda t, d: [_small_3d(t, d)], 0, 0, 0,
     [torch.int16, torch.int32, torch.int64],
     [torch.int16, torch.int32, torch.int64], True, [onlyOnCPUAndCUDA]),
    ('is_contiguous', '', _medium_2d, lambda t, d: [], 1e-5, 1e-5, 1e-5, _types, _cpu_types, False),
    # TODO: can't check negative case - cross-device copy is contiguous
    ('is_same_size', 'negative', _medium_2d, lambda t, d: [_small_3d(t, d)],
        1e-5, 1e-5, 1e-5, _types, _cpu_types, False),
    ('is_same_size', 'positive', _medium_2d, lambda t, d: [_medium_2d(t, d)],
        1e-5, 1e-5, 1e-5, _types, _cpu_types, False),
    ('is_set_to', '', _medium_2d, lambda t, d: [_medium_2d(t, d)], 1e-5, 1e-5, 1e-5, _types, _cpu_types, False),
    # TODO: positive case
    ('kthvalue', '', _small_3d_unique, lambda t, d: [3], 1e-5, 1e-5, 1e-5, _types, _cpu_types, False),
    ('kthvalue', 'dim', _small_3d_unique, lambda t, d: [3, 1], 1e-5, 1e-5, 1e-5, _types, _cpu_types, False),
    ('kthvalue', 'neg_dim', _small_3d_unique, lambda t, d: [3, -1], 1e-5, 1e-5, 1e-5, _types, _cpu_types, False),
    ('lerp', '', _small_3d, lambda t, d: [_small_3d(t, d), 0.3],
        1e-2, 1e-5, 1e-5, _float_types),
    ('max', '', _small_3d, lambda t, d: [], 1e-5, 1e-5, 1e-5, _types, _cpu_types, False),
    ('max', 'dim', _small_3d_unique, lambda t, d: [1], 1e-5, 1e-5, 1e-5, _types, _cpu_types, False),
    ('max', 'neg_dim', _small_3d_unique, lambda t, d: [-1], 1e-5, 1e-5, 1e-5, _types, _cpu_types, False),
    ('max', 'elementwise', _medium_2d, lambda t, d: [_medium_2d(t, d)],
        1e-5, 1e-5, 1e-5, _types, _cpu_types, False),
    ('maximum', '', _medium_2d, lambda t, d: [_medium_2d(t, d)],
        1e-5, 1e-5, 1e-5, _types, _cpu_types, False),
    ('min', '', _small_3d, lambda t, d: [], 1e-5, 1e-5, 1e-5, _types, _cpu_types, False),
    ('min', 'dim', _small_3d_unique, lambda t, d: [1], 1e-5, 1e-5, 1e-5, _types, _cpu_types, False),
    ('min', 'neg_dim', _small_3d_unique, lambda t, d: [-1], 1e-5, 1e-5, 1e-5, _types, _cpu_types, False),
    ('min', 'elementwise', _medium_2d, lambda t, d: [_medium_2d(t, d)],
        1e-5, 1e-5, 1e-5, _types, _cpu_types, False),
    ('minimum', '', _medium_2d, lambda t, d: [_medium_2d(t, d)],
        1e-5, 1e-5, 1e-5, _types, _cpu_types, False),
    ('mean', '', _small_3d, lambda t, d: [], 1e-3, 1e-2, 1e-5,
        torch.testing.get_all_fp_dtypes() + torch.testing.get_all_complex_dtypes(), _cpu_types, False),
    ('mean', 'neg_dim', _small_3d, lambda t, d: [-1], 1e-3, 1e-2, 1e-5,
        torch.testing.get_all_fp_dtypes() + torch.testing.get_all_complex_dtypes(), _cpu_types, False),
    ('mean', 'dim', _small_3d, lambda t, d: [1], 1e-3, 1e-2, 1e-2,
        torch.testing.get_all_fp_dtypes() + torch.testing.get_all_complex_dtypes(), _cpu_types, False),
    # Double here because the CPU result will be wrong otherwise
    ('mean', '64bit_indexing', _giant_1d, lambda t, d: [],
        1e-3, 1e-5, 1e-5, [torch.double], _cpu_types, False, [slowTest]),
    ('mode', '', _small_3d, lambda t, d: [], 1e-5, 1e-5, 1e-5, _types, _cpu_types, False),
    ('mode', 'dim', _small_3d, lambda t, d: [1], 1e-5, 1e-5, 1e-5, _types, _cpu_types, False),
    ('mode', 'neg_dim', _small_3d, lambda t, d: [-1], 1e-5, 1e-5, 1e-5, _types, _cpu_types, False),
    ('remainder', 'value', _small_3d, lambda t, d: [3], 1e-1, 1e-2, 1e-5, _signed_types),
    ('remainder', 'negative_value', _small_3d, lambda t, d: [-3], 1e-1, 1e-2, 1e-5, _signed_types),
    ('remainder', 'tensor', _small_3d,
        lambda t, d: [_small_3d(t, d, has_zeros=False)],
        1e-1, 1e-2, 1e-5, _signed_types),
    ('remainder', 'negative_tensor', _small_3d,
        lambda t, d: [0 - _small_3d(t, d, has_zeros=False)],
        1e-1, 1e-2, 1e-5, _signed_types),
    ('ndimension', '', _small_3d, lambda t, d: [], 1e-5, 1e-5, 1e-5, _types, _cpu_types, False),
    ('nelement', '', _small_3d, lambda t, d: [], 1e-5, 1e-5, 1e-5, _types, _cpu_types, False),
    ('numel', '', _small_3d, lambda t, d: [], 1e-5, 1e-5, 1e-5, _types, _cpu_types, False),
    ('narrow', '', _small_3d, lambda t, d: [1, 3, 2], 1e-5, 1e-5, 1e-5, _types, _cpu_types, False),
    ('narrow', 'neg_dim', _small_3d, lambda t, d: [-1, 3, 2], 1e-5, 1e-5, 1e-5, _types, _cpu_types, False),
    ('nonzero', '', _small_3d, lambda t, d: [], 1e-5, 1e-5, 1e-5, _types, _cpu_types, False),
    ('norm', '', _small_3d, lambda t, d: [], 1e-1, 1e-1, 1e-5, torch.testing.get_all_fp_dtypes(), _cpu_types, False),
    ('norm', '3_norm', _small_3d, lambda t, d: [3], 1e-1, 1e-1, 1e-5, torch.testing.get_all_fp_dtypes(), _cpu_types, False),
    ('norm', '3_norm_dim', _small_3d, lambda t, d: [3, 0], 1e-1, 1e-1, 1e-5,
        torch.testing.get_all_fp_dtypes(), _cpu_types, False),
    ('norm', '3_norm_neg_dim', _small_3d, lambda t, d: [3, -2], 1e-1, 1e-1, 1e-5,
        torch.testing.get_all_fp_dtypes(), _cpu_types, False),
    ('new_ones', '', _small_3d, lambda t, d: [1, 2, 3, 4, 5], 1e-5, 1e-5, 1e-5, _types, _cpu_types, False),
    ('put_', '', _new_t((2, 5, 3)),
        lambda t, d: [torch.LongTensor([[0], [-2]]).to(device=d),
                      torch.LongTensor([[3], [4]]).to(dtype=_convert_t(t, d), device=d)],
        1e-5, 1e-5, 1e-5, _types, _cpu_types, False),
    ('put_', 'empty', _new_t((2, 3)),
        lambda t, d: [torch.LongTensor([]).to(device=d), torch.LongTensor([]).to(dtype=_convert_t(t, d), device=d)],
        1e-5, 1e-5, 1e-5, _types, _cpu_types, False),
    ('put_', 'accumulate', _new_t((2, 2)),
        lambda t, d: [torch.LongTensor([[1], [-3]]).to(device=d),
                      torch.LongTensor([[1], [2]]).to(dtype=_convert_t(t, d), device=d),
                      True],
        1e-5, 1e-5, 1e-5, _types, _cpu_types, False),
    ('prod', '', lambda t, d: _small_2d(t, d, oneish=True), lambda t, d: [], 1e-2, 1e-1, 1e-5,
        torch.testing.get_all_dtypes(include_complex=False, include_bool=False), _cpu_types, False),
    ('prod', 'dim', _small_3d, lambda t, d: [1], 1e-3, 1e-1, 1e-5,
        torch.testing.get_all_dtypes(include_complex=False, include_bool=False), _cpu_types, False),
    ('prod', 'neg_dim', _small_3d, lambda t, d: [-1], 1e-3, 1e-1, 1e-5,
        torch.testing.get_all_dtypes(include_complex=False, include_bool=False), _cpu_types, False),
    ('sum', '', _small_2d, lambda t, d: [], 1e-2, 1e-2, 1e-5,
        torch.testing.get_all_dtypes(include_complex=False, include_bool=False), _cpu_types, False),
    ('sum', 'dim', _small_3d, lambda t, d: [1], 1e-2, 1e-2, 1e-5,
        torch.testing.get_all_dtypes(include_complex=False, include_bool=False), _cpu_types, False),
    ('sum', 'neg_dim', _small_3d, lambda t, d: [-1], 1e-2, 1e-5, 1e-5, _types, _cpu_types, False),
    ('sum', 'complex', _small_2d, lambda t, d: [], 1e-2, 1e-2, 1e-5, _complex_types, _cpu_types, False),
    ('sum', 'complex_dim', _small_3d, lambda t, d: [1], 1e-2, 1e-2, 1e-5, _complex_types, _cpu_types, False),
    ('sum', 'complex_neg_dim', _small_3d, lambda t, d: [-1], 1e-2, 1e-5, 1e-5, _complex_types, _cpu_types, False),
    ('renorm', '2_norm', _small_3d, lambda t, d: [2, 1, 1], 1e-3, 1e-5, 1e-5, _float_types),
    ('renorm', '2_norm_neg_dim', _small_3d, lambda t, d: [2, -1, 1], 1e-3, 1e-5, 1e-5, _float_types),
    ('renorm', '1_5_norm', _small_3d, lambda t, d: [1.5, 1, 1], 1e-3, 1e-5, 1e-5, _float_types),
    ('size', '', _new_t((1, 2, 3, 4)), lambda t, d: [], 1e-5, 1e-5, 1e-5, _types, _cpu_types, False),
    ('size', 'dim', _new_t((1, 2, 3, 4)), lambda t, d: [1], 1e-5, 1e-5, 1e-5, _types, _cpu_types, False),
    ('size', 'neg_dim', _new_t((1, 2, 3, 4)), lambda t, d: [-2], 1e-5, 1e-5, 1e-5, _types, _cpu_types, False),
    ('split', '', _small_3d, lambda t, d: [2], 1e-5, 1e-5, 1e-5, _types, _cpu_types, False),
    ('split', 'dim', _small_3d, lambda t, d: [2, 1], 1e-5, 1e-5, 1e-5, _types, _cpu_types, False),
    ('split', 'neg_dim', _small_3d, lambda t, d: [2, -3], 1e-5, 1e-5, 1e-5, _types, _cpu_types, False),
    ('squeeze', '', _new_t((1, 2, 1, 4)), lambda t, d: [],),
    ('squeeze', 'dim', _new_t((1, 2, 1, 4)), lambda t, d: [2], ),
    ('squeeze', 'neg_dim', _new_t((1, 2, 1, 4)), lambda t, d: [-2], ),
    ('t', '', _new_t((1, 2)), lambda t, d: [],),
    ('take', '', _new_t((3, 4)),
        lambda t, d: [torch.LongTensor([[0], [-2]]).to(device=d)],
        1e-5, 1e-5, 1e-5, _types, _cpu_types, False),
    ('tolist', '', _small_3d, lambda t, d: [], 1e-5, 1e-5, 1e-5, _types, _cpu_types, False),
    ('topk', 'dim_sort', _small_3d_unique, lambda t, d: [2, 1, False, True],
        1e-5, 1e-5, 1e-5, torch.testing.get_all_dtypes(include_complex=False, include_bool=False), _cpu_types, False),
    ('topk', 'neg_dim_sort', _small_3d_unique, lambda t, d: [2, -1, False, True],
        1e-5, 1e-5, 1e-5, torch.testing.get_all_dtypes(include_complex=False, include_bool=False), _cpu_types, False),
    ('topk', 'dim_desc_sort', _small_3d_unique, lambda t, d: [2, 1, True, True],
        1e-5, 1e-5, 1e-5, torch.testing.get_all_dtypes(include_complex=False, include_bool=False), _cpu_types, False),
    ('tril', '', _medium_2d, lambda t, d: [],),
    ('tril', 'zero_stride', _medium_2d, lambda t, d: [], 1e-5, 1e-5, 1e-5, _types, _cpu_types, False),
    ('tril', 'positive', _medium_2d, lambda t, d: [2], ),
    ('tril', 'negative', _medium_2d, lambda t, d: [-2], ),
    ('triu', '', _medium_2d, lambda t, d: [],),
    ('triu', 'zero_stride', _medium_2d, lambda t, d: [], 1e-5, 1e-5, 1e-5, _types, _cpu_types, False),
    ('triu', 'positive', _medium_2d, lambda t, d: [2], ),
    ('triu', 'negative', _medium_2d, lambda t, d: [-2], ),
    ('unsqueeze', '', _new_t((2, 3, 4)), lambda t, d: [2],),
    ('unsqueeze', 'neg_dim', _new_t((2, 3, 4)), lambda t, d: [-2], ),
    ('zero_', '', _small_3d, lambda t, d: [], 1e-5, 1e-5, 1e-5, _types, _cpu_types, False),
    ('new_zeros', '', _small_3d, lambda t, d: [1, 2, 3, 4], 1e-5, 1e-5, 1e-5, _types, _cpu_types, False),
    ('flip', 'd0', _small_3d, lambda t, d: [0], 1e-5, 1e-5, 1e-5, _types + _complex_types, _cpu_types, False),
    ('flip', 'd02', _small_3d, lambda t, d: [0, 2], 1e-5, 1e-5, 1e-5, _types + _complex_types, _cpu_types, False),
    ('flip', 'd20', _small_3d, lambda t, d: [2, 0], 1e-5, 1e-5, 1e-5, _types + _complex_types, _cpu_types, False),
    ('flip', 'neg_d', _small_3d, lambda t, d: [-1], 1e-5, 1e-5, 1e-5, _types + _complex_types, _cpu_types, False),
<<<<<<< HEAD
    ('rot90', 'k1_d01', _small_2d, lambda t, d: [1, [0, 1]], 1e-5, 1e-5, 1e-5, _types + _complex_types, _cpu_types, False),
    ('rot90', 'k1_d12', _small_3d, lambda t, d: [1, [1, 2]], 1e-5, 1e-5, 1e-5, _types + _complex_types, _cpu_types, False),
    ('rot90', 'k1_neg_d', _small_3d, lambda t, d: [1, [1, -1]], 1e-5, 1e-5, 1e-5, _types + _complex_types, _cpu_types, False),
    ('rot90', 'default', _small_3d, lambda t, d: [], 1e-5, 1e-5, 1e-5, _types + _complex_types, _cpu_types, False),
=======
>>>>>>> 8be5b1ca
    ('__lshift__', '',
        lambda t, d: torch.pow(2, torch.arange(1, 5).to(dtype=_convert_t(t, d), device=d)),
        lambda t, d: [2],
        1e-3, 1e-5, 1e-3, _signed_types, _cpu_types, False),
    ('__rshift__', '',
        lambda t, d: torch.pow(2, torch.arange(3, 7).to(dtype=_convert_t(t, d), device=d)),
        lambda t, d: [2],
        1e-3, 1e-5, 1e-3, _signed_types, _cpu_types, False),
<<<<<<< HEAD
    # lapack tests
    ('qr', 'square', _small_2d, lambda t, d: [],
        1e-5, 1e-5, 3e-4, _float_types_no_half, _cpu_types, False, [skipCUDAIfNoMagma]),
    ('qr', 'skinny', _new_t((3, 4)), lambda t, d: [],
        1e-5, 1e-5, 3e-4, _float_types_no_half, _cpu_types, False, [skipCUDAIfNoMagma]),
    ('qr', 'fat', _new_t((4, 3)), lambda t, d: [],
        1e-5, 1e-5, 3e-4, _float_types_no_half, _cpu_types, False, [skipCUDAIfNoMagma]),
    ('qr', 'big', _large_2d, lambda t, d: [],
        1e-5, 1e-5, 3e-4, _float_types_no_half, _cpu_types, False, [skipCUDAIfNoMagma]),
    ('geqrf', '', _new_t((20, 20)), lambda t, d: [],
        1e-5, 1e-5, 3e-4, _float_types_no_half, _cpu_types, False, [skipCUDAIfNoMagma, skipCPUIfNoLapack]),
    ('eig', 'with_eigvec', _new_t((10, 10)), lambda t, d: [True],
        1e-5, 1e-5, 1e-5, _float_types_no_half, _cpu_types, False, [skipCUDAIfNoMagma, onlyOnCPUAndCUDA]),
=======
>>>>>>> 8be5b1ca
]

# Creates and decorates a generic test and adds it to the class.
def generate_test_function(cls,
                           op_str,
                           subtest_str,
                           tensor_ctor,
                           arg_ctor,
                           half_precision,
                           bfloat16_precision,
                           float_precision,
                           dtype_list,
                           dtype_cpu_list,
                           decorators,
                           self_position,
                           test_out) -> None:
    def fn(self, device, dtype) -> None:
        # Generates the CPU inputs
        # Note: CPU tensors are never torch.half
        cpu_tensor = tensor_ctor(dtype, 'cpu')
        cpu_args = arg_ctor(dtype, 'cpu')

        # Converts CPU tensors to device tensors
        device_tensor = cpu_tensor.to(dtype=dtype, device=device)
        device_args = [arg.to(device=device) if isinstance(arg, torch.Tensor) else arg for arg in cpu_args]

        # Converts float device tensors to half/bfloat16 when the dtype is half/bfloat16
        # Note: CPU half tensors don't support many operations.
        if dtype in {torch.half, torch.bfloat16}:
            device_args = [arg.to(dtype=dtype) if
                           (isinstance(arg, torch.Tensor) and arg.dtype == torch.float) else arg
                           for arg in device_args]

        # Special case for binary float ops (binary ops that promote int to float)
        if op_str in binary_float_ops_inplace and \
                'inplace' in subtest_str and dtype in _integer_types:
            # see https://github.com/pytorch/pytorch/issues/54897
            try:
                with self.assertRaisesRegex(RuntimeError, "result type Float can't be cast to "):
                    cpu_result = getattr(cpu_tensor, op_str)(*cpu_args)
                with self.assertRaisesRegex(RuntimeError, "result type Float can't be cast to "):
                    device_result = getattr(device_tensor, op_str)(*device_args)
            except Exception:
                if self.device_type == 'meta':
                    return
                else:
                    raise
            else:
                if self.device_type == 'meta' and op_str not in structured_inplace_ops:
                    self.fail('expected test to fail on meta tensors, but it passed')
                else:
                    pass
            return  # Nothing more to check

        # Runs the tensor op on CPU and device
        cpu_result = getattr(cpu_tensor, op_str)(*cpu_args)
        device_result = getattr(device_tensor, op_str)(*device_args)

        dtype2precision = {torch.half : half_precision,
                           torch.bfloat16 : bfloat16_precision}

        # Compares CPU and device inputs and outputs
        precision = dtype2precision.get(dtype, float_precision)

        self.assertEqual(cpu_tensor, device_tensor, atol=precision, rtol=0, exact_dtype=False)
        self.assertEqual(cpu_args, device_args, atol=precision, rtol=0, exact_dtype=False)
        self.assertEqual(cpu_result, device_result, atol=precision, rtol=0, exact_dtype=False)

        # check method matches with function
        if self_position >= 0:
            cpu_args.insert(self_position, cpu_tensor)
            device_args.insert(self_position, device_tensor)
            cpu_function_result = getattr(torch, op_str)(*cpu_args)
            device_function_result = getattr(torch, op_str)(*device_args)
            self.assertEqual(cpu_result, cpu_function_result, atol=precision, rtol=0)
            self.assertEqual(device_result, device_function_result, atol=precision, rtol=0)

            # check method matches with function(out)
            if test_out:
                bad_value = math.nan if dtype.is_floating_point or dtype.is_complex else 666
                cpu_out = torch.full_like(cpu_result, bad_value)
                device_out = torch.full_like(device_result, bad_value)
                getattr(torch, op_str)(*cpu_args, out=cpu_out)
                getattr(torch, op_str)(*device_args, out=device_out)
                self.assertEqual(cpu_result, cpu_out, atol=precision, rtol=0)
                self.assertEqual(device_result, device_out, atol=precision, rtol=0)

    test_name = "test_" + op_str + subtest_str
    assert not hasattr(cls, test_name), "{0} already in TestDevicePrecision".format(test_name)

    # Constructs decorator list and applies decorators
    if decorators is None:
        decorators = [dtypes(*dtype_list)]
    else:
        decorators = decorators + [dtypes(*dtype_list)]
    decorators = decorators + [dtypesIfCPU(*dtype_cpu_list)]

    for dec in decorators:
        fn = dec(fn)

    setattr(cls, test_name, fn)

# Instantiates variants of tensor_op_tests and adds them to the given class.
def generate_tensor_op_tests(cls) -> None:

    def caller(cls,
               op_str,
               subtest_str,
               tensor_ctor,
               arg_ctor,
               half_precision=1e-5,
               bfloat16_precision=1e-5,
               float_precision=1e-5,
               dtype_list=_types,
               dtype_cpu_list=_cpu_types,
               make_inplace_variant=True,
               decorators=None,
               self_position=-1,
               test_out=False):
        if subtest_str:
            subtest_str = '_' + subtest_str

        generate_test_function(cls, op_str, subtest_str, tensor_ctor, arg_ctor, half_precision,
                               bfloat16_precision, float_precision, dtype_list, dtype_cpu_list,
                               decorators, self_position, test_out)

        if make_inplace_variant:
            op_str = op_str + '_'
            subtest_str = 'inplace' + subtest_str
            generate_test_function(cls, op_str, subtest_str, tensor_ctor, arg_ctor, half_precision,
                                   bfloat16_precision, float_precision, dtype_list, dtype_cpu_list,
                                   decorators, -1, False)

    for test in tensor_op_tests:
        caller(cls, *test)

class TestTensorDeviceOps(TestCase):
    exact_dtype = True

class TestTorch(AbstractTestCases._TestTorchMixin):
    exact_dtype = True

    def test_deepcopy_gradient(self):
        from copy import deepcopy
        a = torch.zeros(10)
        a.grad = torch.ones(10)
        self.assertEqual(a.grad, deepcopy(a).grad)
        s = torch.zeros(10).to_sparse()
        s.grad = torch.ones(10).to_sparse()
        self.assertEqual(s.grad, deepcopy(s).grad)

        # ensure sharing is not broken
        c = deepcopy([a, a.grad])
        self.assertTrue(c[0].grad is c[1])

<<<<<<< HEAD
=======
    def test_tensor_base_init(self):
        # Direct construction not OK
        self.assertRaises(RuntimeError, lambda: torch._C._TensorBase())

        # But construction of subclass is OK
        class T(torch._C._TensorBase):
            pass

        T()

    def test_tensor_base_new(self):

        # OK to call super().__new__, see
        # https://github.com/pytorch/pytorch/issues/57421
        class TestTensor(torch._C._TensorBase):
            @staticmethod
            def __new__(cls, x, *args, **kwargs):
                return super().__new__(cls, x, *args, **kwargs)

        x = torch.ones(5)
        test_tensor = TestTensor(x)

>>>>>>> 8be5b1ca
# TODO: this empy class is temporarily instantiated for XLA compatibility
#   once XLA updates their test suite it should be removed
class TestViewOps(TestCase):
    pass

# Generates tests
# Note: test generation must be done at file scope, not within main, or
# pytest will fail.
add_neg_dim_tests()
generate_tensor_op_tests(TestTensorDeviceOps)
instantiate_device_type_tests(TestViewOps, globals())
instantiate_device_type_tests(TestTensorDeviceOps, globals())
instantiate_device_type_tests(TestTorchDeviceType, globals())
instantiate_device_type_tests(TestDevicePrecision, globals(), except_for='cpu')

if __name__ == '__main__':
    run_tests()<|MERGE_RESOLUTION|>--- conflicted
+++ resolved
@@ -33,17 +33,10 @@
 from multiprocessing.reduction import ForkingPickler
 from torch.testing._internal.common_device_type import (
     instantiate_device_type_tests,
-<<<<<<< HEAD
-    skipCUDAIfNoMagma, skipCUDAVersionIn,
-    onlyCUDA, onlyCPU,
-    dtypes, dtypesIfCUDA, dtypesIfCPU, deviceCountAtLeast,
-    skipCPUIfNoLapack, skipMeta,
-=======
     skipCUDAVersionIn,
     onlyCUDA, onlyCPU,
     dtypes, dtypesIfCUDA, dtypesIfCPU, deviceCountAtLeast,
     skipMeta,
->>>>>>> 8be5b1ca
     PYTORCH_CUDA_MEMCHECK, largeTensorTest, onlyOnCPUAndCUDA,
     expectedAlertNondeterministic)
 from typing import Dict, List
@@ -3641,24 +3634,6 @@
                 _test_in_place_broadcastable(small2, small_expanded, large_expanded)
                 _test_in_place_broadcastable(small2, small, large)
 
-<<<<<<< HEAD
-    # Ensures that index_put throws nondeterministic alerts in the correct cases
-    @onlyOnCPUAndCUDA
-    @dtypes(torch.double)
-    def test_index_put_nondeterministic_alert(self, device, dtype):
-        @expectedAlertNondeterministic('index_put_ with accumulate=False')
-        def test_func(slf, device, op_call):
-            S = 10
-            a = torch.randn(S, dtype=dtype, device=device)
-            indices = (torch.tensor([0, 0], device=device), )
-            values = torch.tensor([0, 1], dtype=dtype, device=device)
-            op_call(a, indices, values, accumulate=False)
-
-        test_func(self, device, lambda *args, **kwargs: torch.index_put(*args, **kwargs))
-        test_func(self, device, lambda *args, **kwargs: args[0].index_put(*args[1:], **kwargs))
-        test_func(self, device, lambda *args, **kwargs: torch.index_put_(*args, **kwargs))
-        test_func(self, device, lambda *args, **kwargs: args[0].index_put_(*args[1:], **kwargs))
-=======
     @unittest.skipIf(IS_FBCODE and IS_REMOTE_GPU, "cublas runtime error")
     @onlyCUDA
     @wrapDeterministicFlagAPITest
@@ -4066,7 +4041,6 @@
 
         test_func(torch.bincount)
         test_func(torch.Tensor.bincount)
->>>>>>> 8be5b1ca
 
     # Ensures that kthvalue throws nondeterministic alerts in the correct cases
     @dtypes(torch.double)
@@ -5049,69 +5023,6 @@
         def make_arg(batch_sizes, n, dim, contig):
             size_arg = batch_sizes[:dim] + (n,) + batch_sizes[dim:]
             return make_tensor(size_arg, device, dtype, low=None, high=None, noncontiguous=not contig)
-<<<<<<< HEAD
-
-        def ref_index_copy(tgt, dim, idx, src):
-            for i in range(idx.size(0)):
-                idx_dest = dim * (slice(None),) + (idx[i],)
-                idx_src = dim * (slice(None),) + (i,)
-                tgt[idx_dest] = src[idx_src]
-
-        # More thorough testing as in index_add
-        for dest_contig, src_contig, index_contig in product([True, False], repeat=3):
-            for other_sizes in ((), (4, 5)):
-                for dim in range(len(other_sizes)):
-                    dest = make_arg(other_sizes, num_dest, dim, dest_contig)
-                    src = make_arg(other_sizes, num_copy, dim, src_contig)
-                    idx = torch.randperm(num_dest, dtype=torch.int64, device=device)[:num_copy]
-                    if not index_contig:
-                        idx = torch.repeat_interleave(idx, 2, dim=-1)
-                        idx = idx[..., ::2]
-                    dest2 = dest.clone()
-                    dest.index_copy_(dim, idx, src)
-                    ref_index_copy(dest2, dim, idx, src)
-                    self.assertEqual(dest, dest2)
-
-    # onlyOnCPUAndCUDA due to an XLA error:
-    # https://github.com/pytorch/pytorch/issues/53256
-    @onlyOnCPUAndCUDA
-    @dtypes(*torch.testing.get_all_dtypes())
-    def test_index_copy_scalars(self, device, dtype):
-        # Create the 8 possible combinations of scalar sizes for target / index / source
-        scalars = ((make_tensor(size_t, dtype=dtype, device=device, low=None, high=None),
-                    make_tensor(size_i, dtype=torch.int64, device=device, low=0, high=1),
-                    make_tensor(size_s, dtype=dtype, device=device, low=None, high=None))
-                   for size_t, size_i, size_s in product([(), (1,)], repeat=3))
-        for target, idx, source in scalars:
-            target.index_copy_(0, idx, source)
-            self.assertEqual(target.item(), source.item())
-
-    @onlyCPU
-    def test_errors_index_copy(self, device):
-        # We do not test the GPU as the CUDA_ASSERT would break the CUDA context
-        idx_dim = 8
-        tgt_dim = 5
-        batch_dim = 3
-
-        # Too large of an index
-        a = torch.randn(batch_dim, tgt_dim, device=device)
-        idx = torch.full((idx_dim,), tgt_dim, device=device)
-        c = torch.zeros(batch_dim, idx_dim, device=device)
-        with self.assertRaises(IndexError):
-            a.index_copy_(1, idx, c)
-
-        # Too small (negative indices)
-        idx = torch.full((idx_dim,), -1, device=device)
-        with self.assertRaises(IndexError):
-            a.index_copy_(1, idx, c)
-
-        # Too small (very negative indices) - they should be unsupported even
-        # when support for negative indices is implemented for index_copy_
-        idx = torch.full((idx_dim,), -tgt_dim - 1, device=device)
-        with self.assertRaises(IndexError):
-            a.index_copy_(1, idx, c)
-=======
->>>>>>> 8be5b1ca
 
         def ref_index_copy(tgt, dim, idx, src):
             for i in range(idx.size(0)):
@@ -5210,7 +5121,31 @@
         test_func(self, device, 'method')
         test_func(self, device, 'method inplace')
 
-<<<<<<< HEAD
+    @onlyOnCPUAndCUDA
+    def test_index_add_deterministic(self, device):
+        for dim in range(3):
+            a = [5, 4, 3]
+            a[dim] = 1000
+            alpha = random.random() + 1
+            x = torch.zeros(a, device=device)
+            b = a.copy()
+            elems = a[dim] * 20
+            b[dim] = elems
+            src = torch.rand(b, device=device)
+            index = torch.randint(a[dim], (elems,), device=device)
+
+            # on CPU it should be deterministic regardless of the deterministic mode
+            with DeterministicGuard(True):
+                y0 = torch.index_add(x, dim, index, src, alpha=alpha)
+                for _ in range(3):
+                    y = torch.index_add(x, dim, index, src, alpha=alpha)
+                    self.assertEqual(y, y0, atol=0, rtol=0)
+
+            with DeterministicGuard(False):
+                for _ in range(3):
+                    y_nd = torch.index_add(x, dim, index, src, alpha=alpha)
+                    self.assertEqual(y_nd, y0, atol=1e-3, rtol=1e-5)
+
     @dtypes(*torch.testing.get_all_dtypes())
     def test_index_fill(self, device, dtype):
         x = torch.tensor([[1, 2], [4, 5]], dtype=dtype, device=device)
@@ -5286,108 +5221,6 @@
             out = torch.from_numpy(np.take(src, idx)).to(device=device, dtype=dtype)
             return out
 
-=======
-    @onlyOnCPUAndCUDA
-    def test_index_add_deterministic(self, device):
-        for dim in range(3):
-            a = [5, 4, 3]
-            a[dim] = 1000
-            alpha = random.random() + 1
-            x = torch.zeros(a, device=device)
-            b = a.copy()
-            elems = a[dim] * 20
-            b[dim] = elems
-            src = torch.rand(b, device=device)
-            index = torch.randint(a[dim], (elems,), device=device)
-
-            # on CPU it should be deterministic regardless of the deterministic mode
-            with DeterministicGuard(True):
-                y0 = torch.index_add(x, dim, index, src, alpha=alpha)
-                for _ in range(3):
-                    y = torch.index_add(x, dim, index, src, alpha=alpha)
-                    self.assertEqual(y, y0, atol=0, rtol=0)
-
-            with DeterministicGuard(False):
-                for _ in range(3):
-                    y_nd = torch.index_add(x, dim, index, src, alpha=alpha)
-                    self.assertEqual(y_nd, y0, atol=1e-3, rtol=1e-5)
-
-    @dtypes(*torch.testing.get_all_dtypes())
-    def test_index_fill(self, device, dtype):
-        x = torch.tensor([[1, 2], [4, 5]], dtype=dtype, device=device)
-        index = torch.tensor([0], device=device)
-        x.index_fill_(1, index, 0)
-        self.assertEqual(x, torch.tensor([[0, 2], [0, 5]], dtype=dtype, device=device))
-        if not x.is_complex():
-            with self.assertRaisesRegex(RuntimeError, r"Scalar"):
-                x.index_fill_(1, index, 1 + 1j)
-        # Make sure that the result stays 0-dim while applied to
-        # a 0-dim input
-        x = torch.tensor(1, dtype=dtype, device=device)
-        self.assertEqual(0, x.index_fill(0, index, -1).dim())
-        self.assertEqual(0, x.index_fill_(0, index, -1).dim())
-
-    # The test fails for zero-dimensional tensors on XLA
-    @onlyOnCPUAndCUDA
-    @dtypes(*torch.testing.get_all_dtypes())
-    def test_index_select(self, device, dtype):
-        num_src, num_out = 3, 5
-
-        def make_arg(batch_sizes, n, dim, contig):
-            size_arg = batch_sizes[:dim] + (n,) + batch_sizes[dim:]
-            return make_tensor(size_arg, device, dtype, low=None, high=None, noncontiguous=not contig)
-
-        def ref_index_select(src, dim, idx):
-            # bfloat16 is just used on GPU, so it's not supported on numpy
-            if dtype == torch.bfloat16:
-                src = src.float()
-            out = torch.from_numpy(np.take(src.cpu().numpy(), idx.cpu().numpy(), axis=dim))
-            if dtype == torch.bfloat16:
-                out = out.to(device=device, dtype=dtype)
-            return out
-
-        for src_contig, idx_contig in product([True, False], repeat=2):
-            for other_sizes in ((), (4, 5)):
-                for dim in range(len(other_sizes)):
-                    src = make_arg(other_sizes, num_src, dim, src_contig)
-                    idx = make_tensor((num_out,), device, dtype=torch.int64, low=0, high=num_src, noncontiguous=not idx_contig)
-                    out = torch.index_select(src, dim, idx)
-                    out2 = ref_index_select(src, dim, idx)
-                    self.assertEqual(out, out2)
-
-        for idx_type in (torch.int32, torch.int64):
-            other_sizes = (3, 2)
-            dim = 1
-            src = make_arg(other_sizes, num_src, dim, True)
-            idx = make_tensor((num_out,), device, dtype=idx_type, low=0, high=num_src, noncontiguous=False)
-            out = torch.index_select(src, dim, idx)
-            out2 = ref_index_select(src, dim, idx)
-            self.assertEqual(out, out2)
-
-        # Create the 4 possible combinations of scalar sizes for index / source
-        scalars = ((make_tensor(size_s, device, dtype),
-                    torch.zeros(size_i, dtype=torch.int64, device=device))
-                   for size_s, size_i in product([(), (1,)], repeat=2))
-        for source, idx in scalars:
-            out = source.index_select(0, idx)
-            self.assertEqual(out.item(), source.item())
-
-    @dtypes(*torch.testing.get_all_dtypes())
-    def test_take(self, device, dtype):
-        idx_size = (4,)
-
-        make_arg = partial(make_tensor, device=device, dtype=dtype)
-        make_idx = partial(make_tensor, low=0, device=device, dtype=torch.int64)
-
-        def ref_take(src, idx):
-            if dtype == torch.bfloat16:
-                src = src.half()
-            src = src.cpu().numpy()
-            idx = idx.cpu().numpy()
-            out = torch.from_numpy(np.take(src, idx)).to(device=device, dtype=dtype)
-            return out
-
->>>>>>> 8be5b1ca
         for src_contig, idx_contig, idx_reshape in product([True, False], repeat=3):
             for src_size in ((5,), (4, 5)):
                 src = make_arg(src_size, noncontiguous=not src_contig)
@@ -6820,10 +6653,6 @@
                 _test_helper(x, op, unary=True)
 
     @skipMeta
-<<<<<<< HEAD
-    def test_dlpack_conversion(self, device):
-        x = torch.randn(1, 2, 3, 4, device=device, dtype=torch.float)
-=======
     @dtypes(*torch.testing.get_all_dtypes())
     def test_dlpack_conversion(self, device, dtype):
         # DLpack does not explicitly support bool
@@ -6831,7 +6660,6 @@
         if dtype is torch.bool:
             return
         x = make_tensor((5,), device, dtype, low=-9, high=9)
->>>>>>> 8be5b1ca
         z = from_dlpack(to_dlpack(x))
         self.assertEqual(z, x)
 
@@ -7904,10 +7732,6 @@
         lambda t, d: [_number(0.5, 3, t), _number(0.4, 2, t), _medium_2d(t, d), _medium_2d(t, d)], 1e-1, 1e-1, 1e-4,
         torch.testing.get_all_fp_dtypes(include_bfloat16=AMPERE_OR_ROCM), _cpu_types, True,
         [tf32_on_and_off(0.01), _wrap_warn_once("This overload of addmm_? is deprecated")]),
-<<<<<<< HEAD
-    ('atan2', '', _medium_2d, lambda t, d: [_medium_2d(t, d)], 1e-2, 1e-5, 1e-5, _types, _types_no_half),
-=======
->>>>>>> 8be5b1ca
     ('fmod', 'value', _small_3d, lambda t, d: [3], 1e-3),
     ('fmod', 'tensor', _small_3d, lambda t, d: [_small_3d(t, d, has_zeros=False)], 1e-3),
     ('chunk', '', _medium_2d, lambda t, d: [4], 1e-5, 1e-5, 1e-5, _types, _cpu_types, False),
@@ -8074,13 +7898,6 @@
     ('flip', 'd02', _small_3d, lambda t, d: [0, 2], 1e-5, 1e-5, 1e-5, _types + _complex_types, _cpu_types, False),
     ('flip', 'd20', _small_3d, lambda t, d: [2, 0], 1e-5, 1e-5, 1e-5, _types + _complex_types, _cpu_types, False),
     ('flip', 'neg_d', _small_3d, lambda t, d: [-1], 1e-5, 1e-5, 1e-5, _types + _complex_types, _cpu_types, False),
-<<<<<<< HEAD
-    ('rot90', 'k1_d01', _small_2d, lambda t, d: [1, [0, 1]], 1e-5, 1e-5, 1e-5, _types + _complex_types, _cpu_types, False),
-    ('rot90', 'k1_d12', _small_3d, lambda t, d: [1, [1, 2]], 1e-5, 1e-5, 1e-5, _types + _complex_types, _cpu_types, False),
-    ('rot90', 'k1_neg_d', _small_3d, lambda t, d: [1, [1, -1]], 1e-5, 1e-5, 1e-5, _types + _complex_types, _cpu_types, False),
-    ('rot90', 'default', _small_3d, lambda t, d: [], 1e-5, 1e-5, 1e-5, _types + _complex_types, _cpu_types, False),
-=======
->>>>>>> 8be5b1ca
     ('__lshift__', '',
         lambda t, d: torch.pow(2, torch.arange(1, 5).to(dtype=_convert_t(t, d), device=d)),
         lambda t, d: [2],
@@ -8089,22 +7906,6 @@
         lambda t, d: torch.pow(2, torch.arange(3, 7).to(dtype=_convert_t(t, d), device=d)),
         lambda t, d: [2],
         1e-3, 1e-5, 1e-3, _signed_types, _cpu_types, False),
-<<<<<<< HEAD
-    # lapack tests
-    ('qr', 'square', _small_2d, lambda t, d: [],
-        1e-5, 1e-5, 3e-4, _float_types_no_half, _cpu_types, False, [skipCUDAIfNoMagma]),
-    ('qr', 'skinny', _new_t((3, 4)), lambda t, d: [],
-        1e-5, 1e-5, 3e-4, _float_types_no_half, _cpu_types, False, [skipCUDAIfNoMagma]),
-    ('qr', 'fat', _new_t((4, 3)), lambda t, d: [],
-        1e-5, 1e-5, 3e-4, _float_types_no_half, _cpu_types, False, [skipCUDAIfNoMagma]),
-    ('qr', 'big', _large_2d, lambda t, d: [],
-        1e-5, 1e-5, 3e-4, _float_types_no_half, _cpu_types, False, [skipCUDAIfNoMagma]),
-    ('geqrf', '', _new_t((20, 20)), lambda t, d: [],
-        1e-5, 1e-5, 3e-4, _float_types_no_half, _cpu_types, False, [skipCUDAIfNoMagma, skipCPUIfNoLapack]),
-    ('eig', 'with_eigvec', _new_t((10, 10)), lambda t, d: [True],
-        1e-5, 1e-5, 1e-5, _float_types_no_half, _cpu_types, False, [skipCUDAIfNoMagma, onlyOnCPUAndCUDA]),
-=======
->>>>>>> 8be5b1ca
 ]
 
 # Creates and decorates a generic test and adds it to the class.
@@ -8260,8 +8061,6 @@
         c = deepcopy([a, a.grad])
         self.assertTrue(c[0].grad is c[1])
 
-<<<<<<< HEAD
-=======
     def test_tensor_base_init(self):
         # Direct construction not OK
         self.assertRaises(RuntimeError, lambda: torch._C._TensorBase())
@@ -8284,7 +8083,6 @@
         x = torch.ones(5)
         test_tensor = TestTensor(x)
 
->>>>>>> 8be5b1ca
 # TODO: this empy class is temporarily instantiated for XLA compatibility
 #   once XLA updates their test suite it should be removed
 class TestViewOps(TestCase):
