# -*- coding: utf-8 -*-
# Owner(s): ["module: tests"]

import torch
import torch.utils.data
import numpy as np

import contextlib
import gc
import io
import inspect
import itertools
import math
import random
import re
import copy
import os
import tempfile
import unittest
import warnings
import types
import pickle
import textwrap
import subprocess
import weakref
import sys
from torch.utils.dlpack import from_dlpack, to_dlpack
from torch._six import inf, nan, string_classes
from itertools import product, combinations, permutations
from functools import partial
from torch import multiprocessing as mp
from torch.testing import make_tensor
from torch.testing._internal.common_utils import (
    TestCase, TEST_WITH_ROCM, run_tests,
    IS_WINDOWS, IS_FILESYSTEM_UTF8_ENCODING, NO_MULTIPROCESSING_SPAWN,
    IS_SANDCASTLE, IS_FBCODE, IS_REMOTE_GPU, load_tests, slowTest,
    skipCUDAMemoryLeakCheckIf, BytesIOContext, noarchTest,
    skipIfRocm, skipIfNoSciPy, TemporaryFileName, TemporaryDirectoryName,
    wrapDeterministicFlagAPITest, DeterministicGuard, CudaSyncGuard,
    skipIfNotRegistered, bytes_to_scalar, parametrize)
from multiprocessing.reduction import ForkingPickler
from torch.testing._internal.common_device_type import (
    expectedFailureMeta,
    expectedFailureXLA,
    instantiate_device_type_tests,
    skipCUDAVersionIn,
    onlyCUDA, onlyCPU,
    dtypes, dtypesIfCUDA, dtypesIfCPU, deviceCountAtLeast,
    skipMeta,
    PYTORCH_CUDA_MEMCHECK, largeTensorTest, onlyNativeDeviceTypes,
    expectedAlertNondeterministic, get_all_device_types, skipXLA)
from typing import Tuple
import torch.backends.quantized
import torch.testing._internal.data
from torch.testing._internal.common_cuda import tf32_on_and_off, tf32_is_not_fp32
from torch.testing._internal.common_dtype import (
    get_all_fp_dtypes, get_all_int_dtypes, get_all_math_dtypes, get_all_dtypes, get_all_complex_dtypes
)

# Protects against includes accidentally setting the default dtype
assert torch.get_default_dtype() is torch.float32

# load_tests from torch.testing._internal.common_utils is used to automatically filter tests for
# sharding on sandcastle. This line silences flake warnings
load_tests = load_tests

AMPERE_OR_ROCM = TEST_WITH_ROCM or tf32_is_not_fp32()

@contextlib.contextmanager
def torch_vital_set(value):
    stash = None
    if 'TORCH_VITAL' in os.environ:
        stash = os.environ['TORCH_VITAL']
    os.environ['TORCH_VITAL'] = value
    try:
        yield
    finally:
        if stash:
            os.environ['TORCH_VITAL'] = stash
        else:
            del os.environ['TORCH_VITAL']

# Tests Vital Signs for Torch
# FIXME: document or deprecate whatever this is
class TestBasicVitalSigns(TestCase):
    def test_basic_vitals(self):
        with torch_vital_set(''):
            self.assertFalse(torch.vitals_enabled())
        with torch_vital_set('ON'):
            self.assertTrue(torch.vitals_enabled())

    def test_basic_vitals_read_write(self):
        with torch_vital_set('ON'):
            self.assertTrue(torch.vitals_enabled())
            # This tests the code path of setting a vital
            self.assertTrue(torch.set_vital('Dataloader', 'basic_unit_test', 'TEST_VALUE_STRING'))
            self.assertIn('TEST_VALUE_STRING', torch.read_vitals())
            self.assertIn('CUDA.used', torch.read_vitals())

    def test_dataloader_vitals(self):
        with torch_vital_set('ON'):
            inps = torch.arange(10 * 5, dtype=torch.float32).view(10, 5)
            tgts = torch.arange(10 * 5, dtype=torch.float32).view(10, 5)
            dataset = torch.utils.data.TensorDataset(inps, tgts)
            loader = torch.utils.data.DataLoader(dataset, batch_size=2)
            self.assertIn('Dataloader.enabled\t\t True', torch.read_vitals())

# FIXME: document or deprecate whatever this is
class TestVitalSignsCuda(TestCase):
    @onlyCUDA
    def test_cuda_vitals_gpu_only(self, device):
        with torch_vital_set('ON'):
            self.assertIn('CUDA.used\t\t true', torch.read_vitals())


class TestTorchDeviceType(TestCase):
    exact_dtype = True

    # TODO: move all tensor creation to common ops
    def _rand_shape(self, dim, min_size, max_size):
        shape = []
        for i in range(dim):
            shape.append(random.randint(min_size, max_size))
        return tuple(shape)

    # Validates that mathematical constants are defined properly, as required by
    # the Python Array API (https://data-apis.org/array-api/latest/API_specification/constants.html)
    @onlyCPU
    def test_constants(self, device):
        self.assertIsInstance(torch.e, float)
        self.assertEqual(torch.e, math.e, atol=0, rtol=0)

        self.assertIsInstance(torch.pi, float)
        self.assertEqual(torch.pi, math.pi, atol=0, rtol=0)

        self.assertIsInstance(torch.nan, float)
        self.assertEqual(torch.nan, math.nan, equal_nan=True)

        self.assertIsInstance(torch.inf, float)
        self.assertEqual(torch.inf, math.inf)

    @onlyNativeDeviceTypes
    @dtypes(torch.int8, torch.uint8, torch.int16, torch.int32, torch.int64,
            torch.bool, torch.float32, torch.complex64, torch.float64,
            torch.complex128)
    def test_bytes_to_scalar(self, device, dtype):
        def rand_byte():
            if dtype == torch.bool:
                return torch.randint(0, 2, ()).item()
            else:
                return torch.randint(0, 256, ()).item()

        element_size = torch._utils._element_size(dtype)

        for i in range(10):
            bytes_list = [rand_byte() for _ in range(element_size)]
            scalar = bytes_to_scalar(bytes_list, dtype, device)
            self.assertEqual(scalar.storage()._untyped().tolist(), bytes_list)

    @dtypes(torch.int8, torch.uint8, torch.int16, torch.int32, torch.int64,
            torch.bool, torch.float32, torch.complex64, torch.float64,
            torch.complex128)
    def test_storage(self, device, dtype):
        v = make_tensor((3, 5), dtype=dtype, device=device, low=-9, high=9)
        self.assertEqual(v.storage()[0], v[0][0])
        self.assertEqual(v.storage()[14], v[2][4])
        v_s = v.storage()

        for el_num in range(v.numel()):
            dim0 = el_num // v.size(1)
            dim1 = el_num % v.size(1)
            self.assertEqual(
                v_s[el_num],
                v[dim0][dim1])

        v_s_byte = v.storage()._untyped()
        el_size = v.element_size()

        for el_num in range(v.numel()):
            start = el_num * el_size
            end = start + el_size
            dim0 = el_num // v.size(1)
            dim1 = el_num % v.size(1)
            self.assertEqual(
                bytes_to_scalar(v_s_byte[start:end], dtype, device),
                v[dim0][dim1])

    @onlyNativeDeviceTypes
    @dtypes(torch.int8, torch.uint8, torch.int16, torch.int32, torch.int64,
            torch.bool, torch.float32, torch.complex64, torch.float64,
            torch.complex128, torch.quint8, torch.qint8, torch.qint32,
            torch.quint4x2)
    def test_storage_setitem(self, device, dtype):
        # Skip quantized dtypes for CUDA, since they're not supported
        if torch.device(device).type == 'cuda':
            if dtype in [torch.quint8, torch.qint8, torch.qint32, torch.quint4x2]:
                return

        storage_type_name = torch.storage._dtype_to_storage_type_map()[dtype]
        if torch.device(device).type == 'cuda':
            storage_type = eval('torch.cuda.' + storage_type_name)
        else:
            storage_type = eval('torch.' + storage_type_name)

        N = 10

        s = storage_type(N)
        s[:] = 0
        l = [0] * N
        self.assertEqual(s, storage_type(l))

        for i in range(N):
            s[i] = i
            l[i] = i

        self.assertEqual(s, storage_type(l))

        l[2:7] = [1] * 5
        s[2:7] = 1
        self.assertEqual(s, storage_type(l))

    @onlyNativeDeviceTypes
    @dtypes(*get_all_dtypes())
    def test_tensor_from_storage(self, device, dtype):
        a = make_tensor((4, 5, 3), dtype=dtype, device=device, low=-9, high=9)
        a_s = a.storage()
        b = torch.tensor(a_s, device=device, dtype=dtype).reshape(a.size())
        self.assertEqual(a, b)
        c = torch.tensor(a_s._untyped(), device=device, dtype=dtype).reshape(a.size())
        self.assertEqual(a, c)

        for error_dtype in get_all_dtypes():
            if error_dtype == dtype:
                continue
            with self.assertRaisesRegex(RuntimeError, r'Expected a Storage of type'):
                error_storage = a.to(error_dtype).storage()
                torch.tensor(error_storage, device=device, dtype=dtype)

    @onlyNativeDeviceTypes
    @dtypes(*get_all_dtypes())
    def test_set_storage(self, device, dtype):
        a = make_tensor((4, 5, 3), dtype=dtype, device=device, low=-9, high=9)
        a_s = a.storage()
        b = torch.tensor([], device=device, dtype=dtype).set_(a_s).reshape(a.size())
        self.assertEqual(a, b)
        c = torch.tensor([], device=device, dtype=dtype).set_(a_s._untyped()).reshape(a.size())
        self.assertEqual(a, c)

        for error_dtype in get_all_dtypes():
            if error_dtype == dtype:
                continue
            with self.assertRaisesRegex(RuntimeError, r'Expected a Storage of type'):
                error_storage = a.to(error_dtype).storage()
                b = torch.tensor([], device=device, dtype=dtype).set_(error_storage)

    @dtypes(torch.float32, torch.complex64)
    def test_deepcopy(self, device, dtype):
        from copy import deepcopy
        a = torch.randn(5, 5, dtype=dtype, device=device)
        b = torch.randn(5, 5, dtype=dtype, device=device)
        c = a.view(25)
        q = [a, [a.storage(), b.storage()], b, c]
        w = deepcopy(q)
        self.assertEqual(w[0], q[0], atol=0, rtol=0)
        self.assertEqual(w[1][0], q[1][0], atol=0, rtol=0)
        self.assertEqual(w[1][1], q[1][1], atol=0, rtol=0)
        self.assertEqual(w[1], q[1], atol=0, rtol=0)
        self.assertEqual(w[2], q[2], atol=0, rtol=0)

        # Check that deepcopy preserves sharing
        w[0].add_(1)
        for i in range(a.numel()):
            self.assertEqual(w[1][0][i], q[1][0][i] + 1)
        self.assertEqual(w[3], c + 1)
        w[2].sub_(1)
        for i in range(a.numel()):
            self.assertEqual(w[1][1][i], q[1][1][i] - 1)

        # Check that deepcopy preserves attributes
        a.foo = 3
        self.assertEqual(deepcopy(a).foo, 3)

    @dtypes(torch.float32, torch.complex64)
    def test_deepcopy_scalar(self, device, dtype):
        from copy import deepcopy
        a = torch.tensor(5, dtype=dtype, device=device)
        self.assertEqual(a.size(), deepcopy(a).size())
        self.assertEqual(a, deepcopy(a))

    def check_internal_mem_overlap(self, inplace_op, num_inputs,
                                   dtype, device,
                                   expected_failure=False):
        if isinstance(inplace_op, str):
            inplace_op = getattr(torch.Tensor, inplace_op)
        input = torch.randn(1, dtype=dtype, device=device).expand(3, 3)
        inputs = [input] + [torch.randn_like(input)
                            for i in range(num_inputs - 1)]
        if not expected_failure:
            with self.assertRaisesRegex(RuntimeError, 'single memory location'):
                inplace_op(*inputs)
        else:
            with self.assertRaises(AssertionError):
                with self.assertRaisesRegex(RuntimeError, 'single memory location'):
                    inplace_op(*inputs)

    def unary_check_input_output_mem_overlap(self, data, sz, op,
                                             expected_failure=False):

        def _test(op, output, input):
            output_exp = torch.empty_like(output)
            op(input, out=output_exp)
            self.assertEqual(op(input, out=output), output_exp, msg=op.__name__)

        # output is identical to input:
        _test(op, output=data[0:sz], input=data[0:sz])
        # output and input are independent:
        _test(op, output=data[0:sz], input=data[sz:2 * sz])
        # output partially overlaps with input:
        if not expected_failure:
            with self.assertRaisesRegex(RuntimeError, 'unsupported operation'):
                _test(op, data[0:sz], data[1:sz + 1])
        else:
            with self.assertRaises(AssertionError):
                with self.assertRaisesRegex(RuntimeError, 'unsupported operation'):
                    _test(op, data[0:sz], data[1:sz + 1])
        # output is transpose of input:
        length = int(math.sqrt(sz))
        input = data[:length**2].view([length, length])
        out = input.t()
        if not expected_failure:
            with self.assertRaisesRegex(RuntimeError, 'unsupported operation'):
                _test(op, out, input)
        else:
            with self.assertRaises(AssertionError):
                with self.assertRaisesRegex(RuntimeError, 'unsupported operation'):
                    _test(op, out, input)

    def ternary_check_input_output_mem_overlap(self, op, device,
                                               expected_failure=False):
        sz = 9
        data = torch.randn(2 * sz, device=device)
        other1 = torch.randn(sz, device=device)
        other2 = torch.randn(sz, device=device)

        self.unary_check_input_output_mem_overlap(
            data, sz, lambda input, out:
                op(input, other1.view(input.shape), other2.view(input.shape), out=out),
            expected_failure=expected_failure)

        self.unary_check_input_output_mem_overlap(
            data, sz, lambda input, out:
                op(other1.view(input.shape), input, other2.view(input.shape), out=out),
            expected_failure=expected_failure)

        self.unary_check_input_output_mem_overlap(
            data, sz, lambda input, out:
                op(other1.view(input.shape), other2.view(input.shape), input, out=out),
            expected_failure=expected_failure)

    def _select_broadcastable_dims(self, dims_full=None):
        # select full dimensionality
        if dims_full is None:
            dims_full = []
            ndims = random.randint(1, 4)
            dims_full = [random.randint(1, 8) for _ in range(ndims)]
        else:
            ndims = len(dims_full)

        # select actual dimensions for ops:
        # larger: full ndims, individual sizes may be reduced
        # smaller: possibly reduced ndims, sizes may be reduced
        smaller_ndims = random.randint(1, ndims)
        dims_small = []
        dims_large = []
        for i in range(ndims - 1, -1, -1):
            j = random.randint(1, 3)
            if j == 1:  # no reduced singleton dimension
                ds = dims_full[i]
                dl = dims_full[i]
            elif j == 2:  # larger may have reduced singleton dimension
                ds = dims_full[i]
                dl = 1 if len(dims_small) < smaller_ndims else dims_full[i]
            elif j == 3:  # smaller may have reduced singleton dimension
                ds = 1
                dl = dims_full[i]
            dims_large = [dl] + dims_large
            if len(dims_small) < smaller_ndims:
                dims_small = [ds] + dims_small
        return (dims_small, dims_large, dims_full)

    # collected tests of ops that used scalar_check in Declarations.cwrap for
    # correctness
    def test_scalar_check(self, device):
        zero_d = torch.randn((), device=device)
        one_d = torch.randn((1,), device=device)

        # remainder
        self.assertEqual((), torch.remainder(zero_d, zero_d).shape)
        self.assertEqual((), torch.remainder(zero_d, 2).shape)
        self.assertEqual((1,), torch.remainder(zero_d, one_d).shape)
        self.assertEqual((1,), torch.remainder(one_d, zero_d).shape)

        # fmod
        self.assertEqual((), torch.fmod(zero_d, zero_d).shape)
        self.assertEqual((), torch.fmod(zero_d, 2).shape)
        self.assertEqual((1,), torch.fmod(zero_d, one_d).shape)
        self.assertEqual((1,), torch.fmod(one_d, zero_d).shape)

        # exp, cos, cosh, tan, atan, tanh, erf, erfc, reciprocal
        self.assertEqual((), torch.exp(zero_d).shape)
        self.assertEqual((), torch.cos(zero_d).shape)
        self.assertEqual((), torch.cosh(zero_d).shape)
        self.assertEqual((), torch.tan(zero_d).shape)
        self.assertEqual((), torch.atan(zero_d).shape)
        self.assertEqual((), torch.acosh(zero_d).shape)
        self.assertEqual((), torch.asinh(zero_d).shape)
        self.assertEqual((), torch.atanh(zero_d).shape)
        self.assertEqual((), torch.tanh(zero_d).shape)
        self.assertEqual((), torch.erf(zero_d).shape)
        self.assertEqual((), torch.erfc(zero_d).shape)
        self.assertEqual((), torch.reciprocal(zero_d).shape)
        self.assertEqual((1,), torch.exp(one_d).shape)
        self.assertEqual((1,), torch.cos(one_d).shape)
        self.assertEqual((1,), torch.cosh(one_d).shape)
        self.assertEqual((1,), torch.tan(one_d).shape)
        self.assertEqual((1,), torch.atan(one_d).shape)
        self.assertEqual((1,), torch.acosh(one_d).shape)
        self.assertEqual((1,), torch.asinh(one_d).shape)
        self.assertEqual((1,), torch.atanh(one_d).shape)
        self.assertEqual((1,), torch.tanh(one_d).shape)
        self.assertEqual((1,), torch.erf(one_d).shape)
        self.assertEqual((1,), torch.erfc(one_d).shape)
        self.assertEqual((1,), torch.reciprocal(one_d).shape)

        # clamp
        self.assertEqual((), torch.clamp(zero_d, min=0, max=1).shape)
        self.assertEqual((), torch.clamp(zero_d, min=0).shape)
        self.assertEqual((), torch.clamp(zero_d, max=1).shape)
        self.assertEqual((1,), torch.clamp(one_d, min=0, max=1).shape)
        self.assertEqual((1,), torch.clamp(one_d, min=0).shape)
        self.assertEqual((1,), torch.clamp(one_d, max=1).shape)

        # cumsum, cumprod, cummax, cummin
        self.assertEqual((), torch.logcumsumexp(zero_d, 0).shape)
        self.assertEqual((), torch.cumsum(zero_d, 0).shape)
        self.assertEqual((), torch.cumprod(zero_d, 0).shape)
        self.assertEqual((), torch.cummax(zero_d, 0)[0].shape)
        self.assertEqual((), torch.cummin(zero_d, 0)[0].shape)

        # renorm
        self.assertRaises(RuntimeError, lambda: torch.renorm(zero_d, 0.5, 0, 1.0))

        # sort, topk
        self.assertEqual([(), ()], [x.shape for x in torch.sort(zero_d, 0, False)])
        self.assertEqual([(), ()], [x.shape for x in torch.sort(zero_d, 0, True)])
        self.assertEqual([(), ()], [x.shape for x in torch.topk(zero_d, 1, 0, False)])
        self.assertEqual([(), ()], [x.shape for x in torch.topk(zero_d, 1, 0, True)])

        # lstsq (gels)
        self.assertRaises(RuntimeError, lambda: torch.lstsq(zero_d, zero_d))

        # eig
        self.assertRaises(RuntimeError, lambda: torch.eig(zero_d, False))
        self.assertRaises(RuntimeError, lambda: torch.eig(zero_d, True))

        # this is only implemented on cpu
        if (torch.device(device).type == 'cpu'):
            self.assertRaises(RuntimeError, lambda: torch.ormqr(zero_d, zero_d, zero_d))

        # max, min
        self.assertEqual((), torch.max(zero_d, zero_d).shape)
        self.assertEqual((1,), torch.max(one_d, zero_d).shape)
        self.assertEqual((1,), torch.max(zero_d, one_d).shape)
        self.assertEqual((), torch.min(zero_d, zero_d).shape)
        self.assertEqual((1,), torch.min(one_d, zero_d).shape)
        self.assertEqual((1,), torch.min(zero_d, one_d).shape)

        # diag
        self.assertRaises(RuntimeError, lambda: torch.diag(zero_d))

        zero_d_int = torch.tensor(1, device=device)
        one_d_int = torch.tensor([1], device=device)

        # lshift, rshift
        self.assertEqual((), (zero_d_int >> zero_d_int).shape)
        self.assertEqual((), (zero_d_int >> 1).shape)
        self.assertEqual((1,), (one_d_int >> zero_d_int).shape)
        self.assertEqual((1,), (zero_d_int >> one_d_int).shape)
        self.assertEqual((1,), (one_d_int >> 1).shape)

        self.assertEqual((), (zero_d_int << zero_d_int).shape)
        self.assertEqual((), (zero_d_int << 1).shape)
        self.assertEqual((1,), (one_d_int << zero_d_int).shape)
        self.assertEqual((1,), (zero_d_int << one_d_int).shape)
        self.assertEqual((1,), (one_d_int << 1).shape)

        # or
        self.assertEqual((), (zero_d_int | zero_d_int).shape)
        self.assertEqual((), (zero_d_int | 1).shape)
        self.assertEqual((1,), (one_d_int | zero_d_int).shape)
        self.assertEqual((1,), (zero_d_int | one_d_int).shape)
        self.assertEqual((1,), (one_d_int | 1).shape)

        # and
        self.assertEqual((), (zero_d_int & zero_d_int).shape)
        self.assertEqual((), (zero_d_int & 1).shape)
        self.assertEqual((1,), (one_d_int & zero_d_int).shape)
        self.assertEqual((1,), (zero_d_int & one_d_int).shape)
        self.assertEqual((1,), (one_d_int & 1).shape)

        # clone
        self.assertEqual((), zero_d.clone().shape)

        zero_d_bool = torch.tensor(True, device=device)
        one_d_bool = torch.tensor([True], device=device)

        # masked_select
        self.assertEqual((1,), torch.masked_select(zero_d_bool, zero_d_bool).shape)
        self.assertEqual((1,), torch.masked_select(zero_d_bool, one_d_bool).shape)
        self.assertEqual((1,), torch.masked_select(one_d_bool, zero_d_bool).shape)

        zero_d_uint8 = torch.tensor(1, dtype=torch.uint8, device=device)
        one_d_uint8 = torch.tensor([1], dtype=torch.uint8, device=device)

        with warnings.catch_warnings():
            warnings.simplefilter("ignore")
            self.assertEqual((1,), torch.masked_select(zero_d_uint8, zero_d_uint8).shape)
            self.assertEqual((1,), torch.masked_select(zero_d_uint8, one_d_uint8).shape)
            self.assertEqual((1,), torch.masked_select(one_d_uint8, zero_d_uint8).shape)

        # mode
        self.assertEqual([(), ()], [x.shape for x in torch.mode(zero_d, dim=0, keepdim=True)])
        self.assertEqual([(), ()], [x.shape for x in torch.mode(zero_d, dim=0, keepdim=False)])
        self.assertEqual([(1,), (1,)], [x.shape for x in torch.mode(one_d, dim=0, keepdim=True)])
        self.assertEqual([(), ()], [x.shape for x in torch.mode(one_d, dim=0, keepdim=False)])

        # max
        self.assertEqual([(), ()], [x.shape for x in torch.max(zero_d, dim=0, keepdim=True)])
        self.assertEqual([(), ()], [x.shape for x in torch.max(zero_d, dim=0, keepdim=False)])
        self.assertEqual([(1,), (1,)], [x.shape for x in torch.max(one_d, dim=0, keepdim=True)])
        self.assertEqual([(), ()], [x.shape for x in torch.max(one_d, dim=0, keepdim=False)])

        # amax
        self.assertEqual((), torch.amax(zero_d, dim=0, keepdim=True).shape)
        self.assertEqual((), torch.amax(zero_d, dim=0, keepdim=False).shape)
        self.assertEqual((1,), torch.amax(one_d, dim=0, keepdim=True).shape)
        self.assertEqual((), torch.amax(one_d, dim=0, keepdim=False).shape)

        # min
        self.assertEqual([(), ()], [x.shape for x in torch.min(zero_d, dim=0, keepdim=True)])
        self.assertEqual([(), ()], [x.shape for x in torch.min(zero_d, dim=0, keepdim=False)])
        self.assertEqual([(1,), (1,)], [x.shape for x in torch.min(one_d, dim=0, keepdim=True)])
        self.assertEqual([(), ()], [x.shape for x in torch.min(one_d, dim=0, keepdim=False)])

        # amin
        self.assertEqual((), torch.amin(zero_d, dim=0, keepdim=True).shape)
        self.assertEqual((), torch.amin(zero_d, dim=0, keepdim=False).shape)
        self.assertEqual((1,), torch.amin(one_d, dim=0, keepdim=True).shape)
        self.assertEqual((), torch.amin(one_d, dim=0, keepdim=False).shape)

        # set_
        zero_d_clone = zero_d.clone()
        one_d_clone = one_d.clone()
        self.assertEqual((), zero_d_clone.set_(one_d.storage(), 0, (), ()).shape)
        self.assertEqual((1,), zero_d_clone.set_(one_d.storage(), 0, (1,), (1,)).shape)
        self.assertEqual((), one_d_clone.set_(one_d.storage(), 0, (), ()).shape)
        self.assertEqual((1,), one_d_clone.set_(one_d.storage(), 0, (1,), (1,)).shape)

        self.assertEqual((), zero_d.clone().set_(zero_d).shape)
        self.assertEqual((), one_d.clone().set_(zero_d).shape)
        self.assertEqual((1,), zero_d.clone().set_(one_d).shape)
        self.assertEqual((1,), one_d.clone().set_(one_d).shape)

        # take
        self.assertEqual((), torch.randn((2, 3), device=device).take(zero_d_int).shape)
        self.assertEqual((1,), torch.randn((2, 3), device=device).take(one_d_int).shape)

        # gather
        self.assertEqual((), torch.gather(zero_d, 0, torch.zeros((), dtype=torch.int64, device=device)).shape)
        self.assertEqual((1,), torch.gather(zero_d, 0, torch.zeros((1,), dtype=torch.int64, device=device)).shape)
        self.assertEqual((), torch.gather(one_d, 0, torch.zeros((), dtype=torch.int64, device=device)).shape)
        self.assertEqual((1,), torch.gather(one_d, 0, torch.zeros((1,), dtype=torch.int64, device=device)).shape)

        # normal
        # std must be >= 0
        zero_d_ge_0 = torch.rand((), device=device)
        # documentation says out shape matches shape of mean
        self.assertEqual((), torch.normal(zero_d, zero_d_ge_0).shape)
        self.assertEqual((1,), torch.normal(one_d, zero_d_ge_0).shape)
        self.assertEqual((), torch.normal(1, zero_d_ge_0).shape)
        self.assertEqual((), torch.normal(zero_d, 1).shape)
        self.assertEqual((1,), torch.normal(one_d, 1).shape)
        # TODO: this behavior differs on CPU and GPU, see https://github.com/pytorch/pytorch/issues/30480.
        # self.assertEqual((), torch.normal(zero_d, one_d).shape)
        # self.assertEqual((), torch.normal(1, one_d).shape)

        # convolutions.  Yes, we are testing nn.functional here; seems justified
        # given its similar to the other tests
        w = torch.randn(2, 1, 3, 3, device=device).div_(2).requires_grad_()
        self.assertRaises(RuntimeError, lambda: torch.nn.functional.conv2d(zero_d, w, groups=1))
        self.assertRaises(RuntimeError, lambda: torch.nn.functional.conv2d(zero_d, w, groups=2))

        # nll_loss -- verify input can't be 0-dimensional.
        self.assertRaises(ValueError, lambda: torch.nn.functional.nll_loss(zero_d, zero_d, reduction='none'))
        self.assertRaises(ValueError, lambda: torch.nn.functional.nll_loss(zero_d, one_d, reduction='none'))
        # verify output is 0-dimensional when reduction != 'none'
        for (input, target) in ((torch.randn(1, 1, device=device), torch.tensor([0], device=device)),
                                (torch.randn(1, 1, 1, 1, device=device), torch.tensor([[[0]]], device=device))):
            self.assertEqual((), torch.nn.functional.nll_loss(input, target, reduction='mean').shape)
            self.assertEqual((), torch.nn.functional.nll_loss(input, target, reduction='sum').shape)

        # multilabel_margin_loss
        for input in (zero_d, one_d, torch.randn(1, 1, device=device)):
            for target in (torch.tensor(0, device=device), torch.tensor([0], device=device), torch.tensor([[0]], device=device)):
                if (input.dim() <= 1 and target.dim() <= 1) or (input.dim() == 2 and target.dim() == 2):
                    output_shape = (target.shape[0],) if target.dim() == 2 else ()
                    self.assertEqual(output_shape,
                                     torch.nn.functional.multilabel_margin_loss(input, target, reduction='none').shape)
                    self.assertEqual((), torch.nn.functional.multilabel_margin_loss(input, target, reduction='mean').shape)
                    self.assertEqual((), torch.nn.functional.multilabel_margin_loss(input, target, reduction='sum').shape)
                else:
                    self.assertRaises(RuntimeError,
                                      lambda: torch.nn.functional.multilabel_margin_loss(input, target, reduction='none'))
                    self.assertRaises(RuntimeError,
                                      lambda: torch.nn.functional.multilabel_margin_loss(input, target, reduction='mean'))
                    self.assertRaises(RuntimeError,
                                      lambda: torch.nn.functional.multilabel_margin_loss(input, target, reduction='sum'))

        # multi_margin_loss
        for input in (zero_d, one_d, torch.randn(1, 1, device=device)):
            for target in (torch.tensor(0, device=device), torch.tensor([0], device=device)):
                self.assertEqual(target.shape, torch.nn.functional.multi_margin_loss(input, target, reduction='none').shape)
                self.assertEqual((), torch.nn.functional.multi_margin_loss(input, target, reduction='mean').shape)
                self.assertEqual((), torch.nn.functional.multi_margin_loss(input, target, reduction='sum').shape)

    # Uses mismatched arange out size to trigger a warning
    def test_cpp_warnings_have_python_context(self, device):
        # Creates long string in advance to avoid a too-long Python line
        s = ".+Triggered internally at.+RangeFactories.+"

        def cpp_warn_fn():
            out = torch.empty((5,))
            torch.arange(0, 3, out=out)
            return out

        # Checks eager-mode cpp warning
        with warnings.catch_warnings(record=True) as w:
            cpp_warn_fn()
            frameinfo = inspect.getframeinfo(inspect.currentframe())
            warning = w[0]

            # Checks for cpp context in the warning message
            self.assertTrue(re.search(s, str(warning.message)) is not None)

            # Checks the Python features of the warning
            # Note: the eager mode warning refers to the line in the function
            # that throws the warning.
            self.assertEqual(frameinfo.lineno - 6, warning.lineno)
            self.assertEqual(len(w), 1)

        # Checks jitted cpp warning
        with warnings.catch_warnings(record=True) as w:
            scripted_cpp_warn_fn = torch.jit.script(cpp_warn_fn)
            scripted_cpp_warn_fn()
            warning = w[0]

            # Checks for cpp context in the warning message
            self.assertTrue(re.search(s, str(warning.message)) is not None)

            # Checks the Python features of the warning
            # Note: the jitted warning's lineno refers to the call to the jitted
            # function, which in our test suite has a layer of indirection
            # that makes checking the Python lineno fragile
            self.assertEqual(len(w), 1)

        # Checks jitted Python warning
        def warn_fn():
            warnings.warn("Warning!")

        # The jit mimics an eager-mode Python warning in this case
        with warnings.catch_warnings(record=True) as w:
            scripted_warn_fn = torch.jit.script(warn_fn)
            scripted_warn_fn()
            frameinfo = inspect.getframeinfo(inspect.currentframe())
            warning = w[0]

            self.assertTrue(re.search('Warning!', str(warning.message)) is not None)

            # Checks the Python features of the warning
            self.assertEqual(frameinfo.lineno - 6, warning.lineno)
            self.assertEqual(len(w), 1)

    # FIXME: move to test_testing
    @onlyCPU
    def test_warn_always_caught(self, device):
        # Check that we can catch a TORCH_WARN_ONCE warning twice
        # since assertWarnsOnceRegex uses set_warn_always(True) which changes
        # TORCH_WARN_ONCE to TORCH_WARN
        a = np.arange(10)
        a.flags.writeable = False
        with self.assertWarnsOnceRegex(UserWarning, '.*non-writable.*'):
            torch.from_numpy(a)

        # OK, got it once, now try again
        with self.assertWarnsOnceRegex(UserWarning, '.*non-writable.*'):
            torch.from_numpy(a)

        # Make sure emitting two warnings will pass the assertWarnsOnceRegex
        # context manager
        with self.assertWarnsOnceRegex(UserWarning, '.*non-writable.*'):
            torch.from_numpy(a)
            torch.from_numpy(a)

    # TODO: this test should be in test_nn.py
    def test_conv_transposed_backward_agnostic_to_memory_format(self, device):
        in_channels = 64
        out_channels = 128
        scale_factor = 8
        batch_size = 8
        length = 16

        conv = torch.nn.ConvTranspose1d(
            in_channels, out_channels, kernel_size=scale_factor * 2, stride=scale_factor).to(device)
        layer_norm = torch.nn.LayerNorm(out_channels).to(device)

        input_ = torch.randn(batch_size, in_channels, length).to(device).contiguous()
        input_ = conv(input_).contiguous()
        input_ = layer_norm(input_.transpose(1, 2).contiguous()).contiguous()
        input_.sum().backward()

        # 3d
        conv = torch.nn.ConvTranspose3d(3, 3, kernel_size=3).to(device)
        input = torch.randn(batch_size, 3, length, length, length, device=device)
        out = conv(input)
        out.backward(torch.ones_like(out).transpose(-2, -1))

    # TODO: this test should be in test_nn.py
    @onlyCUDA
    @largeTensorTest('12GB')
    def test_conv_transposed_large(self, device):
        # ConvTranspose3d works for large input tensors (gh-32866)
        in_channels = 64
        out_channels = 128
        kernel_size = 5

        conv = torch.nn.ConvTranspose3d(
            in_channels, out_channels, kernel_size=kernel_size,
            stride=2, padding=2, output_padding=1).to(device)

        x = torch.rand([1, 64, 8, 128, 172]).to(device)
        y = conv(x)

    def test_is_set_to(self, device):
        t1 = torch.empty(3, 4, 9, 10, device=device)
        t2 = torch.empty(3, 4, 9, 10, device=device)
        t3 = torch.tensor([], device=device).set_(t1)
        t4 = t3.clone().resize_(12, 90)
        self.assertFalse(t1.is_set_to(t2))
        self.assertTrue(t1.is_set_to(t3))
        self.assertTrue(t3.is_set_to(t1), "is_set_to should be symmetric")
        self.assertFalse(t1.is_set_to(t4))
        self.assertFalse(torch.tensor([]).is_set_to(torch.tensor([])),
                         "Tensors with no storages should not appear to be set "
                         "to each other")

        t1 = torch.tensor([True, True], dtype=torch.bool, device=device)
        t2 = torch.tensor([0], dtype=torch.bool, device=device).set_(t1)
        self.assertTrue(t1.is_set_to(t2))

        # test that sizes must match
        t1 = torch.empty([2, 3, 4], device=device)
        t2 = t1.view(4, 3, 2)
        self.assertFalse(t1.is_set_to(t2))
        self.assertFalse(t2.is_set_to(t1))

        # test that legacy empty size behavior used to be respected (i.e. all
        # empty tensors were logically collapsed to size [0]).
        t1 = torch.empty([2, 5, 0], device=device)
        t2 = t1.view([0])
        self.assertFalse(t1.is_set_to(t2))
        self.assertFalse(t2.is_set_to(t1))

    # See https://github.com/pytorch/pytorch/issues/72650
    @skipMeta
    @parametrize(
        "fn",
        [
            "dist", "atan2", "pow", "lerp", "add", "sub", "mul", "div", "fmod", "remainder", "eq", "ge", "gt", "le",
            "lt", "max", "min", "ne", "addcdiv", "addcmul", "masked_scatter", "masked_select", "masked_fill", "map",
            "map2", "copy",
        ],
    )
    def test_broadcast(self, fn, device):
        # functions with three tensor arguments
        fns_3_args = {"map2"}
        fns_value_kwarg = {"addcdiv", "addcmul"}

        (dims_small, dims_large, dims_full) = self._select_broadcastable_dims()
        full1d = torch.randn(*dims_full, device=device).flatten().float()
        small = torch.randn(*dims_small, device=device).float()
        large = torch.randn(*dims_large, device=device).float()
        small_expanded = small.expand(*dims_full)
        large_expanded = large.expand(*dims_full)
        small2 = None
        small2_expanded = None
        if fn in fns_3_args or fn in fns_value_kwarg:
            # create another smaller tensor
            (dims_small2, _, _) = self._select_broadcastable_dims(dims_full)
            small2 = torch.randn(*dims_small2, device=device).float()
            small2_expanded = small2.expand(*dims_full)

        if small.is_cuda and fn in ['map', 'map2']:
            # map and map2 are not implementd on CUDA tensors
            return

        if hasattr(large_expanded, fn):
            # run through tensor versions of functions
            # and verify fully expanded inputs give same results
            expanded = {large: large_expanded, small: small_expanded, small2: small2_expanded}

            def tensorfn(myfn, t1, t2):
                if fn == "lerp":
                    return myfn(t1, 0.5)
                elif fn == "masked_select":
                    return myfn(t1 < 0)
                elif fn == "masked_scatter":
                    return myfn(t1 < 0.5, full1d)
                elif fn == "masked_fill":
                    return myfn(t1 < 0.5, 1.0)
                elif fn in fns_3_args:
                    return myfn(1, t1, t2)
                elif fn in fns_value_kwarg:
                    return myfn(t1, t2, value=1)
                else:
                    return myfn(t1)

            # test various orders
            for first, second, third in [(large, small, small2), (small, large, small2),
                                         (small2, small, large), (small2, large, small)]:
                if first is None:
                    break  # ignore last iter when small2 is None
                method_expanded = getattr(expanded[first], fn)
                method = getattr(first, fn)
                r1 = tensorfn(method_expanded, expanded[second], expanded[third])
                r2 = tensorfn(method, second, third)
                self.assertEqual(r1, r2)

        # now for torch. versions of functions
        if hasattr(torch, fn):
            fntorch = getattr(torch, fn)
            expanded = {large: large_expanded, small: small_expanded, small2: small2_expanded}

            def torchfn(t1, t2, t3):
                if fn == "lerp":
                    return fntorch(t1, t2, 0.5)
                elif fn == "masked_select":
                    return fntorch(t1, t2 < 0)
                elif fn == "masked_scatter":
                    return fntorch(t1, t2 < 0.5, full1d)
                elif fn == "masked_fill":
                    return fntorch(t1, t2 < 0.5, 1.0)
                elif fn in fns_3_args:
                    return fntorch(t1, 1.0, t2, t3)
                elif fn in fns_value_kwarg:
                    return fntorch(t1, t2, t3, value=1.0)
                else:
                    return fntorch(t1, t2)

            # test various orders
            for first, second, third in [(large, small, small2), (small, large, small2),
                                         (small2, small, large), (small2, large, small)]:
                if first is None:
                    break  # ignore last iter when small2 is None
                r1 = torchfn(expanded[first], expanded[second], expanded[third])
                r2 = torchfn(first, second, third)
                self.assertEqual(r1, r2)

        # now for in place functions
        # in-place tensor is not broadcastable; test only guaranteed
        # to work by broadcasting other argument(s)
        if not hasattr(large_expanded, fn + "_"):
            return

        # need to clone largeExpanded so we can reuse, since functions are in-place
        large_expanded_clone = large_expanded.clone()

        def tensorfn_inplace(t0, t1, t2=None):
            t0_fn = getattr(t0, fn + "_")
            if fn == "lerp":
                return t0_fn(t1, 0.5)
            elif fn == "masked_scatter":
                return t0_fn(t1 < 0.5, full1d)
            elif fn == "masked_fill":
                return t0_fn(t1 < 0.5, 1.0)
            elif fn == "map":
                return t0_fn(t1, lambda x, y: x + y)
            elif fn == "map2":
                return t0_fn(t1, t2, lambda x, y, z: x + y + z)
            elif fn in fns_3_args:
                return t0_fn(1.0, t1, t2)
            elif fn in fns_value_kwarg:
                return t0_fn(t1, t2, value=1.0)
            else:
                return t0_fn(t1)
        # in-place pointwise operations don't actually work if the in-place
        # tensor is 0-strided (numpy has the same issue)
        if (0 not in large_expanded.stride() and 0 not in large_expanded_clone.stride()):
            r1 = tensorfn_inplace(large_expanded, small_expanded, small2_expanded)
            r2 = tensorfn_inplace(large_expanded_clone, small, small2)
            self.assertEqual(r1, r2)

        def broadcastable(t0, t1, t2=None):
            try:
                t1.expand_as(t0)
                if t2 is not None:
                    t2.expand_as(t0)
            except RuntimeError:
                return False
            return True

        def _test_in_place_broadcastable(t0, t1, t2=None):
            if not broadcastable(t0, t1, t2):
                same_size = t0.numel() == t1.numel() and (t0.numel() == t2.numel() if t2 is not None else True)
                if not same_size:
                    self.assertRaises(RuntimeError, lambda: tensorfn_inplace(t0, t1, t2))
            else:
                tensorfn_inplace(t0, t1, t2)

        if fn not in fns_3_args and fn not in fns_value_kwarg:
            _test_in_place_broadcastable(small, large_expanded)
            _test_in_place_broadcastable(small, large)
        else:
            _test_in_place_broadcastable(small2, small_expanded, large_expanded)
            _test_in_place_broadcastable(small2, small, large)

    @unittest.skipIf(IS_FBCODE and IS_REMOTE_GPU, "cublas runtime error")
    @onlyCUDA
    @wrapDeterministicFlagAPITest
    def test_cublas_config_nondeterministic_alert(self, device):
        test_cases = [
            # (function, (tensor sizes))
            ('mm', ((2, 2), (2, 2),)),
            ('mv', ((2, 2), (2,),)),
            ('bmm', ((1, 2, 2), (1, 2, 2),))]

        test_configs = [
            # (CuBLAS workspace config, is deterministic)
            ('garbage', False),
            (None, False),
            (':4096:8', True),
            (':16:8', True)]

        cublas_var_name = 'CUBLAS_WORKSPACE_CONFIG'
        is_cuda10_2_or_higher = (
            (torch.version.cuda is not None)
            and ([int(x) for x in torch.version.cuda.split(".")] >= [10, 2]))

        def test_case_info(fn_name, config):
            return f'function "{fn_name}" with config "{"" if config is None else config}"'

        # Create processes to test each combination of test cases and config settings
        processes = []
        for fn_name, arg_sizes in test_cases:
            for config, is_config_deterministic in test_configs:
                env = os.environ.copy()
                if config is None:
                    if env.get(cublas_var_name) is not None:
                        del env[cublas_var_name]
                else:
                    env[cublas_var_name] = config
                should_throw_error = is_cuda10_2_or_higher and not is_config_deterministic
                script = f"""
import torch
torch.use_deterministic_algorithms(True)
fn = torch.{fn_name}
arg_sizes = {arg_sizes}
device = '{device}'
should_throw_error = {should_throw_error}
args = []
for arg_size in arg_sizes:
    args.append(torch.randn(*arg_size, device=device))
try:
    fn(*args)
except RuntimeError as e:
    if not should_throw_error:
        raise RuntimeError('Did not expect any error to be raised')
    elif 'Deterministic behavior was enabled with either' not in str(e):
        raise RuntimeError('Expected a CuBLAS nondeterministic error, but got a different error')
else:
    if should_throw_error:
        raise RuntimeError('Expected a CuBLAS nondeterministic error, but it was not raised')

"""
                try:
                    subprocess.check_output(
                        [sys.executable, '-c', script],
                        stderr=subprocess.STDOUT,
                        # On Windows, opening the subprocess with the default CWD makes `import torch`
                        # fail, so just set CWD to this script's directory
                        cwd=os.path.dirname(os.path.realpath(__file__)),
                        env=env)
                except subprocess.CalledProcessError as e:
                    self.fail(msg=(
                        f'Subprocess exception while attempting to run {test_case_info(fn_name, config)}:\n'
                        + e.output.decode("utf-8")))

    # FIXME: update OpInfos to support "nondeterministic samples" and port these tests
    #   to that architecture
    def test_nondeterministic_alert_AvgPool3d(self, device):
        module = torch.nn.AvgPool3d(3)
        input = torch.randn(2, 3, 3, 3, requires_grad=True, device=device)
        res = module(input)
        grad = torch.ones_like(res)

        @expectedAlertNondeterministic('avg_pool3d_backward_cuda', ['cuda'])
        def backward_func(slf, device):
            res.backward(grad)

        backward_func(self, device)

    def test_nondeterministic_alert_AdaptiveAvgPool2d(self, device):
        module = torch.nn.AdaptiveAvgPool2d(3)
        input = torch.randn(2, 3, 3, requires_grad=True, device=device)
        res = module(input)
        grad = torch.ones_like(res)

        @expectedAlertNondeterministic('adaptive_avg_pool2d_backward_cuda', ['cuda'])
        def backward_func(slf, device):
            res.backward(grad)

        backward_func(self, device)

    def test_nondeterministic_alert_AdaptiveAvgPool3d(self, device):
        module = torch.nn.AdaptiveAvgPool3d(3)
        input = torch.randn(2, 3, 3, 3, requires_grad=True, device=device)
        res = module(input)
        grad = torch.ones_like(res)

        @expectedAlertNondeterministic('adaptive_avg_pool3d_backward_cuda', ['cuda'])
        def backward_func(slf, device):
            res.backward(grad)

        backward_func(self, device)

    def test_nondeterministic_alert_MaxPool3d(self, device):
        module = torch.nn.MaxPool3d(3)
        input = torch.randn(2, 3, 3, 3, requires_grad=True, device=device)
        res = module(input)
        grad = torch.ones_like(res)

        @expectedAlertNondeterministic('max_pool3d_with_indices_backward_cuda', ['cuda'])
        def backward_func(slf, device):
            res.backward(grad)

        backward_func(self, device)

    def test_nondeterministic_alert_AdaptiveMaxPool2d(self, device):
        module = torch.nn.AdaptiveMaxPool2d(3)
        input = torch.randn(2, 3, 3, requires_grad=True, device=device)
        res = module(input)
        grad = torch.ones_like(res)

        @expectedAlertNondeterministic('adaptive_max_pool2d_backward_cuda', ['cuda'])
        def backward_func(slf, device):
            res.backward(grad)

        backward_func(self, device)

    def test_nondeterministic_alert_FractionalMaxPool2d(self, device):
        module = torch.nn.FractionalMaxPool2d(2, output_ratio=0.5)
        input = torch.randn(2, 3, 3, 3, requires_grad=True, device=device)
        res = module(input)
        grad = torch.ones_like(res)

        @expectedAlertNondeterministic('fractional_max_pool2d_backward_cuda', ['cuda'])
        def backward_func(slf, device):
            res.backward(grad)

        backward_func(self, device)

    def test_nondeterministic_alert_FractionalMaxPool3d(self, device):
        module = torch.nn.FractionalMaxPool3d(2, output_ratio=0.5)
        input = torch.randn(2, 3, 3, 3, 3, requires_grad=True, device=device)
        res = module(input)
        grad = torch.ones_like(res)

        @expectedAlertNondeterministic('fractional_max_pool3d_backward_cuda', ['cuda'])
        def backward_func(slf, device):
            res.backward(grad)

        backward_func(self, device)

    def test_nondeterministic_alert_interpolate_linear(self, device):
        input = torch.randn(1, 2, 4, device=device, requires_grad=True)
        res = torch.nn.functional.interpolate(
            input,
            size=12,
            mode='linear',
            align_corners=False)
        grad = torch.ones_like(res)

        @expectedAlertNondeterministic('upsample_linear1d_backward_out_cuda', ['cuda'])
        def backward_func(slf, device):
            res.backward(grad)

        backward_func(self, device)

    def test_nondeterministic_alert_interpolate_bilinear(self, device):
        input = torch.randn(1, 2, 4, 4, device=device, requires_grad=True)
        res = torch.nn.functional.interpolate(
            input,
            size=12,
            mode='bilinear',
            align_corners=False)
        grad = torch.ones_like(res)

        @expectedAlertNondeterministic('upsample_bilinear2d_backward_out_cuda', ['cuda'])
        def backward_func(slf, device):
            res.backward(grad)

        backward_func(self, device)

    def test_nondeterministic_alert_interpolate_bicubic(self, device):
        input = torch.randn(1, 2, 4, 4, device=device, requires_grad=True)
        res = torch.nn.functional.interpolate(
            input,
            size=12,
            mode='bicubic',
            align_corners=False)
        grad = torch.ones_like(res)

        @expectedAlertNondeterministic('upsample_bicubic2d_backward_out_cuda', ['cuda'])
        def backward_func(slf, device):
            res.backward(grad)

        backward_func(self, device)

    def test_nondeterministic_alert_interpolate_trilinear(self, device):
        input = torch.randn(1, 2, 4, 4, 4, device=device, requires_grad=True)
        res = torch.nn.functional.interpolate(
            input,
            size=12,
            mode='trilinear',
            align_corners=False)
        grad = torch.ones_like(res)

        @expectedAlertNondeterministic('upsample_trilinear3d_backward_out_cuda', ['cuda'])
        def backward_func(slf, device):
            res.backward(grad)

        backward_func(self, device)

    def test_nondeterministic_alert_ReflectionPad1d(self, device):
        module = torch.nn.ReflectionPad1d((1, 2))
        input = torch.randn(2, 3, 8, device=device, requires_grad=True)
        res = module(input)
        grad = torch.ones_like(res)

        @expectedAlertNondeterministic('reflection_pad1d_backward_out_cuda', ['cuda'])
        def backward_func(slf, device):
            res.backward(grad)

        backward_func(self, device)

<<<<<<< HEAD
        # eig
        self.assertRaises(RuntimeError, lambda: torch.eig(zero_d, False))
        self.assertRaises(RuntimeError, lambda: torch.eig(zero_d, True))
=======
    def test_nondeterministic_alert_ReflectionPad2d(self, device):
        module = torch.nn.ReflectionPad2d((1, 2, 3, 4))
        input = torch.randn(2, 3, 8, 8, device=device, requires_grad=True)
        res = module(input)
        grad = torch.ones_like(res)

        @expectedAlertNondeterministic('reflection_pad2d_backward_cuda', ['cuda'])
        def backward_func(slf, device):
            res.backward(grad)
>>>>>>> 89d6f3e6

        backward_func(self, device)

    def test_nondeterministic_alert_ReflectionPad3d(self, device):
        module = torch.nn.ReflectionPad3d((1, 2, 3, 4, 5, 6))
        input = torch.randn(2, 3, 8, 8, 8, device=device, requires_grad=True)
        res = module(input)
        grad = torch.ones_like(res)

        @expectedAlertNondeterministic('reflection_pad3d_backward_out_cuda', ['cuda'])
        def backward_func(slf, device):
            res.backward(grad)

        backward_func(self, device)

    def test_nondeterministic_alert_ReplicationPad1d(self, device):
        module = torch.nn.ReplicationPad1d((1, 2))
        input = torch.randn(2, 3, 4, device=device, requires_grad=True)
        res = module(input)
        grad = torch.ones_like(res)

        @expectedAlertNondeterministic('replication_pad1d_backward_cuda', ['cuda'])
        def backward_func(slf, device):
            res.backward(grad)

        backward_func(self, device)

    def test_nondeterministic_alert_ReplicationPad2d(self, device):
        module = torch.nn.ReplicationPad2d((1, 2, 3, 4))
        input = torch.randn(2, 3, 4, 4, device=device, requires_grad=True)
        res = module(input)
        grad = torch.ones_like(res)

        @expectedAlertNondeterministic('replication_pad2d_backward_cuda', ['cuda'])
        def backward_func(slf, device):
            res.backward(grad)

        backward_func(self, device)

    def test_nondeterministic_alert_ReplicationPad3d(self, device):
        module = torch.nn.ReplicationPad3d((1, 2, 3, 4, 5, 6))
        input = torch.randn(2, 3, 4, 4, 4, device=device, requires_grad=True)
        res = module(input)
        grad = torch.ones_like(res)

        @expectedAlertNondeterministic('replication_pad3d_backward_cuda', ['cuda'])
        def backward_func(slf, device):
            res.backward(grad)

        backward_func(self, device)

    def test_nondeterministic_alert_NLLLoss(self, device):
        module = torch.nn.NLLLoss()
        input = torch.randn(2, 3, 5, 5, device=device)
        target = torch.rand(2, 5, 5, device=device).mul(3).floor().long()

        @expectedAlertNondeterministic('nll_loss2d_forward_out_cuda_template', ['cuda'])
        def forward_func(slf, device):
            module(input, target)

        forward_func(self, device)

    def test_nondeterministic_alert_CTCLoss(self, device):
        module = torch.nn.CTCLoss()
        input = torch.randn(50, 3, 15, device=device, requires_grad=True)
        target = torch.randint(0, 14, (3, 30), device=device)
        input_lengths = [50, 50, 50]
        target_lengths = [30, 25, 20]
        res = module(input, target, input_lengths, target_lengths)
        grad = torch.ones_like(res)

        @expectedAlertNondeterministic('ctc_loss_backward_gpu', ['cuda'])
        def backward_func(slf, device):
            res.backward(grad, retain_graph=True)

        backward_func(self, device)

    def test_nondeterministic_alert_EmbeddingBag_max(self, device):
        module = torch.nn.EmbeddingBag(
            4, 3, None, 2., False, 'max',
            _weight=torch.randn(4, 3, device=device, requires_grad=True))
        input = torch.randint(0, 3, (4, 3), device=device)
        res = module(input)
        grad = torch.ones_like(res)

        @expectedAlertNondeterministic('embedding_bag_backward_cuda_max', ['cuda'])
        def backward_func(slf, device):
            res.backward(grad)

        backward_func(self, device)

    def test_nondeterministic_alert_scatter_add(self, device):
        def test_func(op_call):
            input = torch.randn(5, 4, device=device)
            dim = 0
            index = torch.tensor([[3]], device=device)
            src = torch.tensor([[1.0]], device=device)

            @expectedAlertNondeterministic('scatter_add_cuda_kernel', ['cuda'])
            def forward_func(slf, device):
                op_call(input, dim, index, src)

            forward_func(self, device)

        test_func(torch.Tensor.scatter_add_)
        test_func(torch.Tensor.scatter_add)
        test_func(torch.scatter_add)

    @expectedFailureMeta  # expected a non-determinitic error, but it was not raised
    @onlyNativeDeviceTypes
    def test_nondeterministic_alert_put(self, device):
        def test_func(op_call):
            a = torch.randn(10, device=device)
            indices = torch.tensor([0, 0], device=device)
            values = torch.tensor([0., 1.], device=device)

            @expectedAlertNondeterministic('put_')
            def forward_func(slf, device):
                op_call(a, indices, values, accumulate=False)

            forward_func(self, device)

        test_func(torch.Tensor.put)
        test_func(torch.Tensor.put_)

    def test_nondeterministic_alert_put_accumulate(self, device):
        def test_func(op_call):
            a = torch.randn(10, device=device)
            indices = torch.tensor([0, 0], device=device)
            values = torch.tensor([0., 1.], device=device)

            @expectedAlertNondeterministic('put_', ['cuda'])
            def forward_func(slf, device):
                op_call(a, indices, values, accumulate=True)

            forward_func(self, device)

        test_func(torch.Tensor.put)
        test_func(torch.Tensor.put_)

    def test_nondeterministic_alert_histc(self, device):
        def test_func(op_call):
            a = torch.tensor([], device=device)

            @expectedAlertNondeterministic('_histc_cuda', ['cuda'])
            def forward_func(slf, device):
                res = op_call(a, min=0, max=3)

            forward_func(self, device)

        test_func(torch.histc)
        test_func(torch.Tensor.histc)

    def test_nondeterministic_alert_bincount(self, device):
        def test_func(op_call):
            a = torch.tensor([], device=device, dtype=torch.long)

            @expectedAlertNondeterministic('_bincount_cuda', ['cuda'])
            def forward_func(slf, device):
                res = op_call(a)

            forward_func(self, device)

        test_func(torch.bincount)
        test_func(torch.Tensor.bincount)

    # Ensures that kthvalue throws nondeterministic alerts in the correct cases
    @dtypes(torch.double)
    def test_nondeterministic_alert_kthvalue(self, device, dtype):
        @expectedAlertNondeterministic('kthvalue CUDA', ['cuda'])
        def test_func(slf, device, call_type):
            S = 10
            k = 5
            a = torch.randn(S, device=device)
            if call_type == 'function':
                torch.kthvalue(a, k)
            elif call_type == 'method':
                a.kthvalue(k)
            elif call_type == 'out':
                values = torch.empty_like(a)
                indices = torch.empty((), device=device, dtype=torch.long)
                torch.kthvalue(a, k, out=(values, indices))
            else:
                self.fail(f"'{call_type}' is not a valid call type")

        test_func(self, device, 'function')
        test_func(self, device, 'method')
        test_func(self, device, 'out')

    @onlyNativeDeviceTypes
    def test_nondeterministic_alert_gather(self, device):
        def test_func(op_call):
            a = torch.randn(3, 3, device=device, requires_grad=True)
            dim = 0
            index = torch.tensor([[0]], device=device)
            res = op_call(a, dim, index)
            grad = torch.ones_like(res)

            @expectedAlertNondeterministic('scatter_add_cuda_kernel', ['cuda'])
            def backward_func(slf, device):
                res.backward(grad)

            backward_func(self, device)

        test_func(torch.gather)
        test_func(torch.Tensor.gather)

    def test_nondeterministic_alert_grid_sample_2d(self, device):
        input = torch.empty(1, 1, 2, 2, device=device, requires_grad=True)
        grid = torch.empty(1, 1, 1, 2, device=device)
        res = torch.nn.functional.grid_sample(input, grid, align_corners=False)
        grad = torch.ones_like(res)

        @expectedAlertNondeterministic('grid_sampler_2d_backward_cuda', ['cuda'])
        def backward_func(slf, device):
            res.backward(grad)

        backward_func(self, device)

    def test_nondeterministic_alert_grid_sample_3d(self, device):
        input = torch.empty(1, 1, 2, 2, 2, device=device, requires_grad=True)
        grid = torch.empty(1, 1, 1, 2, 3, device=device)
        res = torch.nn.functional.grid_sample(input, grid, align_corners=False)
        grad = torch.ones_like(res)

        @expectedAlertNondeterministic('grid_sampler_3d_backward_cuda', ['cuda'])
        def backward_func(slf, device):
            res.backward(grad)

        backward_func(self, device)

    def test_embedding_scalar_weight_error(self, device):
        indices = torch.rand(2, 2, device=device).long()
        weights = [
            torch.tensor(1.0, device=device),
            torch.tensor(1.0, device=device).reshape(1, 1, 1),
        ]
        for weight in weights:
            with self.assertRaisesRegex(RuntimeError, "'weight' must be 2-D"):
                torch.embedding(weight, indices)

    def test_dist(self, device):
        def run_test(x, y):
            for p in [0, 1, 2, 3, 4, inf, -inf]:
                dist_xy = torch.dist(x, y, p)
                dist_xy_norm = torch.norm(x - y, p)
                self.assertEqual(dist_xy, dist_xy_norm)

        run_test(torch.randn(5, device=device), torch.randn(5, device=device))

        x = torch.zeros(3, device=device)
        y = torch.zeros(3, device=device)
        y[1] = 1.
        run_test(x, y)

    # Ensures that median throws nondeterministic alerts in the correct cases
    @dtypes(torch.double)
    def test_nondeterministic_alert_median(self, device, dtype):
        def test_func(slf, device, call_type):
            S = 10
            a = torch.randn(S, device=device)
            if call_type == 'function':
                torch.median(a)
            elif call_type == 'function with indices':
                torch.median(a, 0)
            elif call_type == 'method':
                a.median()
            elif call_type == 'method with indices':
                a.median(0)
            elif call_type == 'out with indices':
                result = torch.empty_like(a)
                indices = torch.empty((), dtype=torch.long, device=device)
                torch.median(a, 0, out=(result, indices))
            else:
                self.fail(f"'{call_type}' is not a valid call type")

        @expectedAlertNondeterministic('median CUDA with indices output', ['cuda'])
        def test_func_expect_error(slf, device, call_type):
            test_func(slf, device, call_type)

        test_func(self, device, 'function')
        test_func_expect_error(self, device, 'function with indices')
        test_func(self, device, 'method')
        test_func_expect_error(self, device, 'method with indices')
        test_func_expect_error(self, device, 'out with indices')

    # FIXME: move to test_scatter_gather_ops
    def _test_gather_backward_one_dim(self, device, deterministic: bool = False) -> None:
        with DeterministicGuard(deterministic):
            m = random.randint(2000, 3000)
            elems = random.randint(10 * m, 20 * m)
            dim = 0
            src = torch.randn(m, device=device, requires_grad=True)
            idx = torch.randint(m, (elems,), device=device)
            res = torch.gather(src, dim, idx)
            weight = torch.rand_like(res, device=device) * 10 ** 6
            res.backward(weight)
            grad = src.grad.detach().clone()

            if torch.device(device).type == 'cuda':
                for _ in range(2):
                    src.grad.data.zero_()
                    res = torch.gather(src, dim, idx)
                    res.backward(weight)
                    self.assertEqual(src.grad, grad, atol=0, rtol=0)
            else:
                expected = torch.zeros_like(src, device=device)
                for i in range(elems):
                    expected[idx[i]] += weight[i]
                self.assertEqual(grad, expected, atol=0, rtol=0)

    # FIXME: move to test_scatter_gather_ops
    @onlyNativeDeviceTypes
    def test_gather_backward_deterministic_path(self, device) -> None:
        self._test_gather_backward_one_dim(device, True)

    # FIXME: move to test_scatter_gather_ops
    @onlyCPU
    def test_gather_backward_one_dim(self, device) -> None:
        self._test_gather_backward_one_dim(device, False)

    # FIXME: move to test_scatter_gather_ops
    @onlyNativeDeviceTypes
    def test_scatter_add_one_dim_deterministic(self, device) -> None:
        with DeterministicGuard(True):
            m = random.randint(20, 30)
            elems = random.randint(2000 * m, 3000 * m)
            dim = 0
            src = torch.randn(elems, device=device)
            idx = torch.randint(m, (elems,), device=device)

            x = torch.zeros(m, device=device)
            res = x.scatter_add(dim, idx, src)

            expected = torch.zeros(m, device=device)
            for i in range(elems):
                expected[idx[i]] += src[i]

            self.assertEqual(res, expected, atol=0, rtol=0)

    # FIXME: move to test_scatter_gather_ops
    @onlyNativeDeviceTypes
    def test_scatter_zero_size_index(self, device) -> None:
        null_index = torch.zeros((0, 4), dtype=torch.int64)
        null_arr = torch.zeros((0, 4))
        original = torch.arange(4, dtype=torch.float32)
        result = original.scatter(0, null_index, null_arr)
        self.assertEqual(result, original, atol=0, rtol=0)

    @onlyCUDA
    def test_sync_warning(self, device):

        def _sync_raises_helper(f, level):
            with CudaSyncGuard(level):
                if level == 1:
                    with self.assertWarnsRegex(UserWarning, "called a synchronizing "):
                        f()
                elif level == 2:
                    with self.assertRaisesRegex(RuntimeError, "called a synchronizing "):
                        f()

        def _no_sync_helper(f, level):
            with CudaSyncGuard(level):
                f()

        def _ind_put_fn(x, ind, val):
            x[ind] = val
            return x

        def _ind_get_fn(x, ind):
            return x[ind]

        def _cond_fn(x):
            if x:  # taking boolean value of a tensor synchronizes
                return x
            else:
                return 2 * x

        # prepare inputs for subsequent ops
        size = 4
        x = torch.rand(size, device=device)
        y = torch.rand((), device=device)
        ind = torch.randint(size, (3,), device=device)
        ind_cpu = ind.cpu()
        repeats = torch.full((1,), 2, device=device)
        mask = torch.randint(2, (size,), device=device, dtype=bool)
        expect_no_sync = (lambda: _ind_put_fn(x, mask, 1.),
                          lambda: _ind_put_fn(x, ind, y),
                          lambda: _ind_get_fn(x, ind),
                          lambda: torch.nn.functional.one_hot(ind, num_classes=size),
                          lambda: torch.randperm(20000, device=device),
                          lambda: torch.repeat_interleave(x, 2, output_size=2 * size),
                          lambda: torch.repeat_interleave(x, repeats, output_size=2 * size))
        expect_sync = (lambda: _ind_put_fn(x, mask, y),
                       lambda: _ind_put_fn(x, ind_cpu, y),
                       lambda: _ind_get_fn(x, mask),
                       lambda: _ind_get_fn(x, ind_cpu),
                       lambda: x.nonzero(),
                       lambda: _cond_fn(y),
                       lambda: torch.nn.functional.one_hot(ind),
                       lambda: torch.repeat_interleave(x, 2),
                       lambda: torch.repeat_interleave(x, repeats))
        for f, level in product(expect_no_sync, (1, 2)):
            _no_sync_helper(f, level)
        for f, level in product(expect_sync, (1, 2)):
            _sync_raises_helper(f, level)


    @dtypes(*get_all_fp_dtypes())
    def test_log_normal(self, device, dtype):
        a = torch.tensor([10], dtype=dtype, device=device).log_normal_()
        self.assertEqual(a.dtype, dtype)
        self.assertEqual(a.size(), torch.Size([1]))

    @dtypes(*(get_all_int_dtypes() + get_all_fp_dtypes()))
    def test_geometric(self, device, dtype):
        a = torch.tensor([10], dtype=dtype, device=device).geometric_(0.5)
        self.assertEqual(a.dtype, dtype)
        self.assertEqual(a.size(), torch.Size([1]))

    def test_repeat_interleave(self, device):
        y = torch.tensor([[1, 2], [3, 4]], device=device)
        # exercise single argument function signature
        temp = y.repeat_interleave(2)
        self.assertEqual(torch.Size([8]), temp.size())

        for dtype in [torch.int, torch.long]:
            lengths = torch.tensor([1, 2], dtype=dtype, device=device)
            output_size = torch.sum(lengths)
            a = torch.repeat_interleave(
                y,
                lengths,
                dim=0,
            )
            self.assertEqual(a.dtype, y.dtype)
            self.assertEqual(a.size(), torch.Size([3, 2]))

            a_with_output = torch.repeat_interleave(
                y,
                lengths,
                dim=0,
                output_size=output_size,
            )
            self.assertEqual(a_with_output.dtype, y.dtype)
            self.assertEqual(a_with_output.size(), torch.Size([3, 2]))

    @dtypes(*get_all_fp_dtypes(include_half=False, include_bfloat16=False))
    @dtypesIfCPU(*(get_all_fp_dtypes(include_half=False, include_bfloat16=True)))
    @dtypesIfCUDA(*(get_all_fp_dtypes(include_bfloat16=False)))
    def test_bernoulli_p(self, device, dtype):
        for trivial_p in ([0, 1], [1, 0, 1, 1, 0, 1]):
            x = torch.tensor(trivial_p, dtype=dtype, device=device)
            self.assertEqual(x.bernoulli().tolist(), trivial_p)

        def isBinary(t):
            return torch.ne(t, 0).mul_(torch.ne(t, 1)).sum().item() == 0

        p = torch.rand(5, 5, dtype=dtype, device=device)
        self.assertTrue(isBinary(p.bernoulli()))

        p = torch.rand(5, dtype=dtype, device=device).expand(5, 5)
        self.assertTrue(isBinary(p.bernoulli()))

        p = torch.rand(5, 5, dtype=dtype, device=device)
        torch.bernoulli(torch.rand_like(p), out=p)
        self.assertTrue(isBinary(p))

    # RngUniform not implemented for Integral type in XLA test
    @dtypes(*(get_all_fp_dtypes(include_half=False, include_bfloat16=False)))
    @dtypesIfCPU(*(get_all_dtypes(include_half=False, include_bfloat16=False, include_complex=False)))
    @dtypesIfCUDA(*(get_all_dtypes(include_bfloat16=False, include_complex=False)))
    def test_bernoulli_self(self, device, dtype):

        def isBinary(t):
            return torch.ne(t, 0).mul_(torch.ne(t, 1)).sum().item() == 0

        t = torch.empty(10, 10, dtype=dtype, device=device)

        t.fill_(2)
        t.bernoulli_(0.5)
        self.assertTrue(isBinary(t))

        for p_dtype in get_all_fp_dtypes(include_half=device.startswith('cuda'), include_bfloat16=False):
            p = torch.rand(10, dtype=p_dtype, device=device).expand(10, 10)
            t.fill_(2)
            t.bernoulli_(p)
            self.assertTrue(isBinary(t))

            t.fill_(2)
            torch.bernoulli(torch.rand_like(t, dtype=p_dtype), out=t)
            self.assertTrue(isBinary(t))

            t.fill_(2)
            t.bernoulli_(torch.rand_like(t, dtype=p_dtype))
            self.assertTrue(isBinary(t))

    @slowTest
    @dtypes(*(get_all_fp_dtypes(include_half=False, include_bfloat16=False)))
    @dtypesIfCUDA(*(get_all_fp_dtypes(include_bfloat16=False)))
    def test_bernoulli_edge_cases(self, device, dtype):
        # Need to draw a lot of samples to cover every random floating point number.
        a = torch.zeros(10000, 10000, dtype=dtype, device=device)  # probability of drawing "1" is 0
        num_ones = (torch.bernoulli(a) == 1).sum()
        self.assertEqual(num_ones, 0)

        b = torch.ones(10000, 10000, dtype=dtype, device=device)  # probability of drawing "1" is 1
        num_zeros = (torch.bernoulli(b) == 0).sum()
        self.assertEqual(num_zeros, 0)

    @dtypes(*get_all_fp_dtypes())
    def test_exponential(self, device, dtype):
        a = torch.tensor([10], dtype=dtype, device=device).exponential_(0.5)
        self.assertEqual(a.dtype, dtype)
        self.assertEqual(a.size(), torch.Size([1]))

        # Tests extremal behavior
        tests = ((-0, float('inf')), (0, float('inf')), (float('inf'), 0))
        for test in tests:
            t = torch.empty((1,), device=device, dtype=dtype).exponential_(test[0])
            self.assertTrue(t.item() == test[1])

        # Tests that negative lambda fails
        with self.assertRaises(RuntimeError):
            torch.empty((1,), device=device, dtype=dtype).exponential_(-0.5)

    @onlyCUDA
    @dtypes(torch.half, torch.float)
    def test_exponential_no_zero(self, device, dtype):
        # naively, 0 in exponential can be generated with probability 2^-24
        # so we need more samples to check if it's not generated
        # instead of doing one
        # don't test CPU, that would be a long test
        x = torch.empty(50000000, device=device, dtype=dtype).exponential_()
        self.assertTrue(x.min() > 0)

    def _generate_correlation_tensors(self, device, dtype):
        yield make_tensor((0, 0), dtype=dtype, device=device)
        yield make_tensor((1, 0), dtype=dtype, device=device)
        yield make_tensor((0, 1), dtype=dtype, device=device)
        yield make_tensor((2,), dtype=dtype, device=device)
        yield make_tensor((2, 1), dtype=dtype, device=device)
        yield make_tensor((2, 2), dtype=dtype, device=device)
        yield make_tensor((2, 3), dtype=dtype, device=device)
        yield make_tensor((5, 10), dtype=dtype, device=device)
        yield make_tensor((5, 10), dtype=dtype, device=device, noncontiguous=True)
        if dtype != torch.int:
            yield torch.tensor([0, -2, nan, 10.2, inf], dtype=dtype, device=device)

    @onlyNativeDeviceTypes
    @dtypes(torch.int, torch.float, torch.cfloat)
    def test_corrcoef(self, device, dtype):
        for x in self._generate_correlation_tensors(device, dtype):
            res = torch.corrcoef(x)
            ref = np.corrcoef(x.cpu().numpy())
            self.assertEqual(res, ref, exact_dtype=False)

    @dtypes(torch.int, torch.float, torch.cfloat)
    def test_cov(self, device, dtype):
        def check(t, correction=1, fweights=None, aweights=None):
            res = torch.cov(t, correction=correction, fweights=fweights, aweights=aweights)
            t = t.cpu().numpy()
            fweights = fweights.cpu().numpy() if fweights is not None else None
            aweights = aweights.cpu().numpy() if aweights is not None else None
            ref = np.cov(t, ddof=correction, fweights=fweights, aweights=aweights)
            self.assertEqual(res, ref, atol=1e-05, rtol=1e-05, exact_dtype=False)

        for x in self._generate_correlation_tensors(device, dtype):
            check(x)
            num_observations = x.numel() if x.ndim < 2 else x.size(1)
            if num_observations > 0:
                fweights = torch.randint(1, 10, (num_observations,), device=device)
                aweights = make_tensor((num_observations,), dtype=torch.float, device=device, low=1)
                for correction, fw, aw in product([0, 1, 2], [None, fweights], [None, aweights]):
                    check(x, correction, fweights, aweights)

    @skipIfNoSciPy
    @dtypes(*get_all_fp_dtypes())
    def test_uniform_kstest(self, device, dtype):
        from scipy import stats
        size = 1000
        for from_ in [-42, 0, 4.2]:
            for to_ in [-4.2, 0, 42]:
                if to_ > from_:
                    t = torch.empty(size, dtype=dtype, device=device).uniform_(from_, to_)
                    res = stats.kstest(t.cpu().to(torch.double), 'uniform', args=(from_, (to_ - from_)))
                    self.assertTrue(res.statistic < 0.1)

    @skipIfNoSciPy
    @dtypes(*get_all_fp_dtypes(include_bfloat16=False))
    @dtypesIfCUDA(*get_all_fp_dtypes())
    def test_normal_kstest(self, device, dtype):
        from scipy import stats
        size = 1000
        for mean in [-10, 0, 50]:
            for std in [1, 5, 10]:
                t = torch.empty(size, dtype=dtype, device=device).normal_(mean=mean, std=std)
                res = stats.kstest(t.cpu().to(torch.double), 'norm', args=(mean, std))
                self.assertTrue(res.statistic < 0.1)

    @skipIfNoSciPy
    @dtypes(*get_all_fp_dtypes())
    def test_lognormal_kstest(self, device, dtype):
        from scipy import stats
        size = 1000
        for mean in [-3, 0, 7]:
            for std in [1, 5, 7]:
                t = torch.empty(size, dtype=dtype, device=device).log_normal_(mean=mean, std=std)
                res = stats.kstest(t.cpu().to(torch.double), 'lognorm', args=(std, 0, math.exp(mean)))
                if dtype == torch.half:
                    self.assertTrue(res.statistic < 0.3)
                else:
                    self.assertTrue(res.statistic < 0.1)

    @skipIfNoSciPy
    @dtypes(*get_all_fp_dtypes())
    def test_exponential_kstest(self, device, dtype):
        from scipy import stats
        size = 1000
        for lambd in [0.5, 1.0, 5.0]:
            t = torch.empty(size, dtype=dtype, device=device).exponential_(lambd=lambd)
            res = stats.kstest(t.cpu().to(torch.double), 'expon', args=(0, 1 / lambd,))
            self.assertTrue(res.statistic < 0.1)

    @skipIfNoSciPy
    @dtypes(*get_all_fp_dtypes())
    def test_cauchy_kstest(self, device, dtype):
        from scipy import stats
        size = 1000
        for median in [-10, 0, 50]:
            for sigma in [0.5, 1.0, 10.0]:
                t = torch.empty(size, dtype=dtype, device=device).cauchy_(median=median, sigma=sigma)
                res = stats.kstest(t.cpu().to(torch.double), 'cauchy', args=(median, sigma))
                self.assertTrue(res.statistic < 0.1)

    @slowTest
    @onlyCUDA
    @dtypes(torch.bfloat16, torch.float32)
    def test_cauchy_no_inf(self, device, dtype):
        # torch.float16 will have `inf` because of its smaller range.
        for _ in range((2**16) * 2):
            x = torch.empty((2**16), dtype=dtype, device=device)
            x.cauchy_()
            self.assertFalse(x.isinf().sum())

    @skipIfNoSciPy
    @dtypes(*(get_all_int_dtypes() + get_all_fp_dtypes()))
    def test_geometric_kstest(self, device, dtype):
        from scipy import stats
        size = 1000
        for p in [0.2, 0.5, 0.8]:
            t = torch.empty(size, dtype=dtype, device=device).geometric_(p=p)
            actual = np.histogram(t.cpu().to(torch.double), np.arange(1, 100))[0]
            expected = stats.geom(p).pmf(np.arange(1, 99)) * size
            res = stats.chisquare(actual, expected)
            self.assertEqual(res.pvalue, 1.0, atol=0.1, rtol=0)

    # FIXME: find test suite for pdist and cdist
    def test_pairwise_distance_empty(self, device):
        shape = (2, 0)
        x = torch.randn(shape, device=device)
        y = torch.randn(shape, device=device)

        self.assertEqual(torch.zeros(2, device=device), torch.pairwise_distance(x, y))
        self.assertEqual(torch.zeros((2, 1), device=device), torch.pairwise_distance(x, y, keepdim=True))

        shape = (0, 2)
        x = torch.randn(shape, device=device)
        y = torch.randn(shape, device=device)
        self.assertEqual(torch.zeros(0, device=device), torch.pairwise_distance(x, y))
        self.assertEqual(torch.zeros((0, 1), device=device), torch.pairwise_distance(x, y, keepdim=True))

    def test_pdist_empty(self, device):
        shape = (0, 2)
        x = torch.randn(shape, device=device)
        self.assertEqual(torch.empty(0, device=device), torch.pdist(x))

        shape = (1, 2)
        x = torch.randn(shape, device=device)
        self.assertEqual(torch.empty(0, device=device), torch.pdist(x))

        shape = (3, 0)
        x = torch.randn(shape, device=device)
        self.assertEqual(torch.zeros(3, device=device), torch.pdist(x))

    def test_cdist_empty(self, device):
        x = torch.randn((0, 5), device=device)
        y = torch.randn((4, 5), device=device)
        self.assertEqual(torch.empty(0, 4, device=device), torch.cdist(x, y))

        x = torch.randn((2, 5), device=device)
        y = torch.randn((0, 5), device=device)
        self.assertEqual(torch.empty(2, 0, device=device), torch.cdist(x, y))

        x = torch.randn((2, 0), device=device)
        y = torch.randn((3, 0), device=device)
        self.assertEqual(torch.zeros(2, 3, device=device), torch.cdist(x, y))

        x = torch.randn((2, 0), device=device)
        y = torch.randn((0, 0), device=device)
        self.assertEqual(torch.empty(2, 0, device=device), torch.cdist(x, y))

    def _brute_cdist(self, x, y, p=2):
        r1 = x.shape[-2]
        r2 = y.shape[-2]
        if r1 == 0 or r2 == 0:
            return torch.empty(r1, r2, device=x.device)
        return torch.norm(x[..., None, :] - y[..., None, :, :], p=p, dim=-1)

    def test_cdist_norm(self, device):
        for r1 in [3, 4, 5, 6]:
            for m in [2, 3, 4, 10]:
                for r2 in [4, 6, 7, 8]:
                    for p in [0, 1, 2, 3, 1.5, 2.5, float('inf')]:
                        x = torch.randn(r1, m, device=device)
                        y = torch.randn(r2, m, device=device)
                        if p == 2:
                            for cm in ['use_mm_for_euclid_dist', 'donot_use_mm_for_euclid_dist']:
                                actual = torch.cdist(x, y, p=2, compute_mode=cm)
                                expected = self._brute_cdist(x, y, p=2)
                                self.assertEqual(expected, actual, rtol=0, atol=0.02)
                        else:
                            actual = torch.cdist(x, y, p=p)
                            expected = self._brute_cdist(x, y, p=p)
                            self.assertEqual(expected, actual)

    def test_cdist_norm_batch(self, device):
        for r1 in [3, 4, 5, 6]:
            for m in [2, 3, 4, 10]:
                for r2 in [4, 6, 7, 8]:
                    for p in [0, 1, 2, 3, 1.5, 2.5, float('inf')]:
                        x = torch.randn(2, 3, 6, r1, m, device=device)
                        y = torch.randn(2, 3, 6, r2, m, device=device)
                        if p == 2:
                            for cm in ['use_mm_for_euclid_dist', 'donot_use_mm_for_euclid_dist']:
                                actual = torch.cdist(x, y, p=2, compute_mode=cm)
                                expected = self._brute_cdist(x, y, p=2)
                                self.assertEqual(expected, actual, rtol=0, atol=0.02)
                        else:
                            actual = torch.cdist(x, y, p=p)
                            expected = self._brute_cdist(x, y, p=p)
                            self.assertEqual(expected, actual)

    @onlyCUDA
    def test_cdist_cuda_backward(self, device):
        for l1 in [1, 511, 513]:
            for l2 in [1, 511, 513]:
                for p in [0, 1, 2, 3, 1.5, 2.5, float('inf')]:
                    x1 = torch.randn(4, l1, 32, device=device, requires_grad=True)
                    x2 = x1.clone().detach_().requires_grad_()
                    y1 = torch.randn(4, l2, 32, device=device, requires_grad=True)
                    y2 = y1.clone().detach_().requires_grad_()
                    if p == 2:
                        for cm in ['use_mm_for_euclid_dist', 'donot_use_mm_for_euclid_dist']:
                            z1 = torch.cdist(x1, y1, p=2, compute_mode=cm).mean()
                            z2 = self._brute_cdist(x2, y2, p=2).mean()
                            z1.backward()
                            z2.backward()
                            self.assertEqual(x1.grad, x2.grad, rtol=0, atol=0.001)
                            self.assertEqual(y1.grad, y2.grad, rtol=0, atol=0.001)
                    else:
                        z1 = torch.cdist(x1, y1, p=p).mean()
                        z2 = self._brute_cdist(x2, y2, p=p).mean()
                        self.assertEqual(x1.grad, x2.grad, rtol=0, atol=0.001)
                        self.assertEqual(y1.grad, y2.grad, rtol=0, atol=0.001)

    @tf32_on_and_off(0.005)
    def test_cdist_large(self, device):
        for cm in ['use_mm_for_euclid_dist_if_necessary', 'use_mm_for_euclid_dist', 'donot_use_mm_for_euclid_dist']:
            x = torch.randn(1000, 10, device=device)
            y = torch.randn(1000, 10, device=device)
            actual = torch.cdist(x, y, p=2, compute_mode=cm)
            expected = self._brute_cdist(x, y, p=2)
            self.assertEqual(expected, actual)

    @slowTest
    @tf32_on_and_off(0.01)
    def test_cdist_large_batch(self, device):
        for cm in ['use_mm_for_euclid_dist_if_necessary', 'use_mm_for_euclid_dist', 'donot_use_mm_for_euclid_dist']:
            x = torch.randn(4, 3, 1000, 10, device=device)
            y = torch.randn(4, 3, 1000, 10, device=device)
            actual = torch.cdist(x, y, p=2, compute_mode=cm)
            expected = self._brute_cdist(x, y, p=2)
            self.assertEqual(expected, actual)

    @tf32_on_and_off(0.005)
    def test_cdist_non_contiguous(self, device):
        for cm in ['use_mm_for_euclid_dist', 'donot_use_mm_for_euclid_dist']:
            x = torch.randn(5, 7, device=device).mT
            y = torch.randn(5, 3, device=device).mT
            actual = torch.cdist(x, y, p=2, compute_mode=cm)
            expected = self._brute_cdist(x, y, p=2)
            self.assertFalse(x.is_contiguous())
            self.assertFalse(y.is_contiguous())
            self.assertEqual(expected, actual)

            x = torch.randn(7, 5, device=device)
            y = torch.randn(5, 3, device=device).t()
            actual = torch.cdist(x, y, p=2, compute_mode=cm)
            expected = self._brute_cdist(x, y, p=2)
            self.assertTrue(x.is_contiguous())
            self.assertFalse(y.is_contiguous())
            self.assertEqual(expected, actual)

            x = torch.randn(5, 7, device=device).t()
            y = torch.randn(3, 5, device=device)
            actual = torch.cdist(x, y, p=2, compute_mode=cm)
            expected = self._brute_cdist(x, y, p=2)
            self.assertFalse(x.is_contiguous())
            self.assertTrue(y.is_contiguous())
            self.assertEqual(expected, actual)

    @tf32_on_and_off()
    def test_cdist_non_contiguous_batch(self, device):
        for cm in ['use_mm_for_euclid_dist', 'donot_use_mm_for_euclid_dist']:
            x = torch.randn(4, 3, 2, 5, 7, device=device).mT
            y = torch.randn(4, 3, 2, 5, 3, device=device).mT
            actual = torch.cdist(x, y, p=2, compute_mode=cm)
            expected = self._brute_cdist(x, y, p=2)
            self.assertFalse(x.is_contiguous())
            self.assertFalse(y.is_contiguous())
            self.assertEqual(expected, actual)

            x = torch.randn(7, 2, 7, 5, device=device)
            y = torch.randn(7, 2, 5, 3, device=device).mT
            actual = torch.cdist(x, y, p=2, compute_mode=cm)
            expected = self._brute_cdist(x, y, p=2)
            self.assertTrue(x.is_contiguous())
            self.assertFalse(y.is_contiguous())
            self.assertEqual(expected, actual)

            x = torch.randn(4, 5, 7, device=device).mT
            y = torch.randn(4, 3, 5, device=device)
            actual = torch.cdist(x, y, p=2, compute_mode=cm)
            expected = self._brute_cdist(x, y, p=2)
            self.assertFalse(x.is_contiguous())
            self.assertTrue(y.is_contiguous())
            self.assertEqual(expected, actual)

    # Maybe merge into OpInfo?
    def test_cdist_euclidean_large(self, device):
        def _test_euclidean_large_cdist(sizex, sizey=None):
            if sizey is None:
                sizey = sizex
            x = torch.randn(sizex, device=device, dtype=torch.float)
            y = torch.randn(sizey, device=device, dtype=torch.float)
            eps = 1e-6
            # to avoid extremum
            x = x - (((x - y) < eps).float() * 2 * eps)
            x.requires_grad = True
            y.requires_grad = True
            dist = torch.cdist(x, y, p=2)
            # Do a backward pass to check that it is valid for large
            # matrices
            loss = dist.sum()
            loss.backward()

        _test_euclidean_large_cdist((2000, 5))

    # Ensure that cdist backward with p<1 does not produce NaNs
    def test_cdist_grad_p_lt_1_no_nan(self, device):
        for p in [0.99, 0.7, 0.5, 0.1, 0.01]:
            x = torch.randn(1, 2, device=device)
            y = x.clone().detach() + torch.tensor([[1., 0.]], device=device)
            x.requires_grad = True
            y.requires_grad = True
            result = torch.cdist(x, y, p=p)
            result.backward(torch.ones_like(result))
            self.assertFalse(torch.isnan(x.grad).any())
            self.assertFalse(torch.isnan(y.grad).any())

    def test_cdist_same_inputs(self, device):
        # Test to detect issues in cdist gradient calculation
        # When the distances are 0
        sizex = (1, 27, 32)
        for p in [0, 1, 2, 3, 1.5, 2.5, float('inf')]:
            x = torch.randn(sizex, device=device, dtype=torch.float)
            dist_grad = torch.randn((1, 27, 27), device=device, dtype=torch.float)
            y = x.clone()
            eps = 1e-6
            x.requires_grad = True
            d = torch.cdist(x, y)
            d.backward(dist_grad)
            # Check that the backward passs does not contain invalid
            # values such as nan or inf
            assert torch.isfinite(x.grad).all()

    def test_multinomial_constraints(self, device):
        x = torch.empty(1, 2, 3, dtype=torch.double, device=device)
        self.assertRaisesRegex(
            RuntimeError, "prob_dist must be 1 or 2 dim",
            lambda: torch.multinomial(x, 2))
        x = torch.empty(1, 2, dtype=torch.long, device=device)
        self.assertRaisesRegex(
            RuntimeError, "multinomial only supports floating-point dtypes for input",
            lambda: torch.multinomial(x, 2))
        x = torch.empty(1, 2, dtype=torch.double, device=device)
        y = torch.empty(1, 2, dtype=torch.double, device=device)
        self.assertRaisesRegex(
            RuntimeError, "multinomial expects Long tensor out",
            lambda: torch.multinomial(x, 2, out=y))
        x = torch.empty(2, dtype=torch.double, device=device)
        self.assertRaisesRegex(
            RuntimeError, "cannot sample n_sample <= 0 samples",
            lambda: torch.multinomial(x, 0))
        x = torch.empty(2, dtype=torch.double, device=device)
        self.assertRaisesRegex(
            RuntimeError, "cannot sample n_sample <= 0 samples",
            lambda: torch.multinomial(x, -1))
        x = torch.empty(2, dtype=torch.double, device=device)
        self.assertRaisesRegex(
            RuntimeError, "cannot sample n_sample > prob_dist",
            lambda: torch.multinomial(x, 3, False))
        x = torch.empty(16777217, dtype=torch.double, device=device)
        self.assertRaisesRegex(
            RuntimeError, "number of categories cannot exceed",
            lambda: torch.multinomial(x, 3))

    def test_cumsum(self, device):
        x = torch.rand(100, 100, device=device)
        res1 = torch.cumsum(x, 1)
        res2 = torch.tensor([]).to(device)
        torch.cumsum(x, 1, out=res2)
        self.assertEqual(res1, res2)
        x.cumsum_(1)
        self.assertEqual(res1, x)

        a = torch.tensor([[True, False, True],
                          [False, False, False],
                          [True, True, True]], device=device)
        b = a.byte()
        aRes = torch.cumsum(a, 0)
        bRes = torch.cumsum(b, 0)
        self.assertEqual(aRes, bRes)
        self.assertEqual(aRes, torch.tensor([[1, 0, 1],
                                             [1, 0, 1],
                                             [2, 1, 2]]))

        aRes = torch.cumsum(a, 1)
        bRes = torch.cumsum(b, 1)
        self.assertEqual(aRes, bRes)
        self.assertEqual(aRes, torch.tensor([[1, 1, 2],
                                             [0, 0, 0],
                                             [1, 2, 3]]))

        # Check that cummulative sum over a zero length dimension doesn't crash on backprop.
        # Also check that cumsum over other dimensions in a tensor with a zero-length
        # dimensiuon also works
        # Also include a basic suite of similar tests for other bases cases.
        shapes = [[2, 0], [2, 1, 4], [0, 2, 3], [1], [5]]
        for shape in shapes:
            for dim in range(len(shape)):
                raw_tensor = torch.zeros(*shape, requires_grad=True)
                integrated = raw_tensor.cumsum(dim=dim)
                # Check that backward does not crash
                integrated.sum().backward()
                # Check that output maintained correct shape
                self.assertEqual(raw_tensor.shape, raw_tensor.grad.shape)

        # Check a scalar example
        raw_tensor = torch.tensor(3., requires_grad=True)
        integrated = raw_tensor.cumsum(dim=-1)
        self.assertEqual(raw_tensor, integrated)
        # Check that backward does not crash
        integrated.sum().backward()
        # Check that output maintained correct shape
        self.assertEqual(raw_tensor.shape, raw_tensor.grad.shape)

    def test_cumprod(self, device):
        x = torch.rand(100, 100, device=device)
        res1 = torch.cumprod(x, 1)
        res2 = torch.tensor([]).to(device)
        torch.cumprod(x, 1, out=res2)
        self.assertEqual(res1, res2)
        x.cumprod_(1)
        self.assertEqual(res1, x)

        a = torch.tensor([[True, False, True],
                          [False, False, False],
                          [True, True, True]], dtype=torch.bool, device=device)
        b = a.byte()
        aRes = torch.cumprod(a, 0)
        bRes = torch.cumprod(b, 0)
        self.assertEqual(aRes, bRes)
        self.assertEqual(aRes, torch.tensor([[1, 0, 1],
                                             [0, 0, 0],
                                             [0, 0, 0]]))

        aRes = torch.cumprod(a, 1)
        bRes = torch.cumprod(b, 1)
        self.assertEqual(aRes, bRes)
        self.assertEqual(aRes, torch.tensor([[1, 0, 0],
                                             [0, 0, 0],
                                             [1, 1, 1]]))

        # Check that cummulative prod over a zero length dimension doesn't crash on backprop.
        # Also check that cumprod over other dimensions in a tensor with a zero-length
        # dimensiuon also works
        # Also include a basic suite of similar tests for other bases cases.
        shapes = [[2, 0], [2, 1, 4], [0, 2, 3], [1], [5]]
        for shape in shapes:
            for dim in range(len(shape)):
                raw_tensor = torch.zeros(*shape, requires_grad=True)
                integrated = raw_tensor.cumprod(dim=dim)
                # Check that backward does not crash
                integrated.sum().backward()
                # Check that output maintained correct shape
                self.assertEqual(raw_tensor.shape, raw_tensor.grad.shape)

        # Check a scalar example
        raw_tensor = torch.tensor(3., requires_grad=True)
        integrated = raw_tensor.cumprod(dim=-1)
        self.assertEqual(raw_tensor, integrated)
        # Check that backward does not crash
        integrated.sum().backward()
        # Check that output maintained correct shape
        self.assertEqual(raw_tensor.shape, raw_tensor.grad.shape)

    def test_cummax_cummin(self, device):
        def test_ops(op, string_of_function_name, expected_output1, expected_output2):
            x = torch.rand(100, 100, device=device)
            out1 = op(x, 1)
            res2 = torch.empty(0, device=device)
            indices2 = torch.empty(0, dtype=torch.int64, device=device)
            op(x, 1, out=(res2, indices2))
            self.assertEqual(out1[0], res2)
            self.assertEqual(out1[1], indices2)

            a = torch.tensor([[True, False, True],
                              [False, False, False],
                              [True, True, True]], dtype=torch.bool, device=device)
            b = a.byte()
            aRes = op(a, 0)
            bRes = op(b, 0)
            self.assertEqual(aRes[0], bRes[0].bool())
            self.assertEqual(aRes[0], expected_output1.bool())

            # test inf and nan input
            x = torch.tensor([4, inf, 1.5, -inf, 0, nan, 1])
            xRes = op(x, 0)[0]
            self.assertEqual(xRes, expected_output2)

            # op shouldn't support values, indices with a dtype, device type or layout
            # different from that of input tensor
            t = torch.randn(10)
            values = torch.empty(0, dtype=torch.int16)
            indices = torch.empty(0, dtype=torch.int64)
            with self.assertRaisesRegex(
                    RuntimeError,
                    'expected scalar_type Float but found Short'):
                op(t, 0, out=(values, indices))

            # Check that op over a zero length dimension doesn't crash on backprop.
            # Also check that op over other dimensions in a tensor with a zero-length
            # dimension also works
            # Also include a basic suite of similar tests for other bases cases.
            shapes = [[2, 0], [2, 1, 4], [0, 2, 3], [1], [5]]
            for shape in shapes:
                for dim in range(len(shape)):
                    raw_tensor = torch.zeros(*shape, requires_grad=True)
                    integrated = getattr(raw_tensor, string_of_function_name)(dim=dim)
                    # Check that backward does not crash
                    integrated[0].sum().backward()
                    # Check that output maintained correct shape
                    self.assertEqual(raw_tensor.shape, raw_tensor.grad.shape)

            # Check a scalar example
            raw_tensor = torch.tensor(3., requires_grad=True)
            integrated = getattr(raw_tensor, string_of_function_name)(dim=-1)
            # Check that backward does not crash
            integrated[0].sum().backward()
            # Check that output maintained correct shape
            self.assertEqual(raw_tensor.shape, raw_tensor.grad.shape)

        expected_out = torch.tensor([4, inf, inf, inf, inf, nan, nan])
        test_ops(torch.cummax, "cummax", torch.tensor([[1, 0, 1],
                                                       [1, 0, 1],
                                                       [1, 1, 1]]), expected_out)

        expected_out = torch.tensor([4, 4, 1.5, -inf, -inf, nan, nan])
        test_ops(torch.cummin, "cummin", torch.tensor([[1, 0, 1],
                                                       [0, 0, 0],
                                                       [0, 0, 0]]), expected_out)

    def test_logcumsumexp(self, device):
        def logcumsumexp(a, axis):
            return torch.cumsum(a.exp(), axis=axis).log_()

        axis = -1
        a = torch.randn(100, 100, device=device)

        actual = a.logcumsumexp(axis)
        expected = logcumsumexp(a, axis)
        self.assertEqual(a.dtype, actual.dtype)
        self.assertEqual(expected.shape, actual.shape)
        self.assertEqual(expected, actual)

        # check -inf and nan handling
        x = torch.tensor([-float('inf'), -float('inf'), 1.0, 1.0, float('inf'),
                         float('inf'), float('nan'), 1.0, 1.0], device=device)
        x2d = x.unsqueeze(0).expand(2, -1)

        for inp in (x, x2d):
            actual = inp.logcumsumexp(axis)
            expected = logcumsumexp(inp, axis)
            self.assertEqual(expected, actual)

        # Check that out is actually inplace
        b = torch.randn(5, 2, device=device)
        inplace_out = torch.zeros(5, 2, device=device)

        expected = logcumsumexp(b, axis)
        torch.logcumsumexp(b, axis=axis, out=inplace_out)

        self.assertEqual(inplace_out, expected)

        # Check input and inplace_output type mismatch
        b = torch.randn(5, 2, device=device, dtype=torch.float64)
        inplace_out = torch.zeros(5, 2, device=device, dtype=torch.float32)
        with self.assertRaisesRegex(
                RuntimeError,
                'expected scalar_type Double but found Float'):
            torch.logcumsumexp(b, axis, out=inplace_out)

    def _test_diff_numpy(self, t, dims=None):
        # Helper for test_diff to compare with NumPy reference implementation
        def to_np(t):
            if t.dtype == torch.bfloat16:
                return t.to(dtype=torch.float, device="cpu").numpy()
            else:
                return t.cpu().numpy()

        for dim in dims if dims else range(t.dim()):
            prepend = t.narrow(dim, 0, 1)
            append = t.narrow(dim, 0, 1)
            np_t = to_np(t)

            # test when no prepend and append
            for n in range(t.size(dim)):
                actual = torch.diff(t, dim=dim, n=n)
                expected = torch.from_numpy(np.diff(np_t, axis=dim, n=n))
                self.assertEqual(actual, expected.to(t.dtype))

            # test when prepend and append's size along dim is 1
            for n in range(1, t.size(dim) + 4):
                actual = torch.diff(t, dim=dim, n=n, prepend=prepend, append=append)
                expected = torch.from_numpy(np.diff(np_t, axis=dim, n=n, prepend=to_np(prepend), append=to_np(append)))
                self.assertEqual(actual, expected.to(t.dtype))

            # test when prepend and append's size along dim != 1
            for n in range(1, t.size(dim) * 3):
                actual = torch.diff(t, dim=dim, n=n, prepend=t, append=t)
                expected = torch.from_numpy(np.diff(np_t, axis=dim, n=n, prepend=np_t, append=np_t))
                self.assertEqual(actual, expected.to(t.dtype))

    # All tensors appear contiguous on XLA
    @onlyNativeDeviceTypes
    @dtypes(*get_all_dtypes(include_bfloat16=False))
    def test_diff_noncontig(self, device, dtype):
        shapes = (
            (1,),
            (1, 5),
            (3, 5),
            (1, 5, 1),
            (2, 3, 5))

        for shape in shapes:
            contig = make_tensor(shape, dtype=dtype, device=device, low=-9, high=9)

            non_contig = torch.empty(shape + (2, 2), device=device, dtype=dtype)[..., 0]
            non_contig = non_contig.select(-1, -1)
            non_contig.copy_(contig)
            self.assertTrue(not non_contig.is_contiguous() or shape == (1,))

            self._test_diff_numpy(non_contig)

    # RngNormal not implemented for type f16 for XLA
    @dtypes(*get_all_dtypes(include_half=False, include_bfloat16=False))
    @dtypesIfCPU(*get_all_dtypes(include_bfloat16=False))
    @dtypesIfCUDA(*get_all_dtypes(include_bfloat16=False))
    def test_diff(self, device, dtype):
        shapes = (
            (1,),
            (1, 5),
            (3, 5),
            (1, 5, 1),
            (2, 3, 5))

        for shape in shapes:
            contig = make_tensor(shape, dtype=dtype, device=device, low=-9, high=9)
            self._test_diff_numpy(contig)

        t = torch.ones(2, 3)

        with self.assertRaisesRegex(
                RuntimeError, 'diff expects prepend or append to be the same dimension as input'):
            invalid_prepend = torch.tensor([1, 2, 3], device=device, dtype=dtype)
            t.diff(dim=0, prepend=invalid_prepend)

        with self.assertRaisesRegex(
                RuntimeError, 'diff expects the shape of tensor to prepend or append to match that of input'):
            invalid_prepend = torch.tensor([[0, 1]], device=device, dtype=dtype)
            t.diff(dim=0, prepend=invalid_prepend)

        with self.assertRaisesRegex(
                RuntimeError, 'diff expects input to be at least one-dimensional'):
            scalar = torch.tensor(2, device=device, dtype=dtype)
            torch.diff(scalar)

    # if the given input arg is not a list, it returns a list of single element: [arg]
    def _wrap_to_list(self, input_array):
        return input_array if isinstance(input_array, list) else [input_array]

    # To ensure inf, -inf, and nan values do not cause divergence between Numpy and PyTorch.
    # There are two types of possible divergence:
    # 1. When we compute a,b both real numbers and has very small absolute values (i.e. very near to 0.0)
    # then, result of a/b be inf, -inf and nan, and this cause divergence.
    # 2. When we are dividing complex numbers by zero. For example, when a = torch.tensor(3+5j) we have
    # a/0 to be equal to nan + nan*j in PyTorch and inf + inf*j in Numpy.
    def _inf_nan_preprocess(self, actual, expected):
        for i in range(len(expected)):
            expected[i] = np.nan_to_num(expected[i], nan=nan, posinf=nan, neginf=nan)
            # nan_to_num is not defined for complex tensors in PyTorch.
            if actual[i].dtype == torch.complex64 :
                actual[i].real = torch.nan_to_num(actual[i].real, nan=nan, posinf=nan, neginf=nan)
                actual[i].imag = torch.nan_to_num(actual[i].imag, nan=nan, posinf=nan, neginf=nan)
            else:
                actual[i] = torch.nan_to_num(actual[i], nan=nan, posinf=nan, neginf=nan)

        return actual, expected

    @onlyNativeDeviceTypes
    @dtypes(torch.long, torch.float32, torch.complex64)
    def test_gradient_all(self, device, dtype):
        def create_scalar(shape):
            return make_tensor((1,), device='cpu', dtype=dtype, low=1.).item()

        def create_list(shape):
            return make_tensor((len(shape),), device='cpu', dtype=dtype, low=1.).tolist()

        def create_coordinate_tensors(shape):
            tensor_list = []
            for i in range(len(shape)):
                tensor_list.append(make_tensor((shape[i],), device=device, dtype=dtype))
            return tensor_list

        def filter_shape(shape, dim):
            filtered_shape = []
            for i in range(len(dim)):
                filtered_shape.append(shape[dim[i]])
            return filtered_shape

        # shape, dims format
        test_cases = (
            ((5,), (0,)),
            ((4, 4), (0, 1)),
            ((3, 3, 3), (-1, 0)),
            ((4, 4, 4), (2,)),
            ((4, 4, 4), (0, 1)),
            ((4, 4, 4, 3), (0, 2, 3)),
            ((4, 5, 3, 4, 3), (1, 2)),
            ((4, 3, 6, 5, 3), (2, 4)),
            ((4, 3, 3, 5, 3), (0, 1, 2, 3, 4)),
            ((1, 3, 3), (1, 2)),
            ((1, 5), (1,)),
        )

        for case, contig, edge_order, space_fn in product(test_cases, [True, False], [1, 2],
                                                          (create_scalar, create_list, create_coordinate_tensors)):
            shape, dims = case
            # filter shape by dims before passing filtered shape to create_* functions
            filtered_shape = filter_shape(shape, dims)

            spacing = space_fn(filtered_shape)
            t = make_tensor(shape, device=device, dtype=dtype, noncontiguous=not contig)
            t_np = t.cpu().numpy()

            actual = torch.gradient(t, spacing=spacing, dim=dims, edge_order=edge_order)
            if space_fn == create_coordinate_tensors and spacing[0].device != 'cpu':
                spacing = [space.cpu().detach().numpy() for space in spacing]
            expected = np.gradient(t_np, *self._wrap_to_list(spacing), axis=dims, edge_order=edge_order)
            actual, expected = self._inf_nan_preprocess(list(actual), self._wrap_to_list(expected))
            self.assertEqual(actual, expected, equal_nan=True, atol=1e-4, rtol=0, exact_dtype=False)

    @onlyNativeDeviceTypes
    @dtypes(torch.long, torch.float32, torch.complex64)
    def test_gradient_extreme_cases(self, device, dtype):
        # Test behaviour for inf and nan values
        actual = torch.gradient(torch.tensor([2, -2, inf, inf, -inf, -inf, inf, 3, -inf, 2, nan, nan, 3, inf, nan]))
        expected = np.gradient(np.array([2, -2, inf, inf, -inf, -inf, inf, 3, -inf, 2, nan, nan, 3, inf, nan]))
        self.assertEqual(actual, self._wrap_to_list(expected), exact_dtype=False)

        # Test behaviour in very big tensors
        large_size = 100000
        t = make_tensor((large_size,), dtype=dtype, device=device)
        t_np = t.cpu().numpy()
        coordinates_np = list(np.random.randn(large_size))
        coordinates = [torch.tensor(coordinates_np, device=device)]
        actual = torch.gradient(t, spacing=coordinates, dim=0, edge_order=1)
        expected = [np.gradient(t_np, coordinates_np, axis=0, edge_order=1)]
        self.assertEqual(actual, expected, exact_dtype=False)

        actual = torch.gradient(t, spacing=coordinates, dim=0, edge_order=2)
        expected = [np.gradient(t_np, coordinates_np, axis=0, edge_order=2)]
        self.assertEqual(actual, expected, exact_dtype=False)

    @onlyNativeDeviceTypes
    def test_gradient_type_promotion(self, device):
        inputs = (
            make_tensor((4, 4), device=device, dtype=torch.float32),
            make_tensor((4, 4), device=device, dtype=torch.complex64),
            make_tensor((4, 4), device=device, dtype=torch.int64),
        )

        spacing = (
            make_tensor((1,), device='cpu', dtype=torch.float32).item(),
            make_tensor((1,), device='cpu', dtype=torch.int64).item(),
            make_tensor((1,), device='cpu', dtype=torch.complex64).item(),
            make_tensor((2,), device='cpu', dtype=torch.float32, low=0.1).tolist(),
            make_tensor((2,), device='cpu', dtype=torch.int64, low=1).tolist(),
            make_tensor((2,), device='cpu', dtype=torch.complex64).tolist(),
            [make_tensor((4,), device=device, dtype=torch.float32),
             make_tensor((4,), device=device, dtype=torch.float32)],
            [make_tensor((4,), device=device, dtype=torch.int64),
             make_tensor((4,), device=device, dtype=torch.int64)],
            [make_tensor((4,), device=device, dtype=torch.complex64),
             make_tensor((4,), device=device, dtype=torch.complex64)],
        )

        for input, spacing_or_coord, edge_order in product(inputs, spacing, [1, 2]):
            input_np = input.cpu().numpy()
            input_np = input.cpu().numpy()
            actual = torch.gradient(input, spacing=spacing_or_coord, dim=(0, 1), edge_order=edge_order)
            spacing_or_coord_wrapped = self._wrap_to_list(spacing_or_coord)
            spacing_or_coord_np = []
            if torch.is_tensor(spacing_or_coord_wrapped[0]) and torch.device(spacing_or_coord_wrapped[0].device).type != 'cpu':
                for i in range(len(spacing_or_coord_wrapped)):
                    spacing_or_coord_np.append(spacing_or_coord_wrapped[i].detach().clone().cpu().numpy())
            else:
                spacing_or_coord_np = spacing_or_coord_wrapped
            expected = np.gradient(input_np, *spacing_or_coord_np, axis=(0, 1), edge_order=edge_order)
            if actual[0].dtype == torch.complex64 and input.dtype != torch.complex64:
                for i in range(len(actual)):
                    self.assertEqual(actual[i].real, expected[i].real, exact_dtype=False)
                    # Type promotion fails on Numpy when spacing is given as complex number and input is given as real.
                    # Result is given just as real number and all the imaginary parts to be equal to zero.
                    self.assertEqual(expected[i].imag, torch.zeros(actual[i].shape), exact_dtype=False)
            else:
                actual, expected = self._inf_nan_preprocess(list(actual), expected)
                self.assertEqual(actual, expected, equal_nan=True, exact_dtype=False)

    # FIXME: port this to ErrorInputs
    @onlyNativeDeviceTypes
    @dtypes(torch.long, torch.float32, torch.complex64)
    def test_error_gradient(self, device, dtype):
        t = torch.tensor([[1, 2, 3], [4, 5, 6], [7, 8, 9]], device=device, dtype=dtype)
        with self.assertRaisesRegex(RuntimeError, 'torch.gradient expected spacing to be unspecified, a scalar '):
            dim = (1, 0)
            spacing = [0.1]
            torch.gradient(t, spacing=spacing, dim=dim, edge_order=1)

        with self.assertRaisesRegex(RuntimeError, 'torch.gradient only supports edge_order=1 and edge_order=2.'):
            torch.gradient(t, edge_order=3)

        with self.assertRaisesRegex(RuntimeError, 'dim 1 appears multiple times in the list of dims'):
            dim = (1, 1)
            spacing = 0.1
            torch.gradient(t, spacing=spacing, dim=dim, edge_order=1)

        with self.assertRaisesRegex(RuntimeError, 'torch.gradient expected each tensor to be on the same device,'):
            dim = (0, 1)
            coordinates = [torch.tensor([1, 2, 4], device='cpu'), torch.tensor([1, 2, 4], device='meta')]
            torch.gradient(t, spacing=coordinates, dim=dim, edge_order=1)

        with self.assertRaises(IndexError):
            torch.gradient(t, dim=3)

        with self.assertRaisesRegex(RuntimeError, 'torch.gradient expected each dimension size to be at least'):
            torch.gradient(torch.tensor([[1], [2], [3]]), edge_order=1)

        with self.assertRaisesRegex(RuntimeError, 'torch.gradient expected each dimension size to be at least'):
            torch.gradient(torch.tensor([[1, 2], [3, 4]]), edge_order=2)

    def _test_large_cum_fn_helper(self, x, fn):
        x_cpu = x.cpu().float()
        expected = fn(x_cpu)
        actual = fn(x).cpu().float()
        self.assertEqual(expected, actual.cpu().float())

    @unittest.skipIf(IS_FBCODE and IS_REMOTE_GPU, "sandcastle OOM with current tpx gpu/re configuration")
    @onlyCUDA
    @dtypes(torch.half)  # only small dtype not to get oom
    def test_large_cumsum(self, device, dtype):
        # initialization to avoid overflow and half caveats
        x = torch.empty(2**30 + 200, device=device, dtype=dtype)
        x[::3] = -3
        x[1::3] = 2
        x[2::3] = 1
        self._test_large_cum_fn_helper(x, lambda x: torch.cumsum(x, 0))

    @onlyCUDA
    @dtypes(torch.half)  # only small dtype not to get oom
    def test_large_cumprod(self, device, dtype):
        # initialization to avoid overflow and half caveats
        x = torch.empty(2**30 + 200, device=device, dtype=dtype)
        x[::3] = 8
        x[1::3] = .25
        x[2::3] = .5
        self._test_large_cum_fn_helper(x, lambda x: torch.cumprod(x, 0))

    def test_discontiguous_out_cumsum(self, device):
        x = torch.randn(4, 8, device=device)
        y = torch.empty(4, 16, device=device)[:, ::2]
        out = torch.cumsum(x, 0)
        torch.cumsum(x, 0, out=y)
        self.assertFalse(y.is_contiguous())
        self.assertEqual(out, y, atol=0., rtol=0.)

    def _test_cumminmax_helper(self, x, fn, expected_val, expected_ind):
        val, ind = fn(x, -1)
        self.assertEqual(val, expected_val, atol=0, rtol=0)
        self.assertEqual(ind, expected_ind, atol=0, rtol=0)
        out_val = torch.empty_like(val).t().contiguous().t()
        out_ind = torch.empty_like(ind).t().contiguous().t()
        fn(x, -1, out=(out_val, out_ind))
        self.assertFalse(out_val.is_contiguous())
        self.assertFalse(out_ind.is_contiguous())
        self.assertEqual(out_val, expected_val, atol=0, rtol=0)
        self.assertEqual(out_ind, expected_ind, atol=0, rtol=0)

    def test_cummax_discontiguous(self, device):
        x = torch.tensor([[0, 1, 2, 3, 2, 1], [4, 5, 6, 5, 6, 7]], device=device, dtype=torch.float).t().contiguous().t()
        expected_val = torch.tensor([[0, 1, 2, 3, 3, 3], [4, 5, 6, 6, 6, 7]], device=device, dtype=torch.float)
        expected_ind = torch.tensor([[0, 1, 2, 3, 3, 3], [0, 1, 2, 2, 4, 5]], device=device, dtype=torch.long)
        self._test_cumminmax_helper(x, torch.cummax, expected_val, expected_ind)

    def test_cummin_discontiguous(self, device):
        x = torch.tensor([[3, 2, 1, 0, 1, 2], [7, 6, 5, 4, 5, 2]], device=device, dtype=torch.float).t().contiguous().t()
        expected_val = torch.tensor([[3, 2, 1, 0, 0, 0], [7, 6, 5, 4, 4, 2]], device=device, dtype=torch.float)
        expected_ind = torch.tensor([[0, 1, 2, 3, 3, 3], [0, 1, 2, 3, 3, 5]], device=device, dtype=torch.long)
        self._test_cumminmax_helper(x, torch.cummin, expected_val, expected_ind)

    def test_bool_tensor_value_change(self, device):
        x = torch.tensor([True, False], dtype=torch.bool, device=device)
        x[0] = False
        x[1] = True
        self.assertEqual(x, torch.tensor([False, True], dtype=torch.bool, device=device))

    # FIXME: move to shape ops test suite
    def test_unfold_all_devices_and_dtypes(self, device):
        for dt in get_all_dtypes():

            if dt == torch.bool:
                x = torch.empty((0, 1, 3, 0), dtype=dt, device=device)
                self.assertEqual((0, 1, 1, 0, 3), x.unfold(2, 3, 2).shape)
            else:
                x = torch.empty((0, 1, 3, 0), dtype=dt, device=device)
                self.assertEqual((0, 1, 1, 0, 3), x.unfold(2, 3, 2).shape)

    # FIXME: move to shape ops test suite
    def test_unfold_scalars(self, device):
        x = torch.tensor(0.5, device=device)
        # unfold on a 0-dimensional tensor should always return a 1-d dimensional
        # tensor of shape [size] (i.e., the second parameter to unfold)

        self.assertEqual(torch.empty(0, device=device), x.unfold(0, 0, 1))
        self.assertEqual(torch.empty(0, device=device), x.unfold(0, 0, 2))
        self.assertEqual(torch.tensor([0.5], device=device), x.unfold(0, 1, 1))

    # FIXME: move to data movement test suite
    def test_copy_all_dtypes_and_devices(self, device):
        from copy import copy
        for dt in get_all_dtypes():
            x = torch.tensor([1, 2, 3, 4], dtype=dt, device=device)
            x_clone = x.clone()
            y = copy(x)
            y.fill_(1)
            # copy is a shallow copy, only copies the tensor view,
            # not the data
            self.assertEqual(x, y)

    # FIXME: move to data movement test suite
    @onlyNativeDeviceTypes
    def test_copy_math_view(self, device):
        for dst_dtype, src_dtype in [
                (torch.float32, torch.float32),
                (torch.float64, torch.float32),
                (torch.int64, torch.int32),
                (torch.complex128, torch.complex64),
        ]:
            src = make_tensor((100,), dtype=src_dtype, device=device)
            dst = torch.empty(100, dtype=dst_dtype, device=device)

            dst.copy_(src)
            self.assertEqual(dst, src, exact_dtype=False)

            dst.copy_(src._neg_view())
            self.assertEqual(dst, src.neg(), exact_dtype=False)

            dst._neg_view().copy_(torch._neg_view(src))
            self.assertEqual(dst, src, exact_dtype=False)

            dst._neg_view().copy_(src)
            self.assertEqual(dst, src.neg(), exact_dtype=False)

        for dst_dtype, src_dtype in [
                (torch.complex64, torch.complex64),
                (torch.complex128, torch.complex64),
        ]:
            src = make_tensor((100,), dtype=src_dtype, device=device)
            dst = torch.empty(100, dtype=dst_dtype, device=device)

            dst.conj().copy_(src)
            self.assertEqual(dst, src.conj_physical(), exact_dtype=False)

            dst.conj().copy_(src._neg_view())
            self.assertEqual(dst, src.neg().conj_physical(), exact_dtype=False)

    # FIXME: move to data movement test suite
    @onlyNativeDeviceTypes
    @dtypes(torch.int64, torch.float32, torch.complex64)
    def test_copy_transpose_math_view(self, device, dtype):
        src = make_tensor((100, 100), dtype=dtype, device=device).transpose(0, 1)
        dst = torch.empty((100, 100), dtype=dtype, device=device)

        dst._neg_view().copy_(src)
        self.assertEqual(dst, -src)
        dst._neg_view().copy_(src._neg_view())
        self.assertEqual(dst, src)
        dst.copy_(src._neg_view())
        self.assertEqual(dst, -src)

        if dtype.is_complex:
            dst.conj().copy_(src)
            self.assertEqual(dst, src.conj_physical())
            dst.conj().copy_(src.conj())
            self.assertEqual(dst, src)
            dst.copy_(src.conj())
            self.assertEqual(dst, src.conj_physical())

    def test_clone_all_dtypes_and_devices(self, device):
        for dt in get_all_dtypes():
            x = torch.tensor((1, 1), dtype=dt, device=device)
            y = x.clone()
            self.assertEqual(x, y)

    def test_clone_zero_stride_dim(self, device):
        # stride zero, size 1 axis, not contiguous
        x = torch.randn(10)
        y = x.as_strided([2, 1, 5], [1, 0, 2])
        self.assertEqual(y, y.clone())

    def test_clone_not_memory_dense(self):
        # github issue: https://github.com/pytorch/pytorch/issues/64176
        x = torch.randn(10, 8).t()[::2, ::2]
        y = x.clone()
        # should retain permutation after densification
        self.assertTrue(y.stride() == (1, 4))

    # FIXME: move to elementwise ternary test suite
    @dtypesIfCUDA(*set(get_all_math_dtypes('cuda')))
    @dtypes(*set(get_all_math_dtypes('cpu')))
    def test_addcmul(self, device, dtype):
        # Returns floating or integral scalar corresponding to dtype
        def _number(floating, integer, dtype):
            if dtype in [torch.half, torch.float, torch.double, torch.bfloat16]:
                return floating
            elif dtype in [torch.cfloat, torch.cdouble]:
                return floating * (1 + 1j)
            else:
                return integer

        def rand_tensor(size, dtype, device):
            if dtype.is_floating_point or dtype.is_complex:
                return torch.rand(size=size, dtype=dtype, device=device)
            if dtype == torch.uint8:
                return torch.randint(1, 5, size=size, dtype=dtype, device=device)
            else:
                return torch.randint(-5, 5, size=size, dtype=dtype, device=device)

        a = rand_tensor((2, 2), dtype=dtype, device=device)
        b = rand_tensor((2, 2), dtype=dtype, device=device)
        c = rand_tensor((2, 2), dtype=dtype, device=device)

        alpha = _number(0.5, 3, dtype)

        actual = torch.addcmul(a, b, c, value=alpha)
        expected = a + alpha * b * c

        self.assertEqual(expected, actual)

        with self.assertWarnsOnceRegex(
                UserWarning, "This overload of addcmul is deprecated"):
            self.assertEqual(actual, torch.addcmul(a, alpha, b, c))

        if self.device_type == 'cuda' and dtype == torch.half:
            a = torch.tensor([60000.0], device=device, dtype=dtype)
            b = torch.tensor([60000.0], device=device, dtype=dtype)
            c = torch.tensor([2.0], device=device, dtype=dtype)
            out = torch.addcmul(a, b, c, value=-1)
            self.assertTrue(not (out.isnan() or out.isinf()))

    # FIXME: move to shape ops test suite
    def test_narrow_empty(self, device):
        x = torch.randn(2, 3, 4, device=device)
        for d in range(x.dim()):
            y = x.narrow(d, x.size(d), 0)
            sz = list(x.size())
            sz[d] = 0
            self.assertEqual(sz, y.size())

    # FIXME: move to test indexing
    @dtypes(*get_all_dtypes())
    def test_index_copy(self, device, dtype):
        # We just test for num_copy <= num_dest, as otherwise there are repeated indices
        # and the behavior is undefined
        num_copy, num_dest = 3, 5

        def make_arg(batch_sizes, n, dim, contig):
            size_arg = batch_sizes[:dim] + (n,) + batch_sizes[dim:]
            return make_tensor(size_arg, dtype=dtype, device=device, low=None, high=None, noncontiguous=not contig)

        def ref_index_copy(tgt, dim, idx, src):
            for i in range(idx.size(0)):
                idx_dest = dim * (slice(None),) + (idx[i],)
                idx_src = dim * (slice(None),) + (i,)
                tgt[idx_dest] = src[idx_src]

        # More thorough testing as in index_add
        for dest_contig, src_contig, index_contig in product([True, False], repeat=3):
            for other_sizes in ((), (4, 5)):
                for dim in range(len(other_sizes)):
                    dest = make_arg(other_sizes, num_dest, dim, dest_contig)
                    src = make_arg(other_sizes, num_copy, dim, src_contig)
                    idx = torch.randperm(num_dest, dtype=torch.int64, device=device)[:num_copy]
                    if not index_contig:
                        idx = torch.repeat_interleave(idx, 2, dim=-1)
                        idx = idx[..., ::2]
                    dest2 = dest.clone()
                    dest.index_copy_(dim, idx, src)
                    ref_index_copy(dest2, dim, idx, src)
                    self.assertEqual(dest, dest2)

    # FIXME: move to test indexing
    # onlyNativeDeviceTypes due to an XLA error:
    # https://github.com/pytorch/pytorch/issues/53256
    @onlyNativeDeviceTypes
    @dtypes(*get_all_dtypes())
    def test_index_copy_scalars(self, device, dtype):
        # Create the 8 possible combinations of scalar sizes for target / index / source
        scalars = ((make_tensor(size_t, dtype=dtype, device=device, low=None, high=None),
                    make_tensor(size_i, dtype=torch.int64, device=device, low=0, high=1),
                    make_tensor(size_s, dtype=dtype, device=device, low=None, high=None))
                   for size_t, size_i, size_s in product([(), (1,)], repeat=3))
        for target, idx, source in scalars:
            target.index_copy_(0, idx, source)
            self.assertEqual(target.item(), source.item())

    # FIXME: move to test indexing
    @onlyCPU
    def test_errors_index_copy(self, device):
        # We do not test the GPU as the CUDA_ASSERT would break the CUDA context
        idx_dim = 8
        tgt_dim = 5
        batch_dim = 3

        # Too large of an index
        a = torch.randn(batch_dim, tgt_dim, device=device)
        idx = torch.full((idx_dim,), tgt_dim, device=device)
        c = torch.zeros(batch_dim, idx_dim, device=device)
        with self.assertRaises(IndexError):
            a.index_copy_(1, idx, c)

        # Too small (negative indices)
        idx = torch.full((idx_dim,), -1, device=device)
        with self.assertRaises(IndexError):
            a.index_copy_(1, idx, c)

        # Too small (very negative indices) - they should be unsupported even
        # when support for negative indices is implemented for index_copy_
        idx = torch.full((idx_dim,), -tgt_dim - 1, device=device)
        with self.assertRaises(IndexError):
            a.index_copy_(1, idx, c)

    def _prepare_data_for_index_copy_and_add_deterministic(
        self, dim: int, device: torch.device
    ) -> Tuple[torch.Tensor, torch.Tensor, torch.Tensor]:
        assert (dim >= 0 and dim < 3)
        a = [5, 4, 3]
        a[dim] = 2000
        x = torch.zeros(a, device=device)
        b = a.copy()
        elems = a[dim] * 20
        b[dim] = elems
        src = torch.rand(b, device=device)
        index = torch.randint(a[dim], (elems,), device=device)
        return (x, index, src)

    # FIXME: move to test indexing
    @onlyNativeDeviceTypes
    def test_index_copy_deterministic(self, device: torch.device) -> None:
        for dim in range(3):
            x, index, src = self._prepare_data_for_index_copy_and_add_deterministic(dim, device)
            with DeterministicGuard(True):
                y0 = torch.index_copy(x, dim, index, src)

            x0 = x.clone().detach()
            index_list = index.tolist()
            for i in range(len(index_list)):
                if dim == 0:
                    x0[index_list[i], :, :] = src[i, :, :]
                elif dim == 1:
                    x0[:, index_list[i], :] = src[:, i, :]
                elif dim == 2:
                    x0[:, :, index_list[i]] = src[:, :, i]

            self.assertEqual(x0, y0, atol=0, rtol=0)

    # FIXME: move to test indexing
    @onlyNativeDeviceTypes
    def test_index_add_deterministic(self, device: torch.device) -> None:
        for dim in range(3):
            x, index, src = self._prepare_data_for_index_copy_and_add_deterministic(dim, device)
            alpha = random.random() + 1
            # on CPU it should be deterministic regardless of the deterministic mode
            with DeterministicGuard(True):
                y0 = torch.index_add(x, dim, index, src, alpha=alpha)
                for _ in range(3):
                    y = torch.index_add(x, dim, index, src, alpha=alpha)
                    self.assertEqual(y, y0, atol=0, rtol=0)

            with DeterministicGuard(False):
                for _ in range(3):
                    y_nd = torch.index_add(x, dim, index, src, alpha=alpha)
                    self.assertEqual(y_nd, y0, atol=1e-3, rtol=1e-5)

    # FIXME: find a test suite for the put operator
    @onlyNativeDeviceTypes
    def test_index_put_non_accumulate_deterministic(self, device) -> None:
        with DeterministicGuard(True):
            for i in range(3):
                m = random.randint(10, 20)
                elems = random.randint(20000, 30000)
                values = torch.rand(elems, device=device)
                indices = torch.randint(m, (elems,), device=device)
                input = torch.rand(m, device=device)
                output = input.index_put((indices,), values, accumulate=False)

                input_list = input.tolist()
                indices_list = indices.tolist()
                values_list = values.tolist()
                for i, v in zip(indices_list, values_list):
                    input_list[i] = v

                self.assertEqual(output, input_list)

    # FIXME: move to test indexing
    @dtypes(*get_all_dtypes())
    def test_index_fill(self, device, dtype):
        x = torch.tensor([[1, 2], [4, 5]], dtype=dtype, device=device)
        index = torch.tensor([0], device=device)
        x.index_fill_(1, index, 0)
        self.assertEqual(x, torch.tensor([[0, 2], [0, 5]], dtype=dtype, device=device))
        if not x.is_complex() and not device == "meta":
            with self.assertRaisesRegex(RuntimeError, r"Scalar"):
                x.index_fill_(1, index, 1 + 1j)
        # Make sure that the result stays 0-dim while applied to
        # a 0-dim input
        x = torch.tensor(1, dtype=dtype, device=device)
        self.assertEqual(0, x.index_fill(0, index, -1).dim())
        self.assertEqual(0, x.index_fill_(0, index, -1).dim())

    # FIXME: move to test indexing
    # The test fails for zero-dimensional tensors on XLA
    @onlyNativeDeviceTypes
    @dtypes(*get_all_dtypes())
    def test_index_select(self, device, dtype):
        num_src, num_out = 3, 5

        def make_arg(batch_sizes, n, dim, contig):
            size_arg = batch_sizes[:dim] + (n,) + batch_sizes[dim:]
            return make_tensor(size_arg, dtype=dtype, device=device, low=None, high=None, noncontiguous=not contig)

        def ref_index_select(src, dim, idx):
            # bfloat16 is just used on GPU, so it's not supported on numpy
            if dtype == torch.bfloat16:
                src = src.float()
            out = torch.from_numpy(np.take(src.cpu().numpy(), idx.cpu().numpy(), axis=dim))
            if dtype == torch.bfloat16:
                out = out.to(device=device, dtype=dtype)
            return out

        for src_contig, idx_contig in product([True, False], repeat=2):
            for other_sizes in ((), (4, 5)):
                for dim in range(len(other_sizes)):
                    src = make_arg(other_sizes, num_src, dim, src_contig)
                    idx = make_tensor(
                        (num_out,), dtype=torch.int64, device=device, low=0, high=num_src, noncontiguous=not idx_contig
                    )
                    out = torch.index_select(src, dim, idx)
                    out2 = ref_index_select(src, dim, idx)
                    self.assertEqual(out, out2)

        for idx_type in (torch.int32, torch.int64):
            other_sizes = (3, 2)
            dim = 1
            src = make_arg(other_sizes, num_src, dim, True)
            idx = make_tensor((num_out,), dtype=idx_type, device=device, low=0, high=num_src, noncontiguous=False)
            out = torch.index_select(src, dim, idx)
            out2 = ref_index_select(src, dim, idx)
            self.assertEqual(out, out2)

        # Create the 4 possible combinations of scalar sizes for index / source
        scalars = ((make_tensor(size_s, dtype=dtype, device=device),
                    torch.zeros(size_i, dtype=torch.int64, device=device))
                   for size_s, size_i in product([(), (1,)], repeat=2))
        for source, idx in scalars:
            out = source.index_select(0, idx)
            self.assertEqual(out.item(), source.item())

    # FIXME: find a test suite for the take operator
    @dtypes(*get_all_dtypes())
    def test_take(self, device, dtype):
        idx_size = (4,)

        make_arg = partial(make_tensor, device=device, dtype=dtype)
        make_idx = partial(make_tensor, low=0, device=device, dtype=torch.int64)

        def ref_take(src, idx):
            if dtype == torch.bfloat16:
                src = src.half()
            src = src.cpu().numpy()
            idx = idx.cpu().numpy()
            out = torch.from_numpy(np.take(src, idx)).to(device=device, dtype=dtype)
            return out

        for src_contig, idx_contig, idx_reshape in product([True, False], repeat=3):
            for src_size in ((5,), (4, 5)):
                src = make_arg(src_size, noncontiguous=not src_contig)
                idx = make_idx(idx_size, high=src.numel(), noncontiguous=not idx_contig)
                if idx_reshape:
                    idx = idx.reshape(2, 2)
                out = torch.take(src, idx)
                out2 = ref_take(src, idx)
                self.assertEqual(out, out2)

        # Create the 4 possible combinations of scalar sizes for source / index
        for size_s, size_i in product([(), (1,)], repeat=2):
            source = make_arg(size_s)
            idx = make_idx(size_i, high=1)
            out = source.take(idx)
            self.assertEqual(out.item(), source.item())

    # FIXME: find a test suite for the put operator
    # The bool instance does not work on GPU. See
    # https://github.com/pytorch/pytorch/issues/54317
    @dtypes(*get_all_dtypes(include_bool=False))
    def test_put(self, device, dtype):
        src_size = (4,)

        make_arg = partial(make_tensor, device=device, dtype=dtype)
        make_idx = partial(make_tensor, low=0, device=device, dtype=torch.int64)

        def ref_put(dst, idx, src, accumulate):
            new_dst = dst.clone(memory_format=torch.contiguous_format).view(-1)
            new_idx = idx.contiguous().view(-1)
            new_src = src.contiguous().view(-1)
            method = new_dst.index_add_ if accumulate else new_dst.index_copy_
            return method(0, new_idx, new_src).view_as(dst)

        for dst_contig, src_contig, idx_contig, idx_reshape, accumulate in product([True, False], repeat=5):
            for dst_size in ((5,), (4, 5)):
                dst = make_arg(dst_size, noncontiguous=not dst_contig)
                src = make_arg(src_size, noncontiguous=not src_contig)

                # If accumulate=True, `put_` should be deterministic regardless of the inputs on CPU
                # On CUDA it may not be, but the test has enough tolerance to account for this
                if accumulate:
                    idx = make_idx(src_size, high=dst.numel())
                else:
                    idx = torch.randperm(dst.numel(), dtype=torch.int64, device=device)[:src_size[0]]
                if not idx_contig:
                    idx = torch.repeat_interleave(idx, 2, dim=-1)[..., ::2]
                if idx_reshape:
                    idx = idx.reshape(2, 2)
                out = torch.put(dst, idx, src, accumulate)
                # out-place
                reference = ref_put(dst, idx, src, accumulate)
                self.assertEqual(out, reference)

                # in-place
                dst.put_(idx, src, accumulate)
                self.assertEqual(dst, reference)


        # Create the 8 possible combinations of scalar sizes for target / index / source
        scalars = ((make_arg(size_t),
                    make_idx(size_i, high=1),
                    make_arg(size_s))
                   for size_t, size_i, size_s in product([(), (1,)], repeat=3))
        for (dest, idx, source), accumulate in product(scalars, [True, False]):
            dest_init = dest.clone()
            # out-place
            out = torch.put(dest, idx, source, accumulate=accumulate)
            # in-place
            dest1 = dest.clone()
            dest1.put_(idx, source, accumulate=accumulate)
            for d in [out, dest1]:
                if accumulate:
                    self.assertEqual(d.item(), (dest_init + source).item())
                else:
                    self.assertEqual(d.item(), source.item())

        # Empty case
        dest = make_arg((3, 2))
        reference = dest.clone()
        idx = make_idx((0,), high=1)
        source = make_arg((0,))
        for accumulate in [True, False]:
            out = torch.put(dest, idx, source, accumulate=accumulate)
            self.assertEqual(out, reference)
            dest.put_(idx, source, accumulate=accumulate)
            self.assertEqual(dest, reference)

    # FIXME: find a test suite for the put operator
    # The bool instance does not work on GPU. See
    # https://github.com/pytorch/pytorch/issues/54317
    @dtypes(*get_all_dtypes(include_bool=False))
    def test_put_accumulate(self, device, dtype):
        # Test for parallel adds with accumulate == True
        low_precision = dtype == torch.half or dtype == torch.bfloat16
        # Less numbers to avoid overflow with low_precision
        # Grainsize is 3000 for the for_loop to be parallized on CPU
        sizes = ((100,)) if low_precision else ((200,), (3002,))
        # Bfloat16 has a particularly bad performance here
        # This operation is nondeterministic on GPU, so we are generous with the rtol
        rtol, atol = (1e-1, 1e-2) if low_precision else (1e-3, 1e-4)

        make_arg = partial(make_tensor, low=-2, high=3, device=device, dtype=dtype)
        # Dump everything into the 0-th position
        make_idx = partial(torch.zeros, device=device, dtype=torch.int64)
        args = ((make_idx(size), make_arg(size)) for size in sizes)

        for idx, source in args:
            orig = make_arg((1,))
            out = orig.put(idx, source, accumulate=True)
            self.assertEqual(out, orig + source.sum(), rtol=rtol, atol=atol)

    # FIXME: find a test suite for the take operator
    def test_take_empty(self, device):
        for input_shape in [(0,), (0, 1, 2, 0), (1, 2, 3)]:
            for indices_shape in [(0,), (0, 1, 2, 0)]:
                input = torch.empty(input_shape, device=device)
                indices = torch.empty(indices_shape, dtype=torch.int64, device=device)
                self.assertEqual(indices, torch.take(input, indices), exact_dtype=False)

    # FIXME: find a test suite for the put operator
    def test_put_empty(self, device):
        for dst_shape in [(0,), (0, 1, 2, 0), (1, 2, 3)]:
            for indices_shape in [(0,), (0, 1, 2, 0)]:
                for accumulate in [False, True]:
                    dst = torch.randn(dst_shape, device=device)
                    indices = torch.empty(indices_shape, dtype=torch.int64, device=device)
                    src = torch.randn(indices_shape, device=device)
                    self.assertEqual(dst, dst.put_(indices, src, accumulate=accumulate))

    # FIXME: port to test_scatter_gather_ops.py
    def scatter_allow_reduce(self, device, dtype, reduceop):
        device_type = torch.device(device).type
        return device_type != 'cuda' or (reduceop == 'multiply' and dtype.is_floating_point)

    # FIXME: port to test_scatter_gather_ops.py
    # torch.{zeros, ones} do not support ComplexHalf (torch.complex32)
    # So, we are skipping it here.
    @dtypes(*(get_all_fp_dtypes(include_bfloat16=False, include_half=False) +
              get_all_complex_dtypes()))
    @dtypesIfCPU(*get_all_dtypes())
    @dtypesIfCUDA(*get_all_dtypes())
    def test_scatter_reduce_operations_to_large_input(self, device, dtype):
        index = torch.tensor([[1], [2]], device=device, dtype=torch.long)
        test_data = [
            (torch.zeros(4, 4, device=device, dtype=dtype),
             torch.ones(2, 2, device=device, dtype=dtype),
             torch.tensor([[0, 0, 0, 0],
                           [1, 0, 0, 0],
                           [1, 0, 0, 0],
                           [0, 0, 0, 0]],
                          device=device, dtype=dtype), "add"),
            (torch.tensor([2], device=device, dtype=dtype).repeat(4, 4),
             torch.tensor([6], device=device, dtype=dtype).repeat(2, 2),
             torch.tensor([[2, 2, 2, 2],
                           [12, 2, 2, 2],
                           [12, 2, 2, 2],
                           [2, 2, 2, 2]], device=device, dtype=dtype), "multiply"),
        ]

        for input, src, result, operation in test_data:
            if not self.scatter_allow_reduce(device, dtype, operation):
                continue
            input.scatter_(0, index, src, reduce=operation)
            self.assertEqual(input, result)

    # FIXME: port to test_scatter_gather_ops.py
    # torch.{zeros, ones} do not support ComplexHalf (torch.complex32)
    # So, we are skipping it here.
    @dtypes(*(get_all_fp_dtypes(include_bfloat16=False, include_half=False) +
              get_all_complex_dtypes()))
    @dtypesIfCPU(*get_all_dtypes())
    @dtypesIfCUDA(*get_all_dtypes())
    def test_scatter_reduce_scalar(self, device, dtype):
        index = torch.tensor([[1], [2]], device=device, dtype=torch.long)
        test_data = [
            (torch.zeros(4, 4, device=device, dtype=dtype), 1,
             torch.tensor([[0, 0, 0, 0],
                           [1, 0, 0, 0],
                           [1, 0, 0, 0],
                           [0, 0, 0, 0]],
                          device=device, dtype=dtype), "add"),
            (torch.tensor([2], device=device, dtype=dtype).repeat(4, 4), 2,
             torch.tensor([[2, 2, 2, 2],
                           [4, 2, 2, 2],
                           [4, 2, 2, 2],
                           [2, 2, 2, 2]], device=device, dtype=dtype), "multiply"),
        ]

        for input, src, result, operation in test_data:
            if not self.scatter_allow_reduce(device, dtype, operation):
                continue
            input.scatter_(0, index, src, reduce=operation)
            self.assertEqual(input, result)

    # FIXME: port to test_scatter_gather_ops.py
    # TODO: remove this after scatter_add_ is deprecated.
    def test_scatter_add_non_unique_index(self, device):
        height = 2
        width = 65536
        input = torch.ones(height, width, device=device)
        index = torch.zeros(height, width, dtype=torch.long, device=device)
        src = torch.ones(height, width, device=device)
        input.scatter_add_(0, index, src)

        self.assertEqual(input,
                         torch.tensor([[3], [1]], device=device,
                                      dtype=torch.float32).repeat(1, width))

    # FIXME: port to test_scatter_gather_ops.py
    # torch.{zeros, ones} do not support ComplexHalf (torch.complex32)
    # So, we are skipping it here.
    @dtypes(*(get_all_fp_dtypes(include_bfloat16=False, include_half=False) +
              get_all_complex_dtypes()))
    @dtypesIfCPU(*get_all_dtypes())
    @dtypesIfCUDA(*get_all_dtypes())
    def test_scatter_reduce_non_unique_index(self, device, dtype):
        height = 2
        width = 2
        index = torch.zeros(height, width, dtype=torch.long, device=device)
        test_data = [
            (torch.ones(height, width, device=device, dtype=dtype),
             torch.ones(height, width, device=device, dtype=dtype),
             torch.tensor([[3], [1]], device=device, dtype=dtype).repeat(1, width), "add"),
            (torch.tensor([2], device=device, dtype=dtype).repeat(height, width),
             torch.tensor([2], device=device, dtype=dtype).repeat(height, width),
             torch.tensor([[8], [2]], device=device,
                          dtype=dtype).repeat(1, width), "multiply"),
        ]

        for input, src, result, operation in test_data:
            if not self.scatter_allow_reduce(device, dtype, operation):
                continue
            input.scatter_(0, index, src, reduce=operation)
            self.assertEqual(input, result, msg=f"result: {result} input: {input} method: {str(operation)}")

    # FIXME: port to test_scatter_gather_ops.py
    # torch.{zeros, ones} do not support ComplexHalf (torch.complex32)
    # So, we are skipping it here.
    @onlyCUDA
    @dtypes(*(get_all_complex_dtypes() +
              get_all_int_dtypes()))
    def test_scatter_reduce_multiply_unsupported_dtypes(self, device, dtype):
        height = 2
        width = 2
        index = torch.zeros(height, width, dtype=torch.long, device=device)
        input = torch.ones(height, width, device=device, dtype=dtype)
        src = torch.ones(height, width, device=device, dtype=dtype)
        with self.assertRaises(RuntimeError):
            input.scatter_(0, index, src, reduce="multiply")

    # FIXME: port to test_scatter_gather_ops.py
    def test_scatter_to_large_input(self, device):
        input = torch.zeros(4, 4, device=device)
        src = torch.ones(2, 2, device=device)
        index = torch.tensor([[1], [2]], device=device, dtype=torch.long)
        input.scatter_(0, index, src)
        self.assertEqual(input, torch.tensor([[0, 0, 0, 0],
                                              [1, 0, 0, 0],
                                              [1, 0, 0, 0],
                                              [0, 0, 0, 0]], device=device, dtype=torch.float32))

    # FIXME: port to test_scatter_gather_ops.py
    def test_scatter_add_to_large_input(self, device):
        input = torch.zeros(4, 4, device=device)
        src = torch.ones(2, 2, device=device)
        index = torch.tensor([[1], [2]], device=device, dtype=torch.long)
        input.scatter_add_(0, index, src)
        self.assertEqual(input, torch.tensor([[0, 0, 0, 0],
                                              [1, 0, 0, 0],
                                              [1, 0, 0, 0],
                                              [0, 0, 0, 0]], device=device, dtype=torch.float32))

    # FIXME: port to test_scatter_gather_ops.py
    def test_scatter_bool(self, device):
        x = torch.tensor([[True, True, True], [True, True, True]], device=device)
        res = torch.zeros(3, 3, dtype=torch.bool, device=device)
        res = res.scatter_(0, torch.tensor([[0, 1, 2], [0, 1, 2]], device=device), x)
        self.assertEqual(res, torch.tensor([[True, False, False],
                                            [False, True, False],
                                            [False, False, True]], device=device))

    # FIXME: port to test_scatter_gather_ops.py
    def test_scatter_add_bool(self, device):
        x = torch.tensor([[True, True, True, True, True], [True, True, True, True, True]], device=device)
        res = torch.zeros(3, 5, dtype=torch.bool, device=device)
        res = res.scatter_add_(0, torch.tensor([[0, 1, 2, 0, 0], [2, 0, 0, 1, 2]], device=device), x)
        self.assertEqual(res, torch.tensor([[True, True, True, True, True],
                                            [False, True, False, True, False],
                                            [True, False, True, False, True]], device=device))

    # FIXME: find a test suite for the masked scatter operator
    @onlyNativeDeviceTypes
    @dtypes(*get_all_dtypes())
    def test_masked_scatter(self, device, dtype):
        dt = dtype
        with warnings.catch_warnings(record=True) as w:
            warnings.simplefilter("always")
            for maskType in [torch.uint8, torch.bool]:
                num_copy, num_dest = 3, 10
                dest = torch.tensor([1, 2, 3, 4, 5, 6, 7, 8, 9, 10], dtype=dt, device=device)
                dest2 = dest.clone()
                dest_ones = dest.clone()
                dest_ones_expected = dest.clone()
                src = torch.tensor([0, 0, 0, 0, 0, 0, 0, 0, 0, 0], dtype=dt, device=device)
                src_ones = torch.tensor([1, 1, 1, 1, 1, 1, 1, 1, 1, 1], dtype=dt, device=device)
                mask = torch.tensor((0, 0, 0, 0, 1, 0, 1, 0, 1, 0), dtype=maskType, device=device)

                if dt == torch.bool:
                    # torch.bool is a special case and is being tested
                    # in a separate test
                    return

                dest.masked_scatter_(mask, src)
                j = 0
                for i in range(num_dest):
                    if mask[i]:
                        dest2[i] = src[j]
                        dest_ones_expected[i] = src_ones[j]
                        j += 1
                self.assertEqual(dest, dest2, atol=0, rtol=0)

                dest_ones.masked_scatter_(mask, src_ones)
                self.assertEqual(dest_ones, dest_ones_expected, atol=0, rtol=0)

                # Bound checking in CUDA is done inside a kernel
                # in order to avoid synchronization, but this means
                # we can not clear the failures. So there is no way
                # to test it then recover.
                if self.device_type != 'cuda':
                    # make src smaller. this should fail
                    src = torch.zeros(num_copy - 1, dtype=dt, device=device)
                    with self.assertRaises(RuntimeError):
                        dest.masked_scatter_(mask, src)

                # empty tensor
                dest = torch.empty((5, 0, 5), dtype=dt, device=device)
                mask = torch.ones_like(dest, dtype=maskType, device=device)
                src = torch.empty((0,), dtype=dt, device=device)
                dest.masked_scatter_(mask, src)

                dest = torch.empty((5, 0, 5), dtype=dt, device=device)
                mask = torch.ones((5, 1, 5), dtype=maskType, device=device)
                src = torch.empty((0,), dtype=dt, device=device)
                dest.masked_scatter_(mask, src)

        if self.device_type != 'cuda':
            self.assertEqual(len(w), 5)
        else:
            self.assertEqual(len(w), 4)

        warn = 'masked_scatter_ received a mask with dtype torch.uint8,'
        for wi in w:
            self.assertEqual(str(wi.message)[0:55], str(warn))

    # FIXME: find a test suite for the masked scatter operator
    def test_masked_scatter_bool_tensor(self, device):
        src = torch.tensor([True, True, True], device=device)
        dst = torch.tensor([False, False, False], device=device)
        mask = torch.tensor([False, True, False], device=device)

        dst.masked_scatter_(mask, src)
        self.assertEqual(dst, torch.tensor([False, True, False], device=device))

        mask = torch.tensor([True, False, True], device=device)
        dst = dst.masked_scatter(mask, src)
        self.assertEqual(dst, torch.tensor([True, True, True], device=device))

    # FIXME: find a test suite for the masked scatter operator
    #   test_scatter_gather_ops or test_masked_ops?
    # refer https://github.com/pytorch/pytorch/issues/60190
    @skipIfRocm
    @onlyCUDA
    @largeTensorTest('30GB')
    def test_masked_scatter_large_tensor(self, device):
        t_cpu = torch.empty(2**31 + 1, dtype=torch.bool).random_()
        t = t_cpu.to(device)
        result_cpu = t_cpu.masked_scatter(t_cpu, t_cpu)
        result = t.masked_scatter(t, t)
        self.assertEqual(result, result_cpu)

    # FIXME: find a test suite for the masked select operator
    @dtypes(*get_all_dtypes())
    def test_masked_select(self, device, dtype):
        if device == 'cpu':
            warn = 'masked_select received a mask with dtype torch.uint8,'
        else:
            warn = 'indexing with dtype torch.uint8 is now deprecated, pl'
        for maskType in [torch.uint8, torch.bool]:
            num_src = 10
            src = torch.tensor([0, 0, 0, 0, 0, 0, 0, 0, 0, 0], dtype=dtype, device=device)
            mask = torch.randint(2, (num_src,), device=device, dtype=maskType)

            with warnings.catch_warnings(record=True) as w:
                dst = src.masked_select(mask)
                if maskType is torch.uint8:
                    self.assertEqual(len(w), 1)
                    self.assertEqual(str(w[0].message)[0:53], str(warn))
            dst2 = []
            for i in range(num_src):
                if mask[i]:
                    dst2 += [src[i]]
            self.assertEqual(dst, torch.tensor(dst2), atol=0, rtol=0)

            dst3 = torch.empty(0, device=device, dtype=dtype)
            torch.masked_select(src, mask, out=dst3)
            self.assertEqual(dst3, torch.tensor(dst2, dtype=dst3.dtype), atol=0, rtol=0)

        # Since half on CPU is not supported, need to skip the remaining test cases
        if dtype == torch.half and torch.device(device).type == 'cpu':
            return

        # Ensure that masks are expanded to match tensor properly
        a = torch.rand(100, 100, device=device).mul(100).to(dtype)
        mask_first_el_each_row = torch.zeros(100, device=device, dtype=torch.bool)
        mask_first_el_each_row[0] = True
        a_masked = a.masked_select(mask_first_el_each_row)
        self.assertEqual(a_masked, a[:, 0])

        mask_first_row = torch.zeros(100, 1, device=device, dtype=torch.bool)
        mask_first_row[0][0] = True
        a_masked = a.masked_select(mask_first_row)
        self.assertEqual(a_masked, a[0, :])

        # Ensure that tensor is expanded to match mask properly
        a = torch.rand(100, device=device).mul(100).to(dtype)
        mask_copy_3_times = torch.tensor([[True], [True], [False], [True]], device=device)
        a_masked = a.masked_select(mask_copy_3_times)
        self.assertEqual(a_masked, a.unsqueeze(0).expand(3, 100).flatten())

    # FIXME: find a test suite for the masked select operator
    def test_masked_select_discontiguous(self, device):
        for size in (10, 200):
            vals = torch.rand(size, size, device=device)
            mask = torch.full((size, size), False, dtype=torch.bool, device=device)
            mask[:, ::2] = True
            vals_list = (vals, vals.t())
            mask_list = (mask, mask.t())
            out_dc = torch.empty(size * size, device=device)[::2]
            for v, m in product(vals_list, mask_list):
                if m.is_contiguous():
                    expected = v[:, ::2].clone().reshape((-1, ))
                else:
                    expected = v[::2].clone().reshape((-1, ))
                out = torch.masked_select(v, m)
                self.assertEqual(out, expected, atol=0, rtol=0)
                torch.masked_select(v, m, out=out_dc)
                self.assertEqual(out_dc, expected, atol=0, rtol=0)

    # FIXME: find a test suite for the masked fill operator
    @dtypes(*product(get_all_dtypes(), (torch.uint8, torch.bool)))
    def test_masked_fill(self, device, dtypes):
        dtype = dtypes[0]
        mask_dtype = dtypes[1]
        with warnings.catch_warnings(record=True) as w:
            warnings.simplefilter("always")

            num_dest = 10
            dst = torch.zeros(num_dest, dtype=dtype)
            mask = torch.randint(2, (num_dest,), dtype=mask_dtype)
            val = random.random()
            dst2 = dst.clone()

            dst.masked_fill_(mask, val)
            for i in range(num_dest):
                if mask[i]:
                    dst2[i] = val
            self.assertEqual(dst, dst2, atol=0, rtol=0)

            # test non-contiguous case
            dst = ((torch.randn(num_dest, num_dest, num_dest) * 10).to(dtype)).permute((2, 0, 1))
            dst2 = dst.contiguous()
            if dtype.is_complex:
                mask = dst.abs() > 0
            else:
                mask = dst > 0
            self.assertTrue(not dst.is_contiguous())
            self.assertTrue(dst2.is_contiguous())
            dst.masked_fill_(mask.to(mask_dtype), val)
            dst2.masked_fill_(mask.to(mask_dtype), val)
            self.assertEqual(dst, dst2, atol=0, rtol=0)

            if mask_dtype == torch.uint8:
                self.assertEqual(len(w), 3)

                warn = 'masked_fill_ received a mask with dtype torch.uint8,'
                for wi in w:
                    self.assertEqual(str(wi.message)[0:52], str(warn))
            else:
                self.assertEqual(len(w), 0)

    # FIXME: find a test suite for the masked fill operator
    def test_masked_fill_bool_tensor(self, device):
        dst = torch.tensor([True, False, True], device=device)
        mask = torch.tensor([False, True, False], device=device)

        dst.masked_fill_(mask, True)
        self.assertEqual(dst, torch.tensor([True, True, True], device=device))

        dst = dst.masked_fill(mask, False)
        self.assertEqual(dst, torch.tensor([True, False, True], device=device))

    def test_tensor_shape_empty(self, device):
        x = torch.randn((0, 1, 3, 0), device=device)
        # flatten
        self.assertEqual((0,), torch.flatten(x, 0, 3).shape)
        self.assertEqual((0, 0), torch.flatten(x, 0, 2).shape)
        self.assertEqual((0, 3, 0), torch.flatten(x, 1, 2).shape)

        # squeeze, unsqueeze
        self.assertEqual((0, 1, 1, 3, 0), torch.unsqueeze(x, 1).shape)
        self.assertEqual((0, 3, 0), torch.squeeze(x, 1).shape)
        self.assertEqual((0, 3, 0), torch.squeeze(x).shape)

        # transpose, t
        self.assertEqual((0, 0, 3, 1), torch.transpose(x, 1, 3).shape)
        y = torch.randn((5, 0), device=device)
        self.assertEqual((0, 5), y.t().shape)

        # select
        self.assertEqual((0, 1, 0), torch.select(x, 2, 2).shape)

        # repeat, permute
        self.assertEqual((9, 0, 5, 6, 0), x.repeat(9, 7, 5, 2, 3).shape)
        self.assertEqual((3, 0, 0, 1), x.permute(2, 3, 0, 1).shape)

        # diagonal, diagflat
        self.assertEqual((0,), torch.diagonal(torch.randn((5, 0), device=device)).shape)
        self.assertEqual((0,), torch.diagonal(torch.randn((0, 5), device=device)).shape)
        # off the end offsets are valid
        self.assertEqual((0,), torch.diagonal(torch.randn((5, 0), device=device), offset=1).shape)
        self.assertEqual((0,), torch.diagonal(torch.randn((0, 5), device=device), offset=1).shape)
        # check non-zero sized offsets off the end
        self.assertEqual((5, 6, 0), torch.diagonal(torch.randn((3, 4, 5, 6), device=device), offset=45252).shape)
        self.assertEqual((5, 6, 0), torch.diagonal(torch.randn((3, 4, 5, 6), device=device), offset=-45252).shape)

        self.assertEqual((0, 0), torch.diagflat(torch.tensor([], device=device)).shape)
        self.assertEqual(torch.zeros(1, 1), torch.diagflat(torch.tensor([], device=device), offset=1))
        self.assertEqual((0, 0), torch.diagflat(torch.tensor([[]], device=device)).shape)
        self.assertEqual(torch.zeros(1, 1), torch.diagflat(torch.tensor([[]], device=device), offset=1))

        # stack, split, chunk
        self.assertEqual((4, 0, 1, 3, 0), torch.stack((x, x, x, x)).shape)
        self.assertEqual([(0, 1, 3, 0)],
                         [z.shape for z in torch.chunk(x, 1, dim=0)])

        self.assertEqual([(0, 1, 3, 0), ] * 3, [z.shape for z in torch.chunk(x, 3, dim=0)])
        self.assertEqual([(0, 1, 1, 0), ] * 3, [z.shape for z in torch.chunk(x, 3, dim=2)])

        # NOTE: split_with_sizes behaves differently than NumPy in that it
        # takes sizes rather than offsets
        self.assertEqual([(0, 1, 0, 0), (0, 1, 1, 0), (0, 1, 2, 0)],
                         [z.shape for z in torch.split(x, (0, 1, 2), dim=2)])

        self.assertRaises(RuntimeError, lambda: torch.split(x, 0, dim=1))
        # This is strange because the split size is larger than the dim size, but consistent with
        # how split handles that case generally (when no 0s are involved).
        self.assertEqual([(0, 1, 3, 0)], [z.shape for z in torch.split(x, 1, dim=0)])
        self.assertEqual([(0, 1, 3, 0)], [z.shape for z in torch.split(x, 0, dim=0)])

    # functions that operate over a dimension but don't reduce.
    def test_dim_function_empty(self, device):
        shape = (0, 1, 2, 0)
        x = torch.randn(shape, device=device)

        # size stride
        self.assertEqual(0, x.size(3))
        self.assertEqual(2, x.size(2))
        self.assertEqual(2, x.stride(0))
        self.assertEqual(1, x.stride(2))

        self.assertEqual(x, torch.nn.functional.glu(x, 0))
        self.assertEqual((0, 1, 1, 0), torch.nn.functional.glu(x, 2).shape)

        # softmax, logsoftmax
        self.assertEqual(x, torch.nn.functional.softmax(x, 0))
        self.assertEqual(x, torch.nn.functional.softmax(x, 2))
        self.assertEqual(x, torch.nn.functional.softmax(x, 3))

        self.assertEqual(x, torch.nn.functional.log_softmax(x, 0))
        self.assertEqual(x, torch.nn.functional.log_softmax(x, 2))
        self.assertEqual(x, torch.nn.functional.log_softmax(x, 3))

        # cumsum, cumprod, cummax, cummin
        self.assertEqual(shape, torch.cumsum(x, 0).shape)
        self.assertEqual(shape, torch.cumsum(x, 2).shape)
        self.assertEqual(shape, torch.cumprod(x, 0).shape)
        self.assertEqual(shape, torch.cumprod(x, 2).shape)
        self.assertEqual(shape, torch.cummax(x, 0)[0].shape)
        self.assertEqual(shape, torch.cummax(x, 2)[0].shape)
        self.assertEqual(shape, torch.cummin(x, 0)[0].shape)
        self.assertEqual(shape, torch.cummin(x, 2)[0].shape)
        self.assertEqual(shape, torch.logcumsumexp(x, 0).shape)
        self.assertEqual(shape, torch.logcumsumexp(x, 2).shape)

        # flip
        self.assertEqual(x, x.flip(0))
        self.assertEqual(x, x.flip(2))

        # roll
        self.assertEqual(x, x.roll(0, 1).roll(0, -1))
        self.assertEqual(x, x.roll(1, x.size(1)))
        self.assertEqual(x, x.roll(1))
        self.assertEqual(x, x.roll((1, 1), (3, 1)))

        # unbind
        self.assertEqual((), x.unbind(0))
        self.assertEqual((torch.empty((0, 1, 0), device=device), torch.empty((0, 1, 0), device=device)),
                         x.unbind(2))

        # cross
        y = torch.randn((0, 1, 3, 0), device=device)
        self.assertEqual(y.shape, torch.cross(y, y).shape)

        # renorm
        self.assertEqual(shape, torch.renorm(x, 1, 0, 5).shape)
        self.assertEqual(shape, torch.renorm(x, 1, 2, 5).shape)

        # sort
        self.assertEqual([shape, shape], [z.shape for z in torch.sort(x, dim=0)])
        self.assertEqual([shape, shape], [z.shape for z in torch.sort(x, dim=2)])

        # topk
        self.assertEqual([shape, shape], [z.shape for z in torch.topk(x, 0, dim=0)])
        self.assertEqual([(0, 1, 1, 0), (0, 1, 1, 0)], [z.shape for z in torch.topk(x, 1, dim=2)])

        y = torch.randn((2, 3, 4), device=device)
        self.assertEqual([(2, 3, 0), (2, 3, 0)], [z.shape for z in torch.topk(y, 0)])

        # gather
        self.assertEqual(shape, torch.gather(x, 0, torch.empty(shape, dtype=torch.int64, device=device)).shape)
        self.assertEqual(shape, torch.gather(x, 2, torch.empty(shape, dtype=torch.int64, device=device)).shape)
        larger_shape = torch.empty((0, 1, 3, 0), dtype=torch.int64, device=device)
        self.assertEqual(larger_shape.shape, torch.gather(x, 2, larger_shape).shape)
        smaller_shape = torch.empty((0, 1, 0, 0), dtype=torch.int64, device=device)
        self.assertEqual(smaller_shape.shape, torch.gather(x, 2, smaller_shape).shape)
        y = torch.randn((2, 3, 4), device=device)
        self.assertEqual((0, 3, 4),
                         torch.gather(y, 0, torch.empty((0, 3, 4), dtype=torch.int64, device=device)).shape)

        # scatter, scatter_add
        for dim in [0, 2]:
            y = torch.randn(shape, device=device)
            y_src = torch.randn(shape, device=device)
            ind = torch.empty(shape, dtype=torch.int64, device=device)
            self.assertEqual(shape, y.scatter_(dim, ind, y_src).shape)
            self.assertEqual(shape, y.scatter_add_(dim, ind, y_src).shape)

        z = torch.randn((2, 3, 4), device=device)
        z_src = torch.randn((2, 3, 4), device=device)
        self.assertEqual(z, z.scatter_(2, torch.empty((2, 3, 0), dtype=torch.int64, device=device), z_src))
        self.assertEqual(z, z.scatter_add_(2, torch.empty((2, 3, 0), dtype=torch.int64, device=device), z_src))

        # index_fill, index_copy, index_add
        c = x.clone()
        c_clone = c.clone()
        ind_empty = torch.tensor([], dtype=torch.int64, device=device)
        ind_01 = torch.tensor([0, 1], dtype=torch.int64, device=device)
        self.assertEqual(c_clone, c.index_fill_(0, ind_empty, -1))
        self.assertEqual(c_clone, c.index_fill_(2, ind_empty, -1))
        self.assertEqual(c_clone, c.index_fill_(2, torch.tensor([0, 1], dtype=torch.int64, device=device), -1))
        self.assertEqual(c_clone, c.index_copy_(0, ind_empty, torch.empty((0, 1, 2, 0), device=device)))
        self.assertEqual(c_clone, c.index_copy_(2, ind_empty, torch.empty((0, 1, 0, 0), device=device)))
        self.assertEqual(c_clone, c.index_copy_(2, ind_01, torch.empty((0, 1, 2, 0), device=device)))
        self.assertEqual(c_clone, c.index_add_(0, ind_empty, torch.empty((0, 1, 2, 0), device=device)))
        self.assertEqual(c_clone, c.index_add_(2, ind_empty, torch.empty((0, 1, 0, 0), device=device)))
        self.assertEqual(c_clone, c.index_add_(2, ind_01, torch.empty((0, 1, 2, 0), device=device)))

        c = torch.randn((0, 1, 2), device=device)
        c_clone = c.clone()
        self.assertEqual(c_clone, c.index_fill_(0, ind_empty, -1))
        self.assertEqual(c_clone, c.index_copy_(0, ind_empty, torch.empty((0, 1, 2), device=device)))
        self.assertEqual(c_clone, c.index_add_(0, ind_empty, torch.empty((0, 1, 2), device=device)))
        self.assertEqual(c_clone, c.index_fill_(0, ind_empty, -1))
        self.assertEqual(c_clone, c.index_copy_(0, ind_empty, torch.empty((0, 1, 2), device=device)))
        self.assertEqual(c_clone, c.index_add_(0, ind_empty, torch.empty((0, 1, 2), device=device)))

        # index fill/copy/add non-empty
        z = torch.randn((2, 3, 4), device=device)
        self.assertEqual(z, z.index_fill_(0, ind_empty, -1))
        z = torch.randn((2, 3, 4), device=device)
        self.assertEqual(z, z.index_copy_(0, ind_empty, torch.empty((0, 3, 4), device=device)))
        z = torch.randn((2, 3, 4), device=device)
        self.assertEqual(z, z.index_add_(0, ind_empty, torch.empty((0, 3, 4), device=device)))

        # index_select
        self.assertEqual(x, x.index_select(0, ind_empty))
        self.assertEqual((0, 1, 0, 0), x.index_select(2, ind_empty).shape)
        self.assertEqual(x, x.index_select(2, ind_01))
        z = torch.randn((2, 3, 4), device=device)  # non-empty
        self.assertEqual((0, 3, 4), z.index_select(0, ind_empty).shape)
        c = torch.randn((0, 1, 2), device=device)
        self.assertEqual(c, c.index_select(0, ind_empty))
        c = torch.randn((0, 1, 2), device=device)
        self.assertEqual(c, c.index_select(0, ind_empty))

    # FIXME: find a test suite for the pdist operator
    def _brute_pdist(self, inp, p=2):
        """Computes the same as torch.pdist using primitives"""
        n = inp.shape[-2]
        k = n * (n - 1) // 2
        if k == 0:
            # torch complains about empty indices
            return torch.empty(inp.shape[:-2] + (0,), dtype=inp.dtype, device=inp.device)
        square = torch.norm(inp[..., None, :] - inp[..., None, :, :], p=p, dim=-1)
        unroll = square.view(square.shape[:-2] + (n * n,))
        inds = torch.ones(k, dtype=torch.int)
        inds[torch.arange(n - 1, 1, -1, dtype=torch.int).cumsum(0)] += torch.arange(2, n, dtype=torch.int)
        return unroll[..., inds.cumsum(0)]

    # FIXME: find a test suite for the pdist operator
    def _pdist_single(self, shape, device, p, dtype, trans, grad_check=False):
        x = torch.randn(shape, dtype=dtype, device=device)
        if trans:
            x.transpose_(-2, -1)
        if grad_check:
            x.requires_grad_()
            y = x.detach().clone().requires_grad_()
        else:
            y = x
        actual = torch.pdist(x, p=p)
        expected = self._brute_pdist(y, p=p)
        self.assertEqual(expected.shape, actual.shape)
        self.assertEqual(expected, actual)
        if grad_check and expected.size() != torch.Size([0]):
            g0 = torch.rand_like(actual)
            actual.backward(g0)
            expected.backward(g0)
            self.assertEqual(x.grad, y.grad)

    # FIXME: find a test suite for the pdist operator
    @slowTest
    def test_pdist_norm_forward(self, device):
        for shape in [(4, 5), (3, 2), (2, 1), (1500, 1)]:
            for p in [0, 1, 2, 3, 1.5, 2.5, float('inf')]:
                for trans in [False, True]:
                    for dtype in [torch.float32, torch.float64]:
                        self._pdist_single(shape, device, p, dtype, trans, grad_check=False)

        # do a simplified comparison with big inputs, see:
        # https://github.com/pytorch/pytorch/issues/15511
        for dtype in [torch.float32, torch.float64]:
            self._pdist_single((1000, 2), device, 2, dtype, trans=False, grad_check=False)

    # FIXME: find a test suite for the pdist operator
    @slowTest
    def test_pdist_norm_backward(self, device):
        for shape in [(4, 5), (3, 2), (2, 1), (1500, 1)]:
            for p in [0, 1, 2, 3, 1.5, 2.5, float('inf')]:
                for trans in [False, True]:
                    self._pdist_single(shape, device, p, torch.float64, trans, grad_check=True)

    # FIXME: find a test suite for the pdist operator
    @unittest.skipIf(IS_FBCODE and IS_REMOTE_GPU, "sandcastle OOM with current tpx gpu/re configuration")
    @skipIfRocm
    def test_pdist_norm_large(self, device):
        # use dim0>=46342 for forward, see:
        # https://github.com/pytorch/pytorch/issues/30583
        # Compare output using GPU with the CPU implementation, as brute_pdist uses too much memory
        if 'cuda' in device:
            x = torch.randn(50000, 1, dtype=torch.float32)
            expected_cpu = torch.pdist(x, p=2)
            actual_gpu = torch.pdist(x.to(device), p=2)
            self.assertEqual(expected_cpu, actual_gpu.cpu())

    # FIXME: move to elementwise ternary test suite
    @onlyNativeDeviceTypes
    @dtypesIfCUDA(*set(get_all_math_dtypes('cuda')))
    @dtypes(*set(get_all_math_dtypes('cpu')))
    def test_addcdiv(self, device, dtype):
        # Returns floating or integral scalar corresponding to dtype
        def _number(floating, integer, dtype):
            if dtype in [torch.half, torch.float, torch.double, torch.bfloat16]:
                return floating
            elif dtype in [torch.cfloat, torch.cdouble]:
                return floating * (1 + 1j)
            else:
                return integer

        def non_zero_rand(size, dtype, device):
            if dtype.is_floating_point or dtype.is_complex:
                a = torch.rand(size=size, dtype=dtype, device=device)
            elif dtype == torch.uint8:
                a = torch.randint(1, 5, size=size, dtype=dtype, device=device)
            else:
                a = torch.randint(-5, 5, size=size, dtype=dtype, device=device)
            return a + (a == 0).to(dtype)

        def _test_addcdiv():
            a = non_zero_rand((2, 2), dtype=dtype, device=device)
            b = non_zero_rand((2, 2), dtype=dtype, device=device)
            c = non_zero_rand((2, 2), dtype=dtype, device=device)
            alpha = _number(0.5, 3, dtype)

            expected = a + (alpha * b) / c
            actual = torch.addcdiv(a, b, c, value=alpha)
            self.assertEqual(expected, actual)

            with self.assertWarnsOnceRegex(
                    UserWarning, "This overload of addcdiv is deprecated"):
                self.assertEqual(actual, torch.addcdiv(a, alpha, b, c))

        if not (dtype.is_floating_point or dtype.is_complex):
            # Integer division with addcdiv is prohibited
            with self.assertRaises(RuntimeError):
                _test_addcdiv()
        else:
            _test_addcdiv()

        if self.device_type == 'cuda' and dtype == torch.half:
            a = torch.tensor([60000.0], device=device, dtype=dtype)
            b = torch.tensor([60000.0], device=device, dtype=dtype)
            c = torch.tensor([1.0], device=device, dtype=dtype)
            out = torch.addcmul(a, b, c, value=-2)
            self.assertTrue(not (out.isnan() or out.isinf()))

    def test_nullary_op_mem_overlap(self, device):
        ops = (
            ("random_", ()),
            ("uniform_", ()),
            ("cauchy_", ()),
            ("log_normal_", ()),
            ("exponential_", ()),
            ("geometric_", (0.5,)),
            ("normal_", ()),
        )

        x = torch.rand((1, 3)).expand((3, 3))
        for op, args in ops:
            with self.assertRaisesRegex(RuntimeError, 'unsupported operation'):
                getattr(x, op)(*args)

    # FIXME: move to an elementwise ternary test suite and make this an OpInfo test
    @dtypes(torch.double)
    def test_ternary_op_mem_overlap(self, device, dtype):
        ops = [
            ("addcmul", True, True, 'cpu'),
            ("addcmul", True, True, 'cuda'),
            ("addcdiv", True, True, 'cpu'),
            ("addcdiv", True, True, 'cuda'),
            ("lerp", True, True, 'cpu'),
            ("lerp", True, True, 'cuda')
        ]

        for (fn, has_input_output_mem_overlap_check,
             has_internal_mem_overlap_check, dev) in ops:
            if dev != device:
                continue
            out_op = getattr(torch, fn)
            inplace_op = getattr(torch.Tensor, fn + '_')
            self.check_internal_mem_overlap(
                inplace_op, 3, dtype, device,
                expected_failure=not has_internal_mem_overlap_check)
            self.ternary_check_input_output_mem_overlap(out_op, dev,
                                                        expected_failure=not has_input_output_mem_overlap_check)

    @expectedFailureMeta  # RuntimeError not raised
    @dtypes(torch.double)
    @onlyNativeDeviceTypes
    def test_copy_mem_overlap(self, device, dtype):
        self.check_internal_mem_overlap(
            torch.Tensor.copy_, num_inputs=2, dtype=dtype, device=device)
        sz = 9
        doubles = torch.randn(2 * sz, dtype=dtype, device=device)
        self.unary_check_input_output_mem_overlap(
            doubles, sz, lambda input, out: out.copy_(input))

    # FIXME: convert to ErrorInputs
    @onlyNativeDeviceTypes
    def test_index_add_mem_overlap(self, device):
        x = torch.rand((1,), device=device).expand((6,))
        y = torch.rand((6,), device=device)
        ind = torch.tensor([2, 1, 0], device=device)
        value = torch.rand((3,), device=device)
        with self.assertRaisesRegex(RuntimeError, 'unsupported operation'):
            x.index_add_(0, ind, value)
        with self.assertRaisesRegex(RuntimeError, 'unsupported operation'):
            y.index_add_(0, ind, y[:3])
        with self.assertRaisesRegex(RuntimeError, 'unsupported operation'):
            ind.index_add_(0, ind, ind.clone())
        with self.assertRaisesRegex(RuntimeError, 'unsupported operation'):
            ind.index_add_(0, ind.clone(), ind)

    # FIXME: convert to ErrorInputs
    @onlyNativeDeviceTypes
    def test_index_copy_mem_overlap(self, device):
        x = torch.rand((1,), device=device).expand((6,))
        y = torch.rand((6,), device=device)
        ind = torch.tensor([2, 1, 0], device=device)
        value = torch.rand((3,), device=device)
        with self.assertRaisesRegex(RuntimeError, 'unsupported operation'):
            x.index_copy_(0, ind, value)
        with self.assertRaisesRegex(RuntimeError, 'unsupported operation'):
            y.index_copy_(0, ind, y[:3])
        with self.assertRaisesRegex(RuntimeError, 'unsupported operation'):
            ind.index_copy_(0, ind, ind.clone())
        with self.assertRaisesRegex(RuntimeError, 'unsupported operation'):
            ind.index_copy_(0, ind.clone(), ind)

    # FIXME: convert to ErrorInputs
    @expectedFailureMeta  # Warning not triggered
    @onlyNativeDeviceTypes
    def test_index_fill_mem_overlap(self, device):
        x = torch.rand((1,), device=device).expand((6,))
        y = torch.rand((6,), device=device)
        ind = torch.tensor([2, 1, 0], device=device)
        value = torch.rand((3,), device=device)

        with self.assertWarnsRegex(UserWarning, "index_fill_ on expanded tensors"):
            x.index_fill_(0, ind, 1.0)
        with self.assertRaisesRegex(RuntimeError, 'unsupported operation'):
            ind.index_fill_(0, ind, 0)

    # FIXME: convert to ErrorInputs
    @expectedFailureMeta  # RuntimeError not raised
    @onlyNativeDeviceTypes
    def test_shift_mem_overlap(self, device):
        x = torch.rand(3, device=device)
        with self.assertRaisesRegex(RuntimeError, 'unsupported operation'):
            x[:-1] <<= x[1:]
        with self.assertRaisesRegex(RuntimeError, 'unsupported operation'):
            x[:-1] >>= x[1:]

    # FIXME: convert to ErrorInputs
    @expectedFailureMeta  # RuntimeError not raised
    @onlyNativeDeviceTypes
    def test_bernoulli_mem_overlap(self, device):
        x = torch.rand((1,), device=device).expand((6,))

        with self.assertRaisesRegex(RuntimeError, 'unsupported operation'):
            x.bernoulli_()
        with self.assertRaisesRegex(RuntimeError, 'unsupported operation'):
            x.bernoulli_(p=0.1)
        p = torch.rand(6, device=device)
        with self.assertRaisesRegex(RuntimeError, 'unsupported operation'):
            x.bernoulli_(p=p)
        with self.assertRaisesRegex(RuntimeError, 'unsupported operation'):
            torch.bernoulli(torch.rand_like(x), out=x)

    # FIXME: convert to ErrorInputs
    @expectedFailureMeta  # RuntimeError not raised
    @onlyNativeDeviceTypes
    def test_put_mem_overlap(self, device):
        x = torch.rand((1,), device=device).expand((6,))
        y = torch.rand((6,), device=device)
        ind = torch.tensor([2, 1, 0], device=device)
        value = torch.rand((3,), device=device)
        with self.assertRaisesRegex(RuntimeError, 'unsupported operation'):
            x.put_(ind, value)
        with self.assertRaisesRegex(RuntimeError, 'unsupported operation'):
            y.put_(ind[0], y[0])
        with self.assertRaisesRegex(RuntimeError, 'unsupported operation'):
            ind.put_(ind, ind)
        with self.assertRaisesRegex(RuntimeError, 'unsupported operation'):
            y.put_(ind, y[:3])
        with self.assertRaisesRegex(RuntimeError, 'unsupported operation'):
            ind.put_(ind, ind.clone())
        with self.assertRaisesRegex(RuntimeError, 'unsupported operation'):
            ind.put_(ind.clone(), ind)

    # FIXME: convert to ErrorInputs
    @expectedFailureMeta  # UserWarning not triggered
    @onlyNativeDeviceTypes
    def test_index_put_mem_overlap(self, device):
        x = torch.rand((1,), device=device).expand((6,))
        y = torch.rand((6,), device=device)
        ind = torch.tensor([2, 1, 0], device=device)
        value = torch.rand((3,), device=device)
        with self.assertWarnsRegex(UserWarning, 'expanded tensors'):
            x.index_put_((ind,), value)
        with self.assertRaisesRegex(RuntimeError, 'unsupported operation'):
            y.index_put_((ind,), y[0])
        with self.assertRaisesRegex(RuntimeError, 'unsupported operation'):
            ind.index_put_((ind,), ind)
        with self.assertRaisesRegex(RuntimeError, 'unsupported operation'):
            y.index_put_((ind,), y[:3])
        with self.assertRaisesRegex(RuntimeError, 'unsupported operation'):
            ind.index_put_((ind,), ind.clone())
        with self.assertRaisesRegex(RuntimeError, 'unsupported operation'):
            ind.index_put_((ind.clone(),), ind)

    # FIXME: convert to ErrorInputs
    @expectedFailureMeta  # UserWarning not triggered
    @onlyNativeDeviceTypes
    def test_masked_fill_mem_overlap(self, device):
        x = torch.rand((1,), device=device).expand((6,))
        mask = torch.tensor([True, False, True, True, False, False], device=device)
        with self.assertWarnsRegex(UserWarning, 'expanded tensors'):
            x.masked_fill_(mask, 0.)

        fill_val = torch.tensor(0., device=device)
        with self.assertWarnsRegex(UserWarning, 'expanded tensors'):
            x.masked_fill_(mask, fill_val)

        with self.assertRaisesRegex(RuntimeError, 'unsupported operation'):
            mask[1:].masked_fill_(mask[:-1], False)

    # FIXME: convert to ErrorInputs
    @onlyNativeDeviceTypes
    def test_masked_select_mem_overlap(self, device):
        x = torch.rand((1,), device=device).expand((3,))
        y = torch.rand((6,), device=device)
        mask = torch.tensor([True, False, True, True, False, False], device=device)
        with self.assertRaisesRegex(RuntimeError, 'unsupported operation'):
            torch.masked_select(y, mask, out=x)
        with self.assertRaisesRegex(RuntimeError, 'unsupported operation'):
            torch.masked_select(y, mask, out=y)
        with self.assertRaisesRegex(RuntimeError, 'unsupported operation'):
            torch.masked_select(mask.clone(), mask, out=mask)

    # FIXME: convert to ErrorInputs
    @expectedFailureMeta  # RuntimeError not raised
    @onlyNativeDeviceTypes
    def test_masked_scatter_mem_overlap(self, device):
        x = torch.rand((1,), device=device).expand((6,))
        src = torch.rand((3,), device=device)
        mask = torch.tensor([True, False, True, True, False, False], device=device)

        with self.assertRaisesRegex(RuntimeError, 'unsupported operation'):
            x.masked_scatter_(mask, src)

    # FIXME: convert to ErrorInputs
    @onlyNativeDeviceTypes
    def test_index_select_mem_overlap(self, device):
        x = torch.rand((1, 6), device=device).expand((2, 6))
        y = torch.rand((3, 6), device=device)
        ind = torch.tensor([0, 1], dtype=torch.int64, device=device)
        with self.assertRaisesRegex(RuntimeError, 'unsupported operation'):
            torch.index_select(y, 1, ind, out=x)

    # FIXME: convert to ErrorInputs
    @onlyNativeDeviceTypes
    def test_scatter_mem_overlap(self, device):
        x = torch.rand((1,), device=device).expand((6,))
        src = torch.rand((3,), device=device)
        ind = torch.tensor([2, 1, 0], device=device, dtype=torch.int64)

        with self.assertRaisesRegex(RuntimeError, 'unsupported operation'):
            x.scatter_(0, ind, src)
        with self.assertRaisesRegex(RuntimeError, 'unsupported operation'):
            src.scatter_(0, ind, src)
        with self.assertRaisesRegex(RuntimeError, 'unsupported operation'):
            ind.scatter_(0, ind, ind.clone())

    # FIXME: convert to ErrorInputs
    @onlyNativeDeviceTypes
    def test_gather_mem_overlap(self, device):
        x = torch.rand((1,), device=device).expand((3,))
        src = torch.rand((6,), device=device)
        ind = torch.tensor([2, 1, 0], device=device, dtype=torch.int64)
        with self.assertRaisesRegex(RuntimeError, 'unsupported operation'):
            torch.gather(src, 0, ind, out=x)
        with self.assertRaisesRegex(RuntimeError, 'unsupported operation'):
            torch.gather(src, 0, ind, out=src)
        with self.assertRaisesRegex(RuntimeError, 'unsupported operation'):
            torch.gather(ind.clone(), 0, ind[1:], out=ind[:1])

    # FIXME: convert to ErrorInputs
    @onlyNativeDeviceTypes
    def test_take_mem_overlap(self, device):
        x = torch.rand((1,), device=device).expand((3,))
        src = torch.rand((6,), device=device)
        ind = torch.tensor([2, 1, 0], device=device, dtype=torch.int64)
        with self.assertRaisesRegex(RuntimeError, 'unsupported operation'):
            torch.take(src, ind, out=x)
        with self.assertRaisesRegex(RuntimeError, 'unsupported operation'):
            torch.take(src, ind, out=src)
        with self.assertRaisesRegex(RuntimeError, 'unsupported operation'):
            torch.take(ind.clone(), ind[1:], out=ind[:-1])

    # FIXME: move to test distributions
    @onlyCUDA
    def test_multinomial_device_constrain(self, device):
        x = torch.empty(0, device="cpu")
        y = torch.empty(0, device=device)
        self.assertRaisesRegex(
            RuntimeError, "Expected all tensors to be on the same device",
            lambda: torch.multinomial(x, 2, out=y))

    # FIXME: move to test distributions
    @deviceCountAtLeast(2)
    @onlyCUDA
    def test_multinomial_gpu_device_constrain(self, devices):
        x = torch.empty(0, device=devices[0])
        y = torch.empty(0, device=devices[1])
        self.assertRaisesRegex(
            RuntimeError, "Expected all tensors to be on the same device",
            lambda: torch.multinomial(x, 2, out=y))

    # FIXME: convert this to an automated OpInfo test
    @deviceCountAtLeast(2)
    @onlyCUDA
    def test_device_guard(self, devices):
        # verify that all operators with `device_guard: False` behave properly with multiple devices.
        # TODO: if we had operator introspection we could figure out this set of operators automatically...
        x = torch.randn((1, 2, 3), device=devices[1])
        y = torch.zeros((1, 3, 2), device=devices[1])
        scalar = torch.tensor(5, device=devices[1])

        # property ops
        torch.cudnn_is_acceptable(x)
        x.is_distributed()
        x.is_floating_point()
        x.is_complex()
        x.is_same_size(y)
        x.is_signed()
        x.size(0)
        x.stride(0)
        x.numel()
        x.is_set_to(y)
        x.data_ptr()
        scalar.is_nonzero()

        # sparse property ops
        y[0][1] = 5
        y_sparse = y.to_sparse()
        y_sparse.sparse_dim()
        y_sparse._dimI()
        y_sparse.dense_dim()
        y_sparse._dimV()
        y_sparse._nnz()
        y_sparse.is_coalesced()
        y_sparse._indices()
        y_sparse._values()
        y_sparse.indices()
        y_sparse.values()

        # in-place ops
        def inplace():
            return torch.randn((1, 2, 3), device=devices[1])
        inplace().as_strided_(y.size(), y.stride())
        inplace().resize_(y.size())
        inplace().squeeze_()
        inplace().squeeze_(0)
        inplace().unsqueeze_(2)
        inplace().transpose_(1, 2)
        inplace().squeeze_().t_()
        inplace().set_(x.storage())
        inplace().set_(x.storage(), x.storage_offset(), x.size(), x.stride())
        inplace().set_(x)
        inplace().set_()
        y_sparse._coalesced_(True)

        # shape modification
        x.as_strided(y.size(), y.stride())
        x.expand((5, 2, 3))
        x.expand_as(x)
        x.sum_to_size((1,))
        torch.broadcast_tensors(x , x)
        x.reshape((1, 3, 2))
        x.reshape_as(y)
        x.squeeze()
        x.squeeze(0)
        x.squeeze().t()
        x.transpose(1, 2)
        x.unsqueeze(2)
        x.view((1, 3, 2))
        x.view_as(y)

        # chunk, split, etc.
        x.chunk(2, dim=1)
        x.split(1, dim=2)
        x.split_with_sizes([1, 2], dim=2)
        x.unfold(dimension=2, size=1, step=1)

        x.narrow(1, 1, 1)
        x.select(1, 1)
        torch.isnan(x)

        torch.empty((1, 3, 2), out=y)
        torch.empty_like(x)
        torch.empty_like(x, dtype=torch.int64)

        # to
        x.to(x)
        x.to(y)
        x.to(x, copy=True)

    def test_is_signed(self, device):
        self.assertEqual(torch.IntTensor(5).to(device).is_signed(), True)
        self.assertEqual(torch.ByteTensor(5).to(device).is_signed(), False)
        self.assertEqual(torch.CharTensor(5).to(device).is_signed(), True)
        self.assertEqual(torch.FloatTensor(5).to(device).is_signed(), True)
        self.assertEqual(torch.HalfTensor(10).to(device).is_signed(), True)

    # Note - reports a leak of 512 bytes on CUDA device 1
    @deviceCountAtLeast(2)
    @skipCUDAMemoryLeakCheckIf(True)
    @onlyCUDA
    def test_tensor_set_errors_multigpu(self, devices):
        f_cuda0 = torch.randn((2, 3), dtype=torch.float32, device=devices[0])
        f_cuda1 = torch.randn((2, 3), dtype=torch.float32, device=devices[1])

        self.assertRaises(RuntimeError, lambda: f_cuda0.set_(f_cuda1.storage()))
        self.assertRaises(RuntimeError,
                          lambda: f_cuda0.set_(f_cuda1.storage(), 0, f_cuda1.size(), f_cuda1.stride()))
        self.assertRaises(RuntimeError, lambda: f_cuda0.set_(f_cuda1))

    # FIXME: move to test_serialization
    @onlyCUDA
    @deviceCountAtLeast(1)  # Note: Tests works with one but prefers more devices
    def test_serialization(self, devices):
        def _test_serialization(filecontext_lambda):
            t0 = torch.cuda.FloatTensor(5).fill_(1)
            with torch.cuda.device(devices[-1]):
                tn = torch.cuda.FloatTensor(3).fill_(2)
            torch.cuda.set_device(devices[0])
            b = (t0, tn)
            with filecontext_lambda() as f:
                torch.save(b, f)
                f.seek(0)
                c = torch.load(f)
                self.assertEqual(b, c, atol=0, rtol=0)
                u0, un = c
                self.assertEqual(str(u0.device), devices[0])
                self.assertEqual(str(un.device), devices[-1])

        _test_serialization(tempfile.NamedTemporaryFile)
        _test_serialization(BytesIOContext)

    # FIXME: move memory format tests to their own test class/suite
    def test_memory_format_preserved_after_permute(self, device):
        x = torch.randn(4, 3, 8, 8, device=device)
        nhwc = x.contiguous(memory_format=torch.channels_last)
        y = nhwc.permute(0, 1, 3, 2).permute(0, 1, 3, 2)
        self.assertTrue(y.is_contiguous(memory_format=torch.channels_last))

        x = torch.randn(4, 3, 8, 8, 8, device=device)
        ndhwc = x.contiguous(memory_format=torch.channels_last_3d)
        y = ndhwc.permute(0, 1, 4, 3, 2).permute(0, 1, 4, 3, 2)
        self.assertTrue(y.is_contiguous(memory_format=torch.channels_last_3d))

    def test_memory_format_propagation_rules(self, device):

        contiguous = torch.rand(10, 3, 5, 5, device=device)
        cl = torch.rand(10, 3, 5, 5, device=device).contiguous(memory_format=torch.channels_last)
        ambiguous = torch.rand(10, 3, 1, 1, device=device).contiguous(memory_format=torch.channels_last)
        self.assertTrue(ambiguous.is_contiguous(memory_format=torch.channels_last))
        self.assertTrue(ambiguous.is_contiguous(memory_format=torch.contiguous_format))
        bias = torch.rand(1, 1, 1, 1, device=device).contiguous(memory_format=torch.channels_last)

        def _test_propagation_rules(self, contiguous, cl, ambiguous, bias):
            options = ((ambiguous, contiguous, torch.contiguous_format),
                       (ambiguous, cl, torch.channels_last),
                       (contiguous, ambiguous, torch.contiguous_format),
                       (contiguous, cl, torch.contiguous_format),
                       (cl, ambiguous, torch.channels_last),
                       (cl, contiguous, torch.channels_last),
                       (bias, cl, torch.channels_last),
                       (cl, bias, torch.channels_last),)

            for a, b, mf in options:
                result = a + b
                self.assertTrue(result.is_contiguous(memory_format=mf))

        _test_propagation_rules(self, contiguous, cl, ambiguous, bias)

        cl = cl.to(memory_format=torch.channels_last)
        ambiguous = ambiguous.to(memory_format=torch.channels_last)
        bias = bias.to(memory_format=torch.channels_last)

        _test_propagation_rules(self, contiguous, cl, ambiguous, bias)

        # test cases when strides matter in ambiguous tensors
        for mf in (torch.channels_last, torch.contiguous_format):
            ambiguous = torch.rand(10, 3, 1, 1, device=device).to(memory_format=mf)
            bias = torch.rand(3, 1, 1, device=device)
            result = ambiguous + bias
            self.assertEqual(ambiguous.stride(), result.stride())
            result = bias + ambiguous
            self.assertEqual(ambiguous.stride(), result.stride())
            result = ambiguous * 5
            self.assertEqual(ambiguous.stride(), result.stride())

    def test_memory_format_empty_like(self, device):
        def test_helper(x, memory_format):
            xc = x.contiguous(memory_format=memory_format)

            like = torch.empty_like(xc, memory_format=torch.preserve_format)
            self.assertFalse(like.is_contiguous())
            self.assertTrue(like.is_contiguous(memory_format=memory_format))

            like_x = torch.empty_like(x, memory_format=torch.preserve_format)
            self.assertTrue(like_x.is_contiguous())
            self.assertFalse(like_x.is_contiguous(memory_format=memory_format))

            like = torch.empty_like(x, memory_format=memory_format)
            self.assertFalse(like.is_contiguous())
            self.assertTrue(like.is_contiguous(memory_format=memory_format))

            like = torch.empty_like(xc, memory_format=torch.contiguous_format)
            self.assertTrue(like.is_contiguous())
            self.assertFalse(like.is_contiguous(memory_format=memory_format))

            like = torch.empty_like(xc)
            self.assertFalse(like.is_contiguous())
            self.assertTrue(like.is_contiguous(memory_format=memory_format))

            sparse = x.to_sparse()
            with self.assertRaises(RuntimeError):
                z = torch.empty_like(sparse, memory_format=torch.preserve_format)

        test_helper(torch.randn(4, 3, 8, 8, device=device), torch.channels_last)
        test_helper(torch.randn(4, 3, 8, 8, 8, device=device), torch.channels_last_3d)

    def test_memory_format_consistency(self, device):
        x = torch.randn(10, 3, 1, 1, device=device)
        x_rep = x.as_strided(x.size(), x.stride())
        self.assertEqual(x.size(), x_rep.size())
        self.assertEqual(x.stride(), x_rep.stride())
        self.assertEqual(x.is_contiguous(), x_rep.is_contiguous())
        self.assertEqual(x.is_contiguous(memory_format=torch.channels_last), x_rep.is_contiguous(memory_format=torch.channels_last))
        self.assertEqual(
            x.is_contiguous(memory_format=torch.channels_last_3d), x_rep.is_contiguous(memory_format=torch.channels_last_3d))

    # FIXME: make this a elementwise unary and elementwise binary OpInfo test
    def test_memory_format_operators(self, device):
        def _chunk_op(x, y):
            x1, x2 = x.chunk(2, dim=1)
            return x1 + x2

        def _unsqueeze_op_add(x, y):
            return x[0].unsqueeze(0) + 3

        def _unsqueeze_op_clone(x, y):
            return x[0].unsqueeze(0).clone()

        def _test_helper(x, y, bias, memory_format):
            return_contig_fns = [
                lambda x, y: y + x,
                lambda x, y: y * x,
                lambda x, y: y.addcdiv(x, y, value=2),
                lambda x, y: y.addcmul(x, y, value=2),
            ]
            bias_fns = [
                lambda x, b: x + b,
                lambda x, b: b + x,
            ]
            fns = [
                lambda x, y: x.clone(),
                lambda x, y: x + 3,
                lambda x, y: 3 * x,
                lambda x, y: x + y,
                lambda x, y: x * y,
                lambda x, y: abs(x),
                lambda x, y: x.abs(),
                lambda x, y: x.abs_(),
                lambda x, y: x.acos(),
                lambda x, y: x.acos_(),
                lambda x, y: x.add(y, alpha=3),
                lambda x, y: x.add_(y, alpha=3),
                lambda x, y: x.addcdiv(y, y, value=2),
                lambda x, y: x.addcdiv_(y, y, value=2),
                lambda x, y: x.addcmul(y, y, value=2),
                lambda x, y: x.addcmul_(y, y, value=2),
                lambda x, y: x.acosh(),
                lambda x, y: x.acosh_(),
                lambda x, y: x.asinh(),
                lambda x, y: x.asinh_(),
                lambda x, y: x.atanh(),
                lambda x, y: x.atanh_(),
                lambda x, y: x.asin(),
                lambda x, y: x.asin_(),
                lambda x, y: x.atan(),
                lambda x, y: x.atan2(y),
                lambda x, y: x.atan2_(y),
                lambda x, y: x.ceil(),
                lambda x, y: x.ceil_(),
                lambda x, y: x.clamp(-1, 1),
                lambda x, y: x.cos(),
                lambda x, y: x.cosh(),
                lambda x, y: x.div(0.5),
                lambda x, y: x.div_(0.5),
                lambda x, y: x.div(y),
                lambda x, y: x.div_(y),
                lambda x, y: x.digamma(),
                lambda x, y: x.digamma_(),
                lambda x, y: x.erf(),
                lambda x, y: x.erfc(),
                lambda x, y: x.erfinv(),
                lambda x, y: x.erfinv_(),
                lambda x, y: x.exp(),
                lambda x, y: x.expm1(),
                lambda x, y: x.expm1_(),
                lambda x, y: x.floor(),
                lambda x, y: x.floor_(),
                lambda x, y: x.fmod(2),
                lambda x, y: x.frac(),
                lambda x, y: x.hypot(y),
                lambda x, y: x.hypot_(y),
                lambda x, y: x.i0(),
                lambda x, y: x.i0_(),
                lambda x, y: x.lerp(y, 0.5),
                lambda x, y: x.log(),
                lambda x, y: x.log_(),
                lambda x, y: x.log10(),
                lambda x, y: x.log10_(),
                lambda x, y: x.log1p(),
                lambda x, y: x.log1p_(),
                lambda x, y: x.log2(),
                lambda x, y: x.log2_(),
                lambda x, y: x.mul(3),
                lambda x, y: x.mul_(3),
                lambda x, y: x.neg(),
                lambda x, y: x.neg_(),
                lambda x, y: x.pow(3),
                lambda x, y: x.pow_(3),
                lambda x, y: x.pow(0.0),
                lambda x, y: x.pow(1.0),
                lambda x, y: x.reciprocal(),
                lambda x, y: x.remainder(2),
                lambda x, y: x.round(),
                lambda x, y: x.round_(),
                lambda x, y: x.rsqrt(),
                lambda x, y: x.rsqrt_(),
                lambda x, y: x.sigmoid(),
                lambda x, y: x.sigmoid_(),
                lambda x, y: x.logit(),
                lambda x, y: x.logit_(),
                lambda x, y: x.logit(1e-6),
                lambda x, y: x.logit_(1e-6),
                lambda x, y: x.sign(),
                lambda x, y: x.sign_(),
                lambda x, y: x.sgn(),
                lambda x, y: x.sgn_(),
                lambda x, y: x.sin(),
                lambda x, y: x.sin_(),
                lambda x, y: x.sinh(),
                lambda x, y: x.sinh_(),
                lambda x, y: x.sqrt(),
                lambda x, y: x.sqrt_(),
                lambda x, y: x.tan(),
                lambda x, y: x.tanh(),
                lambda x, y: x.trunc(),
                lambda x, y: x.trunc_(),
                _chunk_op,
                _unsqueeze_op_add,
                _unsqueeze_op_clone,
            ]
            for fn in fns:
                x_c = x.contiguous()
                y_c = y.contiguous()
                result_c = fn(x_c, y_c)
                result = fn(x, y)
                self.assertEqual(result, result_c)
                self.assertTrue(
                    result.is_contiguous(memory_format=memory_format),
                    "result of the '{}' is not in '{}' format".format(inspect.getsource(fn).strip(), memory_format))

            for fn in bias_fns:
                x_c = x.contiguous()
                b_c = bias.contiguous()
                result_c = fn(x_c, b_c)
                result = fn(x, bias)
                self.assertEqual(result, result_c)
                self.assertTrue(
                    result.is_contiguous(memory_format=memory_format),
                    "result of the '{}' is not in '{}' format".format(inspect.getsource(fn).strip(), memory_format))

            for fn in return_contig_fns:
                x_c = x.contiguous()
                y_c = y.contiguous()
                result_c = fn(x_c, y_c)
                result = fn(x, y)
                self.assertEqual(result, result_c)
                self.assertTrue(
                    result.is_contiguous(memory_format=torch.contiguous_format),
                    "result of the '{}' is not in '{}' format".format(inspect.getsource(fn).strip(), torch.contiguous_format))

        _test_helper(
            torch.randn((4, 3, 8, 8), device=device).contiguous(memory_format=torch.channels_last),
            abs(torch.randn((4, 3, 8, 8), device=device)) + 1,
            torch.randn((1, 3, 1, 1), device=device).contiguous(memory_format=torch.channels_last),
            torch.channels_last)
        _test_helper(
            torch.randn((4, 3, 8, 8, 8), device=device).contiguous(memory_format=torch.channels_last_3d),
            abs(torch.randn((4, 3, 8, 8, 8), device=device)) + 1,
            torch.randn((1, 3, 1, 1, 1), device=device).contiguous(memory_format=torch.channels_last_3d),
            torch.channels_last_3d)

    # FIXME: make this a elementwise unary and elementwise binary OpInfo test
    def test_strides_propagation(self, device):
        def _test_helper(x, op, unary=False):
            def compare_strides(s1, s2, div):
                sdiv = [s // div for s in s1]
                self.assertEqual(sdiv, s2)

            dim = x.dim()
            # we produce memory dense outputs, so when input is strided on the last dimension
            # we need to divide by that dimension stride to compare input and result strides
            div = x.stride(-1)
            for p in permutations(range(dim)):
                xp = x.permute(p)
                if not unary:
                    y = torch.randn(xp.size(-1), device=x.device, dtype=x.dtype)
                    for inputs in ((xp, xp), (xp, y), (y, xp)):
                        res = op(*inputs)
                        compare_strides(xp.stride(), res.stride(), div)
                        self.assertEqual(xp.size(), res.size())
                        out = torch.empty(0, device=xp.device, dtype=res.dtype)
                        res = op(*inputs, out=out)
                        compare_strides(xp.stride(), res.stride(), div)
                        self.assertEqual(xp.size(), res.size())
                else:
                    res = op(xp)
                    compare_strides(xp.stride(), res.stride(), div)
                    self.assertEqual(xp.size(), res.size())
                    out = torch.empty(0, device=xp.device, dtype=res.dtype)
                    res = op(xp, out=out)
                    compare_strides(xp.stride(), res.stride(), div)
                    self.assertEqual(xp.size(), res.size())

        # torch.eq by default calls TensorIterator with defined output, torch.add with undefined
        binary_ops = (torch.eq, torch.add)
        unary_ops = (torch.exp,)
        # memory dense, sliced and ambiguous sliced (ambiguous dense loses permutation information)
        xs = (torch.randn(2, 3, 4, device=device), torch.randn(2, 3, 8, device=device)[:, :, ::2],
              torch.randn(1, 1, 4, 12, device=device)[:, :, :, ::2])
        for op in binary_ops:
            for x in xs:
                _test_helper(x, op)
        for op in unary_ops:
            for x in xs:
                _test_helper(x, op, unary=True)

    # FIXME: move dlpack tests to their own test class/suite
    @skipMeta
    @onlyNativeDeviceTypes
    @dtypes(*get_all_dtypes(include_bool=False))
    def test_dlpack_capsule_conversion(self, device, dtype):
        # DLpack does not explicitly support bool (xref dmlc/dlpack#75)
        x = make_tensor((5,), dtype=dtype, device=device)
        z = from_dlpack(to_dlpack(x))
        self.assertEqual(z, x)

    @skipMeta
    @onlyNativeDeviceTypes
    @dtypes(*get_all_dtypes(include_bool=False))
    def test_dlpack_protocol_conversion(self, device, dtype):
        x = make_tensor((5,), dtype=dtype, device=device)
        z = from_dlpack(x)
        self.assertEqual(z, x)

    @skipMeta
    @onlyNativeDeviceTypes
    def test_dlpack_shared_storage(self, device):
        x = make_tensor((5,), dtype=torch.float64, device=device)
        z = from_dlpack(to_dlpack(x))
        z[0] = z[0] + 20.0
        self.assertEqual(z, x)

    @skipMeta
    @onlyCUDA
    @dtypes(*get_all_dtypes(include_bool=False))
    def test_dlpack_conversion_with_streams(self, device, dtype):
        # Create a stream where the tensor will reside
        stream = torch.cuda.Stream()
        with torch.cuda.stream(stream):
            # Do an operation in the actual stream
            x = make_tensor((5,), dtype=dtype, device=device) + 1
        # DLPack protocol helps establish a correct stream order
        # (hence data dependency) at the exchange boundary.
        # DLPack manages this synchronization for us, so we don't need to
        # explicitly wait until x is populated
        stream = torch.cuda.Stream()
        with torch.cuda.stream(stream):
            z = from_dlpack(x)
        stream.synchronize()
        self.assertEqual(z, x)

    @skipMeta
    @onlyNativeDeviceTypes
    @dtypes(*get_all_dtypes(include_bool=False))
    def test_from_dlpack(self, device, dtype):
        x = make_tensor((5,), dtype=dtype, device=device)
        y = torch.from_dlpack(x)
        self.assertEqual(x, y)

    @skipMeta
    @onlyNativeDeviceTypes
    @dtypes(*get_all_dtypes(include_bool=False))
    def test_from_dlpack_noncontinguous(self, device, dtype):
        x = make_tensor((25,), dtype=dtype, device=device).reshape(5, 5)

        y1 = x[0]
        y1_dl = torch.from_dlpack(y1)
        self.assertEqual(y1, y1_dl)

        y2 = x[:, 0]
        y2_dl = torch.from_dlpack(y2)
        self.assertEqual(y2, y2_dl)

        y3 = x[1, :]
        y3_dl = torch.from_dlpack(y3)
        self.assertEqual(y3, y3_dl)

        y4 = x[1]
        y4_dl = torch.from_dlpack(y4)
        self.assertEqual(y4, y4_dl)

        y5 = x.t()
        y5_dl = torch.from_dlpack(y5)
        self.assertEqual(y5, y5_dl)

    @skipMeta
    @onlyCUDA
    @dtypes(*get_all_dtypes(include_bool=False))
    def test_dlpack_conversion_with_diff_streams(self, device, dtype):
        stream_a = torch.cuda.Stream()
        stream_b = torch.cuda.Stream()
        # DLPack protocol helps establish a correct stream order
        # (hence data dependency) at the exchange boundary.
        # the `tensor.__dlpack__` method will insert a synchronization event
        # in the current stream to make sure that it was correctly populated.
        with torch.cuda.stream(stream_a):
            x = make_tensor((5,), dtype=dtype, device=device) + 1
            z = torch.from_dlpack(x.__dlpack__(stream_b.cuda_stream))
            stream_a.synchronize()
        stream_b.synchronize()
        self.assertEqual(z, x)

    @skipMeta
    @onlyNativeDeviceTypes
    @dtypes(*get_all_dtypes(include_bool=False))
    def test_from_dlpack_dtype(self, device, dtype):
        x = make_tensor((5,), dtype=dtype, device=device)
        y = torch.from_dlpack(x)
        assert x.dtype == y.dtype

    @skipMeta
    @onlyCUDA
    def test_dlpack_default_stream(self, device):
        class DLPackTensor:
            def __init__(self, tensor):
                self.tensor = tensor

            def __dlpack_device__(self):
                return self.tensor.__dlpack_device__()

            def __dlpack__(self, stream=None):
                if torch.version.hip is None:
                    assert stream == 1
                else:
                    assert stream == 0
                capsule = self.tensor.__dlpack__(stream)
                converted = True
                return capsule

        # CUDA-based tests runs on non-default streams
        with torch.cuda.stream(torch.cuda.default_stream()):
            x = DLPackTensor(make_tensor((5,), dtype=torch.float32, device=device))
            from_dlpack(x)

    @skipMeta
    @onlyNativeDeviceTypes
    @dtypes(*get_all_dtypes(include_bool=False))
    def test_dlpack_tensor_invalid_stream(self, device, dtype):
        with self.assertRaises(TypeError):
            x = make_tensor((5,), dtype=dtype, device=device)
            x.__dlpack__(stream=object())

    @skipMeta
    def test_dlpack_error_on_bool_tensor(self):
        x = torch.tensor([True], dtype=torch.bool)
        with self.assertRaises(RuntimeError):
            to_dlpack(x)

    # TODO: increase tests once NumPy supports the `__dlpack__` protocol
    @skipMeta
    def test_dlpack_export_requires_grad(self):
        x = torch.zeros(10, dtype=torch.float32, requires_grad=True)
        with self.assertRaisesRegex(RuntimeError, r"require gradient"):
            x.__dlpack__()

    @skipMeta
    def test_dlpack_export_is_conj(self):
        x = torch.tensor([-1 + 1j, -2 + 2j, 3 - 3j])
        y = torch.conj(x)
        with self.assertRaisesRegex(RuntimeError, r"conjugate bit"):
            y.__dlpack__()

    @skipMeta
    def test_dlpack_export_non_strided(self):
        x = torch.sparse_coo_tensor([[0]], [1], size=(1,))
        y = torch.conj(x)
        with self.assertRaisesRegex(RuntimeError, r"strided"):
            y.__dlpack__()

    @onlyCUDA
    @unittest.skipIf(PYTORCH_CUDA_MEMCHECK, "is_pinned uses failure to detect pointer property")
    def test_pin_memory_from_constructor(self, device):
        def _get_like(t, **kwargs):
            return [
                torch.rand_like(t, **kwargs),
                torch.randn_like(t, **kwargs),
                torch.empty_like(t, **kwargs),
                torch.full_like(t, 4, **kwargs),
                torch.zeros_like(t, **kwargs),
                torch.ones_like(t, **kwargs),
            ]

        def _get_tensors(**kwargs):
            return [
                torch.tensor([10, 11], **kwargs),
                torch.randn(3, 5, **kwargs),
                torch.rand(3, **kwargs),
                # torch.randint(3, 5, **kwargs), // unsupported
                torch.zeros(3, **kwargs),
                torch.randperm(3, **kwargs),
                torch.empty(6, **kwargs),
                torch.ones(6, **kwargs),
                torch.eye(6, **kwargs),
                torch.arange(3, 5, **kwargs)]

        pinned_tensors = _get_tensors(pin_memory=True) + _get_like(torch.empty(5, dtype=torch.float64), pin_memory=True)
        for x in pinned_tensors:
            self.assertTrue(x.is_pinned())

        tensors = _get_tensors() + _get_like(torch.empty(5, dtype=torch.float64, pin_memory=True))
        for x in tensors:
            self.assertFalse(x.is_pinned())

    @deviceCountAtLeast(1)
    @onlyCUDA
    def test_storage_all_devices(self, devices):
        for device in devices:
            t = torch.tensor((), device=device)
            self.assertEqual(t.dtype, t.storage().dtype)

    # FIXME: move to test distributions
    @dtypesIfCUDA(torch.float, torch.double, torch.half)
    @dtypes(torch.float, torch.double)
    def test_multinomial(self, device, dtype):
        def make_prob_dist(shape, is_contiguous):
            if is_contiguous:
                if dtype == torch.half:
                    return torch.zeros(shape, device=device).uniform_().to(dtype=torch.half)
                return torch.zeros(shape, device=device, dtype=dtype).uniform_()
            elif len(shape) == 1:
                if dtype == torch.half:
                    return torch.zeros((shape + [5]), device=device).uniform_().to(dtype=torch.half)[:, 2]
                return torch.zeros((shape + [5]), device=device, dtype=dtype).uniform_()[:, 2]
            else:
                # num dim = 2
                new_shape = [2, shape[1], 7, 1, shape[0], 1, 10]
                if dtype == torch.half:
                    prob_dist = torch.zeros(new_shape, device=device).uniform_().to(dtype=torch.half)
                else:
                    prob_dist = torch.zeros(new_shape, device=device, dtype=dtype).uniform_()
                prob_dist = prob_dist.transpose(1, 4)
                prob_dist = prob_dist[1, :, 5, 0, :, 0, 4]
                assert not prob_dist.is_contiguous()  # sanity check
                return prob_dist

        for is_contiguous in (True, False):
            # with replacement
            n_row = 3
            for n_col in range(4, 5 + 1):
                prob_dist = make_prob_dist([n_row, n_col], is_contiguous)
                # indices that shouldn't be sampled (<0 means none)
                zero_prob_indices = torch.LongTensor(n_row).random_(-2, n_col).tolist()
                for i, j in enumerate(zero_prob_indices):
                    if j >= 0:
                        prob_dist[i, j] = 0
                n_sample = n_col * 3
                sample_indices = torch.multinomial(prob_dist, n_sample, True)
                self.assertEqual(prob_dist.dim(), 2)
                self.assertEqual(sample_indices.size(1), n_sample)
                for i in range(n_row):
                    zero_prob_idx = zero_prob_indices[i]
                    if zero_prob_idx < 0:
                        continue
                    for j in range(n_sample):
                        self.assertNotEqual(sample_indices[i, j], zero_prob_idx,
                                            msg="sampled an index with zero probability")

            # without replacement
            n_row = 3
            for n_col in range(2, 10 + 1, 2):
                prob_dist = make_prob_dist([n_row, n_col], is_contiguous)
                # indices that shouldn't be sampled (<0 means none)
                zero_prob_indices = torch.LongTensor(n_row).random_(-1, n_col).tolist()
                for i, j in enumerate(zero_prob_indices):
                    if j >= 0:
                        prob_dist[i, j] = 0
                n_sample = max(1, n_col - 2)
                sample_indices = torch.multinomial(prob_dist, n_sample, False)
                self.assertEqual(prob_dist.dim(), 2)
                self.assertEqual(sample_indices.size(1), n_sample)
                for i in range(n_row):
                    row_samples = {}
                    zero_prob_idx = zero_prob_indices[i]
                    for j in range(n_sample):
                        sample_idx = sample_indices[i, j]
                        if zero_prob_idx >= 0:
                            self.assertNotEqual(sample_idx, zero_prob_idx,
                                                msg="sampled an index with zero probability")
                        self.assertNotIn(sample_idx, row_samples, "sampled an index twice")
                        row_samples[sample_idx] = True

            # vector
            n_col = 4
            prob_dist = make_prob_dist([n_col], is_contiguous).fill_(1)
            zero_prob_idx = 1  # index that shouldn't be sampled
            prob_dist[zero_prob_idx] = 0
            n_sample = 20
            sample_indices = torch.multinomial(prob_dist, n_sample, True)
            for sample_index in sample_indices:
                self.assertNotEqual(sample_index, zero_prob_idx, msg="sampled an index with zero probability")
            s_dim = sample_indices.dim()
            self.assertEqual(sample_indices.dim(), 1, msg="wrong number of dimensions")
            self.assertEqual(prob_dist.dim(), 1, msg="wrong number of prob_dist dimensions")
            self.assertEqual(sample_indices.size(0), n_sample, msg="wrong number of samples")

        # CUDA misalignment issue (#46702)
        n_row, n_col = 2, 3
        prob_dist = make_prob_dist([n_row, n_col], True)
        n_sample = 1
        sample_indices = torch.multinomial(prob_dist, n_sample, True)
        self.assertEqual(sample_indices.dim(), 2, msg="wrong number of dimensions")
        self.assertEqual(sample_indices.size(1), n_sample, msg="wrong number of samples")

    # FIXME: move to test distributions
    @onlyCUDA
    @dtypes(torch.float, torch.double, torch.half)
    def test_multinomial_deterministic(self, device, dtype):
        gen = torch.Generator(device=device)

        trials = 5
        seed = 0
        prob_dist = torch.rand(10000, 1000, device=device, dtype=dtype)
        n_sample = 1

        for i in range(trials):
            gen.manual_seed(seed)
            samples_1 = torch.multinomial(prob_dist, n_sample, True, generator=gen)

            gen.manual_seed(seed)
            samples_2 = torch.multinomial(prob_dist, n_sample, True, generator=gen)

            self.assertEqual(samples_1, samples_2)
            self.assertEqual(samples_1.dim(), 2, msg="wrong number of dimensions")
            self.assertEqual(samples_1.size(1), n_sample, msg="wrong number of samples")

    # FIXME: move to test distributions
    @slowTest
    @dtypes(torch.float)
    def test_multinomial_rng_state_advance(self, device, dtype):
        corpus_size = 100000
        freqs = torch.ones(corpus_size, dtype=torch.float, device=device)
        n_sample = 100
        samples1 = torch.multinomial(freqs, n_sample, replacement=True)
        samples2 = torch.multinomial(freqs, n_sample, replacement=True)
        samples = torch.cat([samples1, samples2])
        # expect no more than 1 repeating elements generated in 2 attempts
        # the probability of at least element being repeated is surprisingly large, 18%
        self.assertLessEqual(2 * n_sample - samples.unique().size(0), 2)
        samples1 = torch.multinomial(freqs, n_sample, replacement=False)
        samples2 = torch.multinomial(freqs, n_sample, replacement=False)
        samples = torch.cat([samples1, samples2])
        # expect no more than 1 repeating elements generated in 2 attempts
        self.assertLessEqual(2 * n_sample - samples.unique().size(0), 1)

    def _test_memory_format_transformations(self, device, input_generator_fn, transformation_fn,
                                            memory_format, compare_data=True, default_is_preserve=False):

        assert(memory_format == torch.channels_last or memory_format == torch.channels_last_3d)

        # xc is a channels last tensor
        xc = input_generator_fn(device)
        # xc is not memory dense, but looks like channels last
        if memory_format == torch.channels_last:
            xc = xc[..., ::2, ::2]
        else:
            xc = xc[..., ::2, ::2, ::2]

        clone = transformation_fn(xc, memory_format=torch.preserve_format)
        self.assertFalse(clone.is_contiguous())
        self.assertTrue(clone.is_contiguous(memory_format=memory_format))
        self.assertFalse(xc.is_contiguous())
        self.assertFalse(xc.is_contiguous(memory_format=memory_format))
        if compare_data:
            self.assertEqual(xc, clone.to(xc))

        xc = input_generator_fn(device)
        clone = transformation_fn(xc, memory_format=torch.contiguous_format)
        self.assertTrue(clone.is_contiguous())
        self.assertFalse(clone.is_contiguous(memory_format=memory_format))
        if compare_data:
            self.assertEqual(xc, clone.to(xc))

        xc = input_generator_fn(device)
        clone = transformation_fn(xc)

        if default_is_preserve:
            self.assertFalse(clone.is_contiguous())
            self.assertTrue(clone.is_contiguous(memory_format=memory_format))
        else:
            self.assertTrue(clone.is_contiguous())
            self.assertFalse(clone.is_contiguous(memory_format=memory_format))
        if compare_data:
            self.assertEqual(xc, clone.to(xc))

        x = torch.randn((3, 4, 5, 6, 7, 8, 9), device=device)
        for _ in range(10):
            permutation = list(range(len(x.shape)))
            random.shuffle(permutation)
            x = x.permute(permutation)
            self.assertEqual(x.stride(), transformation_fn(x, memory_format=torch.preserve_format).stride())

    def test_memory_format_to(self, device):
        def get_generator(memory_format, shape):
            def input_generator_fn(device):
                return torch.randn(shape, device=device, dtype=torch.float32).contiguous(memory_format=memory_format)
            return input_generator_fn

        def transformation_fn(tensor, **kwargs):
            return tensor.to(dtype=torch.float64, **kwargs)

        formats_shapes = (
            (torch.channels_last, (4, 3, 8, 8)),
            (torch.channels_last_3d, (4, 3, 8, 8, 8)))

        for mf, shape in formats_shapes:
            self._test_memory_format_transformations(
                device, get_generator(mf, shape), transformation_fn, mf, default_is_preserve=True)

    def test_memory_format_type(self, device):
        def get_generator(memory_format, shape):
            def input_generator_fn(device):
                return torch.randn(shape, device=device, dtype=torch.float32).contiguous(memory_format=memory_format)
            return input_generator_fn

        def transformation_fn(tensor, **kwargs):
            return tensor.to(torch.float64, **kwargs)

        formats_shapes = (
            (torch.channels_last, (4, 3, 8, 8)),
            (torch.channels_last_3d, (4, 3, 8, 8, 8)))

        for mf, shape in formats_shapes:
            self._test_memory_format_transformations(
                device, get_generator(mf, shape), transformation_fn, mf, default_is_preserve=True)

    def test_memory_format_clone(self, device):
        def get_generator(memory_format, shape):
            def input_generator_fn(device):
                return torch.randn(shape, device=device, dtype=torch.float32).contiguous(memory_format=memory_format)
            return input_generator_fn

        def transformation_fn(tensor, **kwargs):
            return tensor.clone(**kwargs)

        formats_shapes = (
            (torch.channels_last, (4, 3, 8, 8)),
            (torch.channels_last_3d, (4, 3, 8, 8, 8)))

        for mf, shape in formats_shapes:
            self._test_memory_format_transformations(
                device, get_generator(mf, shape), transformation_fn, mf, True, default_is_preserve=True)

    def test_memory_format_factory_like_functions_preserve(self, device):
        def get_generator(memory_format, shape):
            def input_generator_fn(device):
                return torch.randn(shape, device=device, dtype=torch.float32).contiguous(memory_format=memory_format)
            return input_generator_fn

        transformation_fns = [
            lambda t, **kwargs: torch.zeros_like(t, **kwargs),
            lambda t, **kwargs: torch.ones_like(t, **kwargs),
            lambda t, **kwargs: torch.randint_like(t, 10, 100, **kwargs),
            lambda t, **kwargs: torch.randint_like(t, 100, **kwargs),
            lambda t, **kwargs: torch.randn_like(t, **kwargs),
            lambda t, **kwargs: torch.rand_like(t, **kwargs),
            lambda t, **kwargs: torch.full_like(t, 7, **kwargs),
            lambda t, **kwargs: torch.empty_like(t, **kwargs)]

        formats_shapes = (
            (torch.channels_last, (4, 3, 8, 8)),
            (torch.channels_last_3d, (4, 3, 8, 8, 8)))

        for mf, shape, in formats_shapes:
            for transformation_fn in transformation_fns:
                self._test_memory_format_transformations(
                    device, get_generator(mf, shape), transformation_fn, mf, compare_data=False, default_is_preserve=True)

    def test_memory_format_type_shortcuts(self, device):
        def get_generator(memory_format, shape, dtype):
            def input_generator_fn(device):
                return torch.randn(shape, device=device, dtype=dtype).clamp(0, 1) \
                    .round().contiguous(memory_format=memory_format)
            return input_generator_fn


        def get_fn(fn_name):
            def transformation_fn(tensor, **kwargs):
                fn = getattr(tensor, fn_name)
                return fn(**kwargs)
            return transformation_fn

        shortcuts = ['byte', 'char', 'double', 'bool', 'half', 'int', 'long', 'short']
        if device == 'cpu':
            shortcuts += ['bfloat16']

        formats_shapes = (
            (torch.channels_last, (4, 3, 8, 8)),
            (torch.channels_last_3d, (4, 3, 8, 8, 8)))

        for mf, shape in formats_shapes:
            for fn_name in shortcuts:
                self._test_memory_format_transformations(
                    device, get_generator(mf, shape, torch.float32), get_fn(fn_name), mf, default_is_preserve=True)

        # Test 'float' separately to avoid float->float no-op.
        for mf, shape in formats_shapes:
            self._test_memory_format_transformations(
                device, get_generator(mf, shape, torch.float64), get_fn('float'), mf, default_is_preserve=True)

    @onlyCUDA
    def test_memory_format_cpu_and_cuda_ops(self, device):
        def get_generator(memory_format, shape):
            def input_generator_fn(device):
                return torch.randn(shape, device=device, dtype=torch.float32).contiguous(memory_format=memory_format)
            return input_generator_fn

        def transformation_cpu_fn(tensor, **kwargs):
            return tensor.cpu(**kwargs)

        def transformation_cuda_fn(tensor, **kwargs):
            return tensor.cuda(**kwargs)

        formats_shapes = (
            (torch.channels_last, (4, 3, 8, 8)),
            (torch.channels_last_3d, (4, 3, 8, 8, 8)))

        for mf, shape in formats_shapes:
            self._test_memory_format_transformations(
                'cuda', get_generator(mf, shape), transformation_cpu_fn, mf, default_is_preserve=True)
            self._test_memory_format_transformations(
                'cpu', get_generator(mf, shape), transformation_cuda_fn, mf, default_is_preserve=True)

    # FIXME: move to test_serialization
    def test_pickle_gradscaler(self, device):
        # This test is not in test_cuda.py because it should pass in 3 cases:
        #  1. cuda is not available.
        #  2. cuda is available but device is not cuda.
        #  3. cuda is available and device is cuda.
        # In case 1, a and b disable themselves on construction and shouldn't try to pickle workhorse attributes.
        # In case 2, a and b are enabled.  Workhorse attributes participate in pickling, but none are lazy-inited
        # to cuda Tensors, because I don't want to do cuda things if device is not cuda.
        # In case 3, a and b are enabled and we may also try lazy-initing _scale to a cuda tensor.
        device = torch.device(device)
        try_lazy_inits = (True, False) if device.type == "cuda" else (False,)
        for lazy_init_scale in try_lazy_inits:
            a = torch.cuda.amp.GradScaler(init_scale=3., growth_factor=4., backoff_factor=.5, growth_interval=2)
            self.assertTrue(not a.is_enabled() if torch.cuda.amp.common.amp_definitely_not_available() else a.is_enabled())
            if lazy_init_scale:
                # Dummy a.scale() call lazy-inits a._scale Tensor.
                a.scale(torch.tensor([4.0], dtype=torch.float32, device=device))
                self.assertTrue(isinstance(a._scale, torch.cuda.FloatTensor))
            # The following three lines should work whether or not cuda is available.
            serialized = pickle.dumps(a)
            b = pickle.loads(serialized)
            self.assertEqual(b.is_enabled(), a.is_enabled())
            if a.is_enabled():
                self.assertEqual(b.get_scale(), 3.)
                self.assertEqual(b.get_growth_factor(), 4.)
                self.assertEqual(b.get_backoff_factor(), .5)
                self.assertEqual(b.get_growth_interval(), 2)
                self.assertEqual(b._init_growth_tracker, 0)
                # supplies a dummy key to test the defaultdict's default_factory
                self.assertEqual(b._per_optimizer_states["fdsa"],
                                 torch.cuda.amp.grad_scaler._refresh_per_optimizer_state())
                if lazy_init_scale:
                    self.assertEqual(b.scale(torch.tensor([4.0], dtype=torch.float32, device=device)), 12.0)

    # FIXME: convert to ErrorInputs
    def test_multinomial_invalid(self, device):
        def test(probs):
            with self.assertRaisesRegex(RuntimeError,
                                        'probability tensor contains either `inf`, `nan` or element < 0'):
                torch.multinomial(probs.to(device), 2)
                torch.cuda.synchronize()

        test(torch.tensor([1., -1., 1.]))
        test(torch.tensor([1., inf, 1.]))
        test(torch.tensor([1., -inf, 1.]))
        test(torch.tensor([1., 1., nan]))

    # FIXME: convert to ErrorInputs
    def test_multinomial_invalid_distribution(self, device):
        def test(probs, replacement):
            with self.assertRaisesRegex(RuntimeError,
                                        r"invalid multinomial distribution \(sum of probabilities <= 0\)"):
                torch.multinomial(probs, 2, replacement)
                torch.cuda.synchronize()

        x = torch.zeros(3, device=device)
        y = torch.zeros(3, 3, device=device)
        z = torch.zeros(3, 3, device=device)
        z[1, :] = 1

        test(x, False)
        test(y, False)
        test(z, False)

        # Verify only for CPU as replacement=True
        # throws device side assert triggered.
        if self.device_type == 'cpu':
            test(x, True)
            test(y, True)
            test(z, True)

    # FIXME: move to test distributions
    def _test_multinomial_empty(self, device, replacement, num_samples):
        probs = torch.ones(0, 3, device=device)
        expected = torch.empty(0, num_samples, dtype=torch.int64)
        out = torch.multinomial(probs, num_samples=num_samples, replacement=replacement)
        self.assertEqual(out, expected)

    # FIXME: move to test distributions
    def test_multinomial_empty_w_replacement(self, device):
        self._test_multinomial_empty(device, True, 1)
        self._test_multinomial_empty(device, True, 2)

    # FIXME: move to test distributions
    def test_multinomial_empty_wo_replacement(self, device):
        self._test_multinomial_empty(device, False, 1)
        self._test_multinomial_empty(device, False, 2)

    # FIXME: move to elementwise ternary test suite
    def _test_where_scalar_template(self, device, dtype, exec_fn):
        for ndims in range(0, 4):
            shape = self._rand_shape(ndims, min_size=5, max_size=10)
            for n in range(ndims + 1):
                for c in combinations(list(range(ndims)), n):
                    for scalar_type in [int, float, complex]:
                        if dtype.is_complex:
                            condition = make_tensor(shape, dtype=dtype, device=device).abs() > 0.5
                        else:
                            condition = make_tensor(shape, dtype=dtype, device=device) > 0.5

                        x = make_tensor(shape, dtype=dtype, device=device)

                        if not dtype.is_complex and scalar_type == complex:
                            continue

                        scalar_1 = scalar_type(random.random())

                        exec_fn(scalar_type, dtype, condition, x, scalar_1)

    # FIXME: move to elementwise ternary test suite
    # For current implementation,
    # below are the valid `TensorDtype` and `ScalarType` combinations.
    def _where_valid_scalar_tensor_combination(self, scalar_type, dtype):
        if (scalar_type == int and dtype == torch.long):
            return True
        elif (scalar_type == float and dtype == torch.double):
            return True
        elif (scalar_type == complex and dtype == torch.complex128):
            return True
        return False

    # FIXME: move to elementwise ternary test suite
    @onlyNativeDeviceTypes
    @dtypes(*(get_all_int_dtypes() + get_all_fp_dtypes() +
              get_all_complex_dtypes()))
    def test_where_scalar_invalid_combination_raises(self, device, dtype):

        def checkRaises(scalar_type, dtype, condition, x, scalar_1):
            if not self._where_valid_scalar_tensor_combination(scalar_type, dtype):
                # Note: This should fail once `where` supports type promotion.
                with self.assertRaisesRegex(RuntimeError, "expected scalar type"):
                    torch.where(condition, x, scalar_1)

        self._test_where_scalar_template(device, dtype, checkRaises)

    # FIXME: move to elementwise ternary test suite
    @skipCUDAVersionIn([(11, 2)])  # test fails for 11.2, see https://github.com/pytorch/pytorch/issues/51980
    @dtypes(*(get_all_int_dtypes() + get_all_fp_dtypes() +
              get_all_complex_dtypes()))
    def test_where_scalar_valid_combination(self, device, dtype):

        def checkResult(scalar_type, dtype, condition, x, scalar_1):
            if self._where_valid_scalar_tensor_combination(scalar_type, dtype):
                def x_like(scalar, without_dtype=False):
                    return torch.tensor(scalar, dtype=dtype, device=device).expand_as(x)

                # X = Tensor, Y = Scalar
                scalar_out = torch.where(condition, x, scalar_1)
                tensor_out = torch.where(condition, x, x_like(scalar_1))
                self.assertEqual(scalar_out, tensor_out)

                # X = Scalar, Y = Tensor
                scalar_out = torch.where(condition, scalar_1, x)
                tensor_out = torch.where(condition, x_like(scalar_1), x)
                self.assertEqual(scalar_out, tensor_out)

        self._test_where_scalar_template(device, dtype, checkResult)

    # FIXME: move to elementwise ternary test suite
    # As the test fails with Runtime Error not raised on XLA
    @onlyNativeDeviceTypes
    def test_where_scalar_scalar(self, device):
        # Scalar-Scalar Version
        height = 5
        width = 5
        default_dtype = torch.get_default_dtype()
        for test_default_dtype in [torch.float, torch.double]:
            torch.set_default_dtype(test_default_dtype)
            for scalar_type_1 in [int, float, complex]:
                for scalar_type_2 in [int, float, complex]:
                    x1 = scalar_type_1(random.random() * random.randint(10, 20))
                    x2 = scalar_type_2(random.random() * random.randint(20, 30))
                    condition = torch.randn(height, width, device=device) > 0.5
                    if scalar_type_1 != scalar_type_2:
                        self.assertRaisesRegex(RuntimeError, "expected scalar type", lambda: torch.where(condition, x1, x2))
                    else:
                        def get_dtype(scalar_type):
                            complex_dtype = torch.complex64 if torch.float == torch.get_default_dtype() else torch.complex128
                            type_map = {int: torch.long, float: torch.get_default_dtype(), complex: complex_dtype}
                            return type_map[scalar_type]
                        expected = torch.zeros((height, width), dtype=get_dtype(scalar_type_1))
                        expected[condition] = x1
                        expected[~condition] = x2
                        result = torch.where(condition, x1, x2)
                        self.assertEqual(expected, result)

        # Reset the original dtype
        torch.set_default_dtype(default_dtype)

    def test_hook_remove(self, device):
        # Reference: https://github.com/pytorch/pytorch/issues/58354
        def _test_helper(remove_hook):
            def install_hook(tensor):
                handle = None

                def hook(tensor):
                    if remove_hook:
                        handle.remove()
                    return torch.zeros_like(tensor)
                handle = tensor.register_hook(hook)

            t = torch.ones((1, 5), device=device, requires_grad=True)
            install_hook(t)

            # First call to backward
            t.mean().backward()
            self.assertEqual(t.grad, torch.zeros_like(t))

            # Second call to backward
            t.mean().backward()
            if remove_hook:
                # After removing the hook, make sure the usual gradient is returned
                self.assertEqual(t.grad, 0.2 * torch.ones_like(t))
            else:
                self.assertEqual(t.grad, torch.zeros_like(t))

        _test_helper(remove_hook=True)
        _test_helper(remove_hook=False)

    # FIXME: get PyTorch/XLA to run test_testing
    # This test should ideally be in test_testing.py,
    # but since pytorch/xla runs tests from test_torch.py, we have it here.
    @skipXLA
    def test_skip_xla(self, device):
        if self.device_type == 'xla':
            # Should not reach here!
            self.assertTrue(False)

    # FIXME: get PyTorch/XLA to run test_testing
    # This test should ideally be in test_testing.py,
    # but since pytorch/xla runs tests from test_torch.py, we have it here.
    @expectedFailureXLA
    def test_expected_failure_xla(self, device):
        if self.device_type == 'xla':
            self.assertTrue(False)

    # FIXME: get PyTorch/XLA to run test_testing
    # This test should ideally be in test_testing.py,
    # but since pytorch/xla runs tests from test_torch.py, we have it here.
    def test_assertRaisesRegex_ignore_msg_non_native_device(self, device):
        # Verify that self.assertRaisesRegex only checks the Error and ignores
        # message for non-native devices.
        x = torch.randn((10, 3), device=device)
        t = torch.empty(10, dtype=torch.int64, device=device).random_(0, 3)
        invalid_weight = torch.randn(4, device=device)
        msg = "weight tensor should be defined either for all 3 classes or no classes"

        # XLA raises RuntimeError with a different message.
        with self.assertRaisesRegex(RuntimeError, msg):
            torch.nn.functional.nll_loss(x, t, weight=invalid_weight)


# Tests that compare a device's computation with the (gold-standard) CPU's.
class TestDevicePrecision(TestCase):
    exact_dtype = True

    # FIXME: move to indexing test suite
    @onlyCUDA
    def test_index_add_bfloat16(self, device):
        inp_tensor = torch.randn(5, 3, device='cpu').bfloat16()
        t = torch.tensor([[1, 2, 3], [4, 5, 6], [7, 8, 9]], dtype=torch.bfloat16, device='cpu')
        index = torch.tensor([0, 4, 2], device='cpu')
        out_cpu = inp_tensor.index_add(0, index, t)

        inp_tensor = inp_tensor.to(device=device)
        t = t.to(device=device)
        index = index.to(device=device)
        out_gpu = inp_tensor.index_add(0, index, t)

        self.assertEqual(out_cpu, out_gpu, atol=1e-2, rtol=0)

    # FIXME: move to serialization test suite
    def test_device_serialization(self, device):
        x = torch.randn(4, 4, device=device)

        with tempfile.NamedTemporaryFile() as f:
            torch.save(x, f)
            f.seek(0)
            x_copy = torch.load(f)

        self.assertEqual(x_copy, x)
        self.assertIs(type(x_copy), type(x))
        self.assertEqual(x_copy.device, x.device)

    # FIXME: move to serialization test suite
    @deviceCountAtLeast(2)
    def test_multidevice_serialization(self, devices):
        x = [torch.randn(4, 4, device=devices[0]),
             torch.randn(4, 4, device=devices[1])]

        with tempfile.NamedTemporaryFile() as f:
            torch.save(x, f)
            f.seek(0)
            x_copy = torch.load(f)

        for original, cp in zip(x, x_copy):
            self.assertEqual(cp, original)
            self.assertIs(type(cp), type(original))
            self.assertEqual(cp.device, original.device)

    # FIXME: move to data movement test suite
    @deviceCountAtLeast(1)
    def test_copy_noncontig(self, devices):
        def do_test(d0, d1):
            x = torch.tensor([1.5, 2.5, 3.5, 4.5, 5.5, 6.5], device=d0)
            y = torch.tensor([0, 0, 0, 0, 0, 0], device=d1)
            self.assertNotEqual(x.dtype, y.dtype)

            y[::2].copy_(x[::2])
            self.assertEqual(y, [1, 0, 3, 0, 5, 0])

        do_test('cpu', devices[0])
        do_test(devices[0], 'cpu')

        if len(devices) > 1:
            do_test(devices[0], devices[1])

    @deviceCountAtLeast(2)
    def test_type_conversions_same_device(self, devices):
        x = torch.randn(5, 5, device=devices[1])
        self.assertEqual(x.int().device, torch.device(devices[1]))
        self.assertEqual(x.type(torch.int).device, torch.device(devices[1]))
        self.assertEqual(x.to(torch.int).device, torch.device(devices[1]))

    @dtypesIfCUDA(torch.half, torch.float, torch.double,
                  torch.int8, torch.short, torch.int, torch.long,
                  torch.uint8)
    @dtypes(torch.float, torch.double,
            torch.int8, torch.short, torch.int, torch.long,
            torch.uint8)
    def test_from_sequence(self, device, dtype):
        seq = [list(range(i * 4, i * 4 + 4)) for i in range(5)]
        reference = torch.arange(0, 20).resize_(5, 4)
        self.assertEqual(torch.tensor(seq, dtype=dtype, device=device), reference, exact_dtype=False)

    # FIXME: moved to indexing test suite
    @deviceCountAtLeast(1)
    def test_advancedindex_mixed_cpu_devices(self, devices) -> None:
        def test(x: torch.Tensor, ia: torch.Tensor, ib: torch.Tensor) -> None:
            # test getitem
            self.assertEqual(x[:, ia, None, ib, 0].cpu(),
                             x.cpu()[:, ia.cpu(), None, ib.cpu(), 0])
            self.assertEqual(x[ia], x.cpu()[ia.cpu()])
            # test setitem
            x_clone1 = x.clone()
            x_clone2 = x.clone()
            first_shape = x[:, ia, None, ib, 0].shape
            second_shape = x[ia].shape
            x_clone1[:, ia, None, ib, 0] = torch.randn(first_shape).to(x_clone1)
            x_clone2[ia] = torch.randn(second_shape).to(x_clone2)

        cpu = torch.device('cpu')
        for device in devices:
            # Index cpu tensor with device tensor
            x = torch.randn(3, 4, 4, 4, 3)
            ia = torch.tensor([0, 2, 1]).to(device)
            ib = torch.tensor([0, 2, 1]).to(device)
            test(x, ia, ib)

            # Index device tensor with cpu tensor
            x = x.to(device)
            ia = ia.to(cpu)
            ib = ib.to(cpu)
            test(x, ia, ib)

            # Index cpu tensor with mixed cpu, device tensors
            x = x.to(cpu)
            ia = ia.to(cpu)
            ib = ib.to(device)
            test(x, ia, ib)

            # Index device tensor with mixed cpu, device tensors
            x = x.to(device)
            ia = ia.to(cpu)
            ib = ib.to(device)
            test(x, ia, ib)

            if len(devices) > 1:
                other_device = devices[0]
                if device == devices[0]:
                    other_device = devices[1]
                # Index device tensor with mixed cpu, device tensors on different devices
                x = x.to(device)
                ia = ia.to(cpu)
                ib = ib.to(other_device)
                test(x, ia, ib)

    # FIXME: move to data movement test suite
    def test_copy_broadcast(self, device) -> None:
        x = torch.randn(10, 5)
        y = torch.randn(5, device=device)
        x.copy_(y)
        self.assertEqual(x[3], y)

        x = torch.randn(10, 5, device=device)
        y = torch.randn(5)
        x.copy_(y)
        self.assertEqual(x[3], y)

    # FIXME: move to an elementwise ternary test suite
    @dtypes(torch.int64, torch.float32, torch.float64)
    def test_clamp(self, device, dtype):
        test_args = [
            *product(
                [(100, 50), (10, 64), (97,)],  # shape
                (True, False),  # non-contiguous
            )
        ]

        for shape, noncontig in test_args:
            x = make_tensor(shape, device=device, dtype=dtype,
                            noncontiguous=noncontig)
            ub = make_tensor(shape, device=device, dtype=dtype,
                             noncontiguous=noncontig)
            lb = make_tensor(shape, device=device, dtype=dtype,
                             noncontiguous=noncontig)

            expect = x.max(lb).min(ub)
            actual = x.clamp(lb, ub)
            self.assertEqual(expect, actual)

            expect = np.clip(x.cpu().numpy(), lb.cpu().numpy(), ub.cpu().numpy())
            self.assertEqual(expect, actual)

            expect = x.max(lb)
            actual = x.clamp(min=lb)
            self.assertEqual(expect, actual)

            expect = x.min(ub)
            actual = x.clamp(max=ub)
            self.assertEqual(expect, actual)

            # Test broadcasting min & max
            expect = x.max(lb[0]).min(ub[..., :1])
            actual = x.clamp(lb[0], ub[..., :1])
            self.assertEqual(expect, actual)

            # Test broadcasting x
            expect = x[..., :1].max(lb).min(ub)
            actual = x[..., :1].clamp(lb, ub)
            self.assertEqual(expect, actual)

    def test_cuda_device_idx(self, device):
        x = torch.zeros(3, device=device)
        y = torch._efficientzerotensor(3, device=device)
        self.assertEqual(x.device, y.device)

# we implemented custom deallocation for subclasses, so it behooves
# us to make sure all of these bits work.  We'll use __del__ to
# track if objects die or not
class Tracker:
    def __init__(self, marker):
        self.marker = marker

    @staticmethod
    def make():
        marker = [False]
        return marker, Tracker(marker)

    def __del__(self):
        self.marker[0] = True

@contextlib.contextmanager
def disable_gc():
    if gc.isenabled():
        try:
            gc.disable()
            yield
        finally:
            gc.enable()
    else:
        yield

class TestTorch(TestCase):
    exact_dtype = True

    def test_dir(self):
        dir(torch)

    def test_wildcard_import(self):
        exec('from torch import *')

    def test_newaxis_numpy_comparison(self):
        def run_test(tensor, *idx):
            npt = tensor.numpy()
            self.assertEqual(tensor[idx], npt[idx])

        # 1D Tensor Tests
        x = torch.arange(0, 10)
        cases = [
            [None],
            [None, None],
            [Ellipsis, None],
            [None, Ellipsis],
            [2, None],
            [None, 2],
            [Ellipsis, None, 2],
            [Ellipsis, 2, None],
            [2, Ellipsis, None],
            [2, None, Ellipsis],
            [None, 2, Ellipsis],
            [None, Ellipsis, 2],
        ]

        for case in cases:
            run_test(x, *case)

        # 2D Tensor Tests
        x = torch.arange(0, 12).view(3, 4)
        cases = [
            [None],
            [None, None],
            [None, None, None],
            [Ellipsis, None],
            [Ellipsis, None, None],
            [None, Ellipsis],
            [None, Ellipsis, None],
            [None, None, Ellipsis],
            [2, None],
            [2, None, Ellipsis],
            [2, Ellipsis, None],
            [None, 2, Ellipsis],
            [Ellipsis, 2, None],
            [Ellipsis, None, 2],
            [None, Ellipsis, 2],
            [1, 2, None],
            [1, 2, Ellipsis, None],
            [1, Ellipsis, 2, None],
            [Ellipsis, 1, None, 2],
            [Ellipsis, 1, 2, None],
            [1, None, 2, Ellipsis],
            [None, 1, Ellipsis, 2],
            [None, 1, 2, Ellipsis],
        ]

        for case in cases:
            run_test(x, *case)

    def _consecutive(self, size, start=1):
        sequence = torch.ones(torch.tensor(size).prod(0)).cumsum(0)
        sequence.add_(start - 1)
        return sequence.resize_(*size)

    def test_newindex(self):
        reference = self._consecutive((3, 3, 3))
        # This relies on __index__() being correct - but we have separate tests for that

        def checkPartialAssign(index):
            reference = torch.zeros(3, 3, 3)
            reference[index] = self._consecutive((3, 3, 3))[index]
            self.assertEqual(reference[index], self._consecutive((3, 3, 3))[index], atol=0, rtol=0)
            reference[index] = 0
            self.assertEqual(reference, torch.zeros(3, 3, 3), atol=0, rtol=0)

        checkPartialAssign(0)
        checkPartialAssign(1)
        checkPartialAssign(2)
        checkPartialAssign((0, 1))
        checkPartialAssign((1, 2))
        checkPartialAssign((0, 2))
        checkPartialAssign(torch.LongTensor((0, 2)))

        with self.assertRaises(IndexError):
            reference[1, 1, 1, 1] = 1
        with self.assertRaises(IndexError):
            reference[1, 1, 1, (1, 1)] = 1
        with self.assertRaises(IndexError):
            reference[3, 3, 3, 3, 3, 3, 3, 3] = 1
        with self.assertRaises(IndexError):
            reference[0.0] = 1
        with self.assertRaises(TypeError):
            reference[0.0:2.0] = 1
        with self.assertRaises(IndexError):
            reference[0.0, 0.0:2.0] = 1
        with self.assertRaises(IndexError):
            reference[0.0, :, 0.0:2.0] = 1
        with self.assertRaises(IndexError):
            reference[0.0, ..., 0.0:2.0] = 1
        with self.assertRaises(IndexError):
            reference[0.0, :, 0.0] = 1

    # FIXME: move to indexing test suite
    def test_index_add(self):
        for device in get_all_device_types():
            for dest_contig, src_contig, index_contig in product([True, False], repeat=3):
                for other_sizes in ((), (4, 5)):
                    for dtype in [torch.int, torch.long]:
                        num_copy, num_dest = 3, 3
                        dest = torch.randn(num_dest, *other_sizes, device=device)
                        if not dest_contig:
                            dest = make_tensor(dest.shape, device=device, dtype=dest.dtype, noncontiguous=True)
                        src = torch.randn(num_copy, *other_sizes, device=device)
                        if not src_contig:
                            src = torch.testing.make_non_contiguous(src)
                        idx = torch.randperm(num_dest, dtype=dtype, device=device).narrow(0, 0, num_copy)
                        if not index_contig:
                            idx = torch.testing.make_non_contiguous(idx)
                        # index_add_ without alpha argument
                        dest2 = dest.clone()
                        dest.index_add_(0, idx, src)
                        for i in range(idx.size(0)):
                            dest2[idx[i]] += src[i]
                        self.assertEqual(dest, dest2)
                        # index_add_ with alpha argument
                        dest2 = dest.clone()
                        dest.index_add_(0, idx, src, alpha=2)
                        for i in range(idx.size(0)):
                            dest2[idx[i]] += src[i] * 2
                        self.assertEqual(dest, dest2)

    # FIXME: resolve comment below and move this to indexing test suite
    # add coverage for issue with atomic add that appeared only for
    # specific dtypes on cuda:
    # https://github.com/pytorch/pytorch/issues/29153
    def test_index_add_all_dtypes(self):
        for device in get_all_device_types():
            for dtype in get_all_math_dtypes(device):
                for idx_dtype in [torch.int, torch.long]:
                    size = [5, 5]
                    if dtype.is_floating_point or dtype.is_complex:
                        tensor = torch.rand(size, dtype=dtype, device=device)
                    elif dtype.is_signed:
                        tensor = torch.randint(-5, 15, size, dtype=dtype, device=device)
                    else:
                        tensor = torch.randint(0, 10, size, dtype=dtype, device=device)

                    # index_add calls atomicAdd on cuda.
                    zeros = torch.zeros(size, dtype=dtype, device=device)

                    added = zeros.index_add(0, torch.arange(0, size[0], dtype=idx_dtype, device=device), tensor)
                    self.assertEqual(added, tensor)

                    added = zeros.index_add(0, torch.arange(0, size[0], dtype=idx_dtype, device=device), tensor, alpha=-1)
                    self.assertEqual(added, -tensor)

    # FIXME: move to shape ops test suite
    def test_unflatten(self):
        # test args: tensor, int, sizes
        self.assertEqual(torch.tensor([]).unflatten(0, (0, 1)), torch.empty(0, 1))
        self.assertEqual(torch.tensor([1]).unflatten(0, (1, 1)), torch.tensor([[1]]))
        self.assertEqual(torch.tensor([1, 2, 3, 4]).unflatten(0, (2, 2)), torch.tensor([[1, 2], [3, 4]]))
        self.assertEqual(torch.tensor([1, 2, 3, 4]).unflatten(0, [2, 2]), torch.tensor([[1, 2], [3, 4]]))
        self.assertEqual(torch.tensor([1, 2, 3, 4]).unflatten(0, torch.Size([2, 2])), torch.tensor([[1, 2], [3, 4]]))
        self.assertEqual(torch.ones(2, 10).unflatten(1, (5, 2)), torch.ones(2, 5, 2))
        self.assertEqual(torch.tensor([1, 2, 3, 4]).unflatten(0, (-1, 2)),
                         torch.tensor([[1, 2], [3, 4]]))
        self.assertEqual(torch.ones(2, 10).unflatten(1, (5, -1)),
                         torch.ones(2, 5, 2))
        self.assertEqual(torch.ones(2, 10).unflatten(1, (-1,)),
                         torch.ones(2, 10))
        self.assertEqual(torch.ones(2, 3 * 4 * 5 * 6).unflatten(1, (3, 4, -1, 6)),
                         torch.ones(2, 3, 4, 5, 6))
        self.assertEqual(torch.ones(2, 0, 2).unflatten(1, (3, -1, 4, 5)),
                         torch.ones(2, 3, 0, 4, 5, 2))

        # test invalid args: tensor, str, sizes
        with self.assertRaisesRegex(TypeError, r"received an invalid combination of arguments"):
            torch.tensor([1]).unflatten('A', (1, 1))

        # test invalid args: tensor, str, namedshape
        with self.assertRaisesRegex(RuntimeError, r"Name 'A' not found in Tensor\[None\]."):
            torch.ones(4).unflatten('A', (('A', 2), ('B', 2)))

        # test other invalid arguments
        with self.assertRaisesRegex(RuntimeError, r"sizes must be non-empty"):
            torch.tensor([1]).unflatten(0, [])
        with self.assertRaisesRegex(RuntimeError, r"Provided sizes \[2, 2\] don't multiply up to the size of dim 0 \(1\)"):
            torch.tensor([1]).unflatten(0, [2, 2])
        with self.assertRaisesRegex(IndexError, r"dimension specified as 0 but tensor has no dimensions"):
            torch.tensor(1).unflatten(0, [0])
        with self.assertRaisesRegex(RuntimeError, r"only one dimension can be inferred"):
            torch.randn(5, 10).unflatten(1, (-1, -1))
        with self.assertRaisesRegex(RuntimeError,
                                    r"Provided sizes \[-1, 4\] don't multiply up to the size of dim 1 \(10\)"):
            torch.randn(5, 10).unflatten(1, (-1, 4))
        with self.assertRaisesRegex(RuntimeError,
                                    r"the unspecified dimension size -1 can be any value and is ambiguous"):
            torch.randn(2, 0).unflatten(1, (2, -1, 0))

    # FIXME: move to test_scatter_gather_ops.py
    def test_scatter_reduce(self):
        dtype = device = None
        output_size = 10
        shape = [5, 10, 20]
        reduces = ["sum", "prod", "mean", "amax", "amin"]
        fills = {"sum": 0, "prod": 1, "mean": 0, "amax": -(2 ** 31), "amin": 2 ** 31 - 1}
        fns = {"sum": lambda t, v: t.add_(v),
               "prod": lambda t, v: t.mul_(v),
               "mean": lambda t, v, n: t.mul_(n).add_(v).div_(n + 1),
               "amax": lambda t, v: torch.max(t, v, out=t),
               "amin": lambda t, v: torch.min(t, v, out=t)}

        index = torch.randint(0, output_size, shape, dtype=torch.long, device=device)
        input = torch.randn(shape, dtype=dtype, device=device)

        for reduce in reduces:
            for dim in range(len(shape)):
                output = input.scatter_reduce(dim, index, reduce, output_size=output_size)

                # Check that output is of the correct size
                output_shape = copy.copy(shape)
                output_shape[dim] = output_size
                self.assertEqual(output.shape, output_shape)

                expected = torch.zeros(output_shape, dtype=dtype, device=device)
                expected.fill_(fills[reduce])
                counts = torch.zeros(output_shape, dtype=dtype, device=device)
                for i, j, k in itertools.product(range(shape[0]), range(shape[1]), range(shape[2])):
                    v = input[i, j, k]
                    m = index[i, j, k]

                    if dim == 0:
                        i = m
                    elif dim == 1:
                        j = m
                    else:
                        k = m

                    op = fns[reduce]
                    if (reduce == "mean"):
                        op(expected[i, j, k], v, counts[i, j, k])
                    else:
                        op(expected[i, j, k], v)
                    counts[i, j, k] += 1

                if (reduce == "amin" or reduce == "amax"):
                    expected.masked_fill_(counts == 0, 0)

                self.assertTrue(torch.allclose(output, expected))

        with self.assertRaisesRegex(RuntimeError, "Expected `dim` to be in range -3 to 2"):
            torch.scatter_reduce(input, 4, index, "sum")

        with self.assertRaisesRegex(RuntimeError, "Shape mismatch"):
            index2 = torch.randint(0, output_size, (10, ), dtype=torch.long, device=device)
            torch.scatter_reduce(input, 0, index2, "sum")

        with self.assertRaisesRegex(RuntimeError, "Expected `index` values to be in range 0 to 2"):
            input2 = torch.randn(10, dtype=dtype, device=device)
            index2 = torch.tensor([0, 1, 0, 1, 2, 3, 3, 4, 4, 3])
            torch.scatter_reduce(input2, 0, index2, "sum", output_size=2)

    def test_structseq_repr(self):
        a = torch.arange(250).reshape(5, 5, 10)
        expected = """
        torch.return_types.max(
        values=tensor([[ 40,  41,  42,  43,  44,  45,  46,  47,  48,  49],
                [ 90,  91,  92,  93,  94,  95,  96,  97,  98,  99],
                [140, 141, 142, 143, 144, 145, 146, 147, 148, 149],
                [190, 191, 192, 193, 194, 195, 196, 197, 198, 199],
                [240, 241, 242, 243, 244, 245, 246, 247, 248, 249]]),
        indices=tensor([[4, 4, 4, 4, 4, 4, 4, 4, 4, 4],
                [4, 4, 4, 4, 4, 4, 4, 4, 4, 4],
                [4, 4, 4, 4, 4, 4, 4, 4, 4, 4],
                [4, 4, 4, 4, 4, 4, 4, 4, 4, 4],
                [4, 4, 4, 4, 4, 4, 4, 4, 4, 4]]))"""
        self.assertEqual(repr(a.max(1)), textwrap.dedent(expected).strip())

    def test_is_same_size(self):
        t1 = torch.empty(3, 4, 9, 10)
        t2 = torch.empty(3, 4)
        t3 = torch.empty(1, 9, 3, 3)
        t4 = torch.empty(3, 4, 9, 10)

        self.assertFalse(t1.is_same_size(t2))
        self.assertFalse(t1.is_same_size(t3))
        self.assertTrue(t1.is_same_size(t4))

    def test_tensor_set(self):
        t1 = torch.tensor([])
        t2 = torch.empty(3, 4, 9, 10).uniform_()
        t1.set_(t2)
        self.assertEqual(t1.storage()._cdata, t2.storage()._cdata)
        size = torch.Size([9, 3, 4, 10])
        t1.set_(t2.storage(), 0, size)
        self.assertEqual(t1.size(), size)
        t1.set_(t2.storage(), 0, tuple(size))
        self.assertEqual(t1.size(), size)
        self.assertEqual(t1.stride(), (120, 40, 10, 1))
        stride = (10, 360, 90, 1)
        t1.set_(t2.storage(), 0, size, stride)
        self.assertEqual(t1.stride(), stride)
        t1.set_(t2.storage(), 0, size=size, stride=stride)
        self.assertEqual(t1.size(), size)
        self.assertEqual(t1.stride(), stride)

        # test argument names
        t1 = torch.tensor([])
        # 1. case when source is tensor
        t1.set_(source=t2)
        self.assertEqual(t1.storage()._cdata, t2.storage()._cdata)
        # 2. case when source is storage
        t1.set_(source=t2.storage())
        self.assertEqual(t1.storage()._cdata, t2.storage()._cdata)
        # 3. case when source is storage, and other args also specified
        t1.set_(source=t2.storage(), storage_offset=0, size=size, stride=stride)
        self.assertEqual(t1.size(), size)
        self.assertEqual(t1.stride(), stride)

        t1 = torch.tensor([True, True], dtype=torch.bool)
        t2 = torch.tensor([False, False], dtype=torch.bool)
        t1.set_(t2)
        self.assertEqual(t1.storage()._cdata, t2.storage()._cdata)

    def test_tensor_set_errors(self):
        f_cpu = torch.randn((2, 3), dtype=torch.float32)
        d_cpu = torch.randn((2, 3), dtype=torch.float64)

        # change dtype
        self.assertRaises(RuntimeError, lambda: f_cpu.set_(d_cpu.storage()))
        self.assertRaises(RuntimeError,
                          lambda: f_cpu.set_(d_cpu.storage(), 0, d_cpu.size(), d_cpu.stride()))
        self.assertRaises(RuntimeError, lambda: f_cpu.set_(d_cpu))

        # change device
        if torch.cuda.is_available():
            f_cuda = torch.randn((2, 3), dtype=torch.float32, device='cuda')

            # cpu -> cuda
            self.assertRaises(RuntimeError, lambda: f_cpu.set_(f_cuda.storage()))
            self.assertRaises(RuntimeError,
                              lambda: f_cpu.set_(f_cuda.storage(), 0, f_cuda.size(), f_cuda.stride()))
            self.assertRaises(RuntimeError, lambda: f_cpu.set_(f_cuda))

            # cuda -> cpu
            self.assertRaises(RuntimeError, lambda: f_cuda.set_(f_cpu.storage()))
            self.assertRaises(RuntimeError,
                              lambda: f_cuda.set_(f_cpu.storage(), 0, f_cpu.size(), f_cpu.stride()))
            self.assertRaises(RuntimeError, lambda: f_cuda.set_(f_cpu))

    # FIXME: move this test test_testing.py (along with allclose testing)
    # NOTE: test_equal will be deprecated in favor of torch.testing.assert_close
    #   once torch.testing is out of beta
    def test_equal(self):
        # Contiguous, 1D
        t1 = torch.tensor((3., 4., 9., 10.))
        t2 = t1.contiguous()
        t3 = torch.tensor((1., 9., 3., 10.))
        t4 = torch.tensor((3., 4., 9.))
        t5 = torch.tensor([])
        self.assertTrue(t1.equal(t2))
        self.assertFalse(t1.equal(t3))
        self.assertFalse(t1.equal(t4))
        self.assertFalse(t1.equal(t5))
        self.assertTrue(torch.equal(t1, t2))
        self.assertFalse(torch.equal(t1, t3))
        self.assertFalse(torch.equal(t1, t4))
        self.assertFalse(torch.equal(t1, t5))

        # Non contiguous, 2D
        s = torch.tensor(((1, 2, 3, 4), (5, 6, 7, 8)))
        s1 = s[:, 1:3]
        s2 = s1.clone()
        s3 = torch.tensor(((2, 3), (6, 7)))
        s4 = torch.tensor(((0, 0), (0, 0)))

        self.assertFalse(s1.is_contiguous())
        self.assertTrue(s1.equal(s2))
        self.assertTrue(s1.equal(s3))
        self.assertFalse(s1.equal(s4))
        self.assertTrue(torch.equal(s1, s2))
        self.assertTrue(torch.equal(s1, s3))
        self.assertFalse(torch.equal(s1, s4))

    def test_element_size(self):
        byte = torch.ByteStorage().element_size()
        char = torch.CharStorage().element_size()
        short = torch.ShortStorage().element_size()
        int = torch.IntStorage().element_size()
        long = torch.LongStorage().element_size()
        float = torch.FloatStorage().element_size()
        double = torch.DoubleStorage().element_size()
        bool = torch.BoolStorage().element_size()
        bfloat16 = torch.BFloat16Storage().element_size()
        complexfloat = torch.ComplexFloatStorage().element_size()
        complexdouble = torch.ComplexDoubleStorage().element_size()

        self.assertEqual(byte, torch.ByteTensor().element_size())
        self.assertEqual(char, torch.CharTensor().element_size())
        self.assertEqual(short, torch.ShortTensor().element_size())
        self.assertEqual(int, torch.IntTensor().element_size())
        self.assertEqual(long, torch.LongTensor().element_size())
        self.assertEqual(float, torch.FloatTensor().element_size())
        self.assertEqual(double, torch.DoubleTensor().element_size())
        self.assertEqual(bool, torch.BoolTensor().element_size())
        self.assertEqual(bfloat16, torch.tensor([], dtype=torch.bfloat16).element_size())
        self.assertEqual(complexfloat, torch.tensor([], dtype=torch.complex64).element_size())
        self.assertEqual(complexdouble, torch.tensor([], dtype=torch.complex128).element_size())

        self.assertGreater(byte, 0)
        self.assertGreater(char, 0)
        self.assertGreater(short, 0)
        self.assertGreater(int, 0)
        self.assertGreater(long, 0)
        self.assertGreater(float, 0)
        self.assertGreater(double, 0)
        self.assertGreater(bool, 0)
        self.assertGreater(bfloat16, 0)
        self.assertGreater(complexfloat, 0)
        self.assertGreater(complexdouble, 0)

        # These tests are portable, not necessarily strict for your system.
        self.assertEqual(byte, 1)
        self.assertEqual(char, 1)
        self.assertEqual(bool, 1)
        self.assertGreaterEqual(short, 2)
        self.assertGreaterEqual(int, 2)
        self.assertGreaterEqual(int, short)
        self.assertGreaterEqual(long, 4)
        self.assertGreaterEqual(long, int)
        self.assertGreaterEqual(double, float)

    def test_permute(self):
        orig = [1, 2, 3, 4, 5, 6, 7]
        perm = torch.randperm(7).tolist()
        x = torch.empty(*orig).fill_(0)
        new = [i - 1 for i in x.permute(*perm).size()]
        self.assertEqual(perm, new)
        self.assertEqual(x.size(), orig)

    def test_reversed(self):
        val = torch.arange(0, 10)
        self.assertEqual(reversed(val), torch.arange(9, -1, -1))

        val = torch.arange(1, 10).view(3, 3)
        self.assertEqual(reversed(val), torch.tensor([[7, 8, 9], [4, 5, 6], [1, 2, 3]]))

        val = torch.tensor(42)
        self.assertEqual(reversed(val), torch.tensor(42))

    def test_contains(self):
        x = torch.arange(0, 10)
        self.assertEqual(4 in x, True)
        self.assertEqual(12 in x, False)

        x = torch.arange(1, 10).view(3, 3)
        val = torch.arange(1, 4)
        self.assertEqual(val in x, True)
        val += 10
        self.assertEqual(val in x, False)

        self.assertRaisesRegex(
            RuntimeError,
            "Tensor.__contains__ only supports Tensor or scalar, but you passed in a {}.".format(type("foo")),
            lambda: "foo" in x)
        self.assertRaisesRegex(
            RuntimeError,
            "Tensor.__contains__ only supports Tensor or scalar, but you passed in a {}.".format(type([1, 2])),
            lambda: [1, 2] in x)

    def test_deepcopy_parameter(self):
        from copy import deepcopy
        l = torch.nn.Linear(10, 1)
        s = l.state_dict(keep_vars=True)
        self.assertEqual(torch.nn.Parameter, type(s['weight']))
        self.assertEqual(torch.nn.Parameter, type(s['bias']))

        s2 = deepcopy(s)
        self.assertEqual(torch.nn.Parameter, type(s2['weight']))
        self.assertEqual(torch.nn.Parameter, type(s2['bias']))

    def test_pickle(self):
        import pickle
        a = torch.randn(5, 5)
        serialized = pickle.dumps(a)
        b = pickle.loads(serialized)
        self.assertEqual(a, b)

    def test_pickle_parameter(self):
        import pickle
        a = torch.nn.Parameter(torch.randn(5, 5))
        serialized = pickle.dumps(a)
        b = pickle.loads(serialized)
        self.assertTrue(isinstance(b, torch.nn.Parameter))
        self.assertEqual(a.requires_grad, b.requires_grad)
        self.assertEqual(a, b)

    def test_pickle_parameter_no_requires_grad(self):
        import pickle
        a = torch.nn.Parameter(torch.randn(5, 5), requires_grad=False)
        serialized = pickle.dumps(a)
        b = pickle.loads(serialized)
        self.assertTrue(isinstance(b, torch.nn.Parameter))
        self.assertEqual(a.requires_grad, b.requires_grad)
        self.assertEqual(a, b)

    def test_pickle_dtype(self):
        t = torch.float32
        serialized = pickle.dumps(t)
        b = pickle.loads(serialized)
        self.assertTrue(isinstance(b, torch.dtype))
        self.assertEqual(id(b), id(t))

    def test_pickle_size(self):
        a = torch.rand(10).size()
        serialized = pickle.dumps(a)
        b = pickle.loads(serialized)
        self.assertTrue(isinstance(b, torch.Size))
        self.assertEqual(a, b)

    def test_pickle_function(self):
        # https://github.com/pytorch/pytorch/issues/37703
        a = torch.tanh
        serialized = pickle.dumps(a)
        b = pickle.loads(serialized)
        self.assertEqual(a, b)

    def test_generator_cpu(self):
        # test default generators are equal
        self.assertEqual(torch.default_generator, torch.default_generator)

        # tests Generator API
        # manual_seed, seed, initial_seed, get_state, set_state
        g1 = torch.Generator()
        g2 = torch.Generator()
        g1.manual_seed(12345)
        g2.manual_seed(12345)
        self.assertEqual(g1.initial_seed(), g2.initial_seed())

        g1.seed()
        g2.seed()
        self.assertNotEqual(g1.initial_seed(), g2.initial_seed())

        g1 = torch.Generator()
        g2_state = g2.get_state()
        g2_randn = torch.randn(1, generator=g2)
        g1.set_state(g2_state)
        g1_randn = torch.randn(1, generator=g1)
        self.assertEqual(g1_randn, g2_randn)

        default_state = torch.default_generator.get_state()
        q = torch.empty(100)
        g1_normal = q.normal_()
        g2 = torch.Generator()
        g2.set_state(default_state)
        g2_normal = q.normal_(generator=g2)
        self.assertEqual(g1_normal, g2_normal)

    def test_invalid_generator_raises(self):
        self.assertRaises(RuntimeError, lambda: torch.Generator('opengl'))

    def _sobol_reference_samples(self, scramble: bool) -> torch.Tensor:
        if not scramble:
            # theoretical values from Joe Kuo 2010
            return torch.tensor(
                [
                    [0., 0.],
                    [0.5, 0.5],
                    [0.75, 0.25],
                    [0.25, 0.75],
                    [0.375, 0.375],
                    [0.875, 0.875],
                    [0.625, 0.125],
                    [0.125, 0.625],
                ],
            )
        else:
            # theoretical values unknown: convergence properties checked
            return torch.tensor(
                [
                    [0.50860737, 0.29320504],
                    [0.07116939, 0.89594537],
                    [0.49354145, 0.11524881],
                    [0.93097717, 0.70244044],
                    [0.87266153, 0.23887917],
                    [0.31021884, 0.57600391],
                    [0.13687253, 0.42054182],
                    [0.69931293, 0.77336788],
                ],
            )

    def test_sobolengine_bounds(self, scramble: bool = False):
        engine = torch.quasirandom.SobolEngine(100, scramble=scramble, seed=123456)
        sample = engine.draw(512)
        self.assertTrue(torch.all(sample >= 0))
        self.assertTrue(torch.all(sample <= 1))

    def test_sobolengine_bounds_scrambled(self):
        self.test_sobolengine_bounds(scramble=True)

    def test_sobolengine_draw(self, scramble: bool = False):
        ref_sample = self._sobol_reference_samples(scramble=scramble)
        engine = torch.quasirandom.SobolEngine(2, scramble=scramble, seed=123456)
        sample = engine.draw(n=len(ref_sample))
        self.assertEqual(sample, ref_sample)
        self.assertEqual(engine.num_generated, len(ref_sample))

    def test_sobolengine_draw_scrambled(self):
        self.test_sobolengine_draw(scramble=True)

    def test_sobolengine_first_point(self):
        for dtype in (torch.float, torch.double):
            engine = torch.quasirandom.SobolEngine(2, scramble=False)
            sample = engine.draw(1, dtype=dtype)
            self.assertTrue(torch.all(sample == 0))
            self.assertEqual(sample.dtype, dtype)
        for dtype in (torch.float, torch.double):
            engine = torch.quasirandom.SobolEngine(2, scramble=True, seed=123456)
            sample = engine.draw(1, dtype=dtype)
            self.assertTrue(torch.all(sample != 0))
            self.assertEqual(sample.dtype, dtype)

    def test_sobolengine_continuing(self, scramble: bool = False):
        ref_sample = self._sobol_reference_samples(scramble=scramble)
        engine = torch.quasirandom.SobolEngine(2, scramble=scramble, seed=123456)
        n_half = len(ref_sample) // 2
        _ = engine.draw(n=n_half)
        sample = engine.draw(n=n_half)
        torch.testing.assert_close(sample, ref_sample[n_half:])

    def test_sobolengine_continuing_scrambled(self):
        self.test_sobolengine_continuing(scramble=True)

    def test_sobolengine_reset(self, scramble: bool = False):
        ref_sample = self._sobol_reference_samples(scramble=scramble)
        engine = torch.quasirandom.SobolEngine(2, scramble=scramble, seed=123456)
        _ = engine.draw(n=len(ref_sample) // 2)
        engine.reset()
        self.assertEqual(engine.num_generated, 0)
        sample = engine.draw(n=len(ref_sample))
        torch.testing.assert_close(sample, ref_sample)

    def test_sobolengine_reset_scrambled(self):
        self.test_sobolengine_reset(scramble=True)

    def test_sobolengine_fast_forward(self, scramble: bool = False):
        ref_sample = self._sobol_reference_samples(scramble=scramble)
        engine = torch.quasirandom.SobolEngine(2, scramble=scramble, seed=123456)
        engine.fast_forward(4)
        sample = engine.draw(n=4)
        torch.testing.assert_close(sample, ref_sample[4:])
        # alternate fast forwarding with sampling
        engine.reset()
        even_draws = []
        for i in range(8):
            if i % 2 == 0:
                even_draws.append(engine.draw())
            else:
                engine.fast_forward(1)
        torch.testing.assert_close(
            ref_sample[[i for i in range(8) if i % 2 == 0]],
            torch.from_numpy(np.concatenate(even_draws)),
        )

    def test_sobolengine_fast_forward_scrambled(self):
        self.test_sobolengine_fast_forward(scramble=True)

    def test_sobolengine_distribution(self, scramble=False):
        d = 50
        engine = torch.quasirandom.SobolEngine(d, scramble=scramble, seed=123456)
        sample = engine.draw(1024)
        torch.testing.assert_close(
            torch.mean(sample, dim=0), torch.full((d,), 0.5), atol=2, rtol=2
        )
        torch.testing.assert_close(
            np.percentile(sample, 25, axis=0), np.repeat(0.25, d), atol=2, rtol=2
        )
        torch.testing.assert_close(
            np.percentile(sample, 75, axis=0), np.repeat(0.75, d), atol=2, rtol=2
        )

    def test_sobolengine_distribution_scrambled(self):
        self.test_sobolengine_distribution(scramble=True)

    def test_sobolengine_draw_base2(self, scramble=False):
        ref_sample = self._sobol_reference_samples(scramble=scramble)
        engine = torch.quasirandom.SobolEngine(2, scramble=scramble, seed=123456)
        sample = engine.draw_base2(2)
        self.assertEqual(ref_sample[:4], sample)
        # resampling still having N=2**n
        sample = engine.draw_base2(2)
        self.assertEqual(ref_sample[4:8], sample)

    def test_sobolengine_draw_base2_scrambled(self):
        self.test_sobolengine_draw_base2(scramble=True)

    def test_sobolengine_raise(self):
        maxdim = torch.quasirandom.SobolEngine.MAXDIM
        with self.assertRaises(ValueError):
            torch.quasirandom.SobolEngine(maxdim + 1)

    def test_sobolengine_high_dim(self):
        engine = torch.quasirandom.SobolEngine(1111, scramble=False, seed=123456)
        samples1 = engine.draw()
        vals1, counts1 = torch.unique(samples1, return_counts=True)
        samples2 = engine.draw()
        vals2, counts2 = torch.unique(samples2, return_counts=True)
        self.assertEqual(vals1.item(), 0.0)
        self.assertEqual(counts1.item(), 1111)
        self.assertEqual(vals2.item(), 0.5)
        self.assertEqual(counts1.item(), 1111)

    def test_parsing_int64(self):
        # accepts integer arguments
        x = torch.cumsum(torch.ones(5, 5), 0)
        self.assertEqual(x, torch.cumsum(torch.ones(5, 5), torch.tensor(0)))
        # doesn't accept floating point variables
        self.assertRaises(TypeError, lambda: torch.cumsum(torch.ones(5, 5), torch.tensor(0.)))

    def test_parsing_double(self):
        # accepts floating point and integer arguments
        x = torch.randn(2, 3)
        torch.isclose(x, x, 1, 1)
        self.assertTrue(torch.isclose(x, x, 1, 1).all())
        self.assertTrue(torch.isclose(x, x, 1.5, 1.).all())
        # accepts floating point and integer tensors
        self.assertTrue(torch.isclose(x, x, torch.tensor(1), torch.tensor(1)).all())
        self.assertTrue(torch.isclose(x, x, torch.tensor(1.5), torch.tensor(1.)).all())
        # doesn't accept variables with requires_grad
        self.assertRaises(TypeError,
                          lambda: torch.isclose(x, x, torch.tensor(1.5), torch.tensor(1., requires_grad=True)).all())

    def test_parsing_intlist(self):
        #  parse with integer variables
        self.assertEqual(torch.Size([3, 4]), torch.ones((torch.tensor(3), torch.tensor(4))).shape)
        self.assertEqual(torch.Size([3, 4]), torch.ones(torch.tensor(3), torch.tensor(4)).shape)
        # parse with numpy integers
        self.assertEqual(torch.Size([3, 4]), torch.ones((np.array(3), np.int64(4))).shape)
        self.assertEqual(torch.Size([3, 4]), torch.ones(np.array(3), np.int64(4)).shape)
        self.assertEqual(torch.Size([3, 4]), torch.ones((np.int64(3), np.array(4))).shape)
        self.assertEqual(torch.Size([3, 4]), torch.ones(np.int64(3), np.array(4)).shape)

        # fail parse with float variables
        self.assertRaises(TypeError, lambda: torch.ones((torch.tensor(3.), torch.tensor(4))))
        # fail parse with numpy floats
        self.assertRaises(TypeError, lambda: torch.ones((np.float(3.), torch.tensor(4))))
        self.assertRaises(TypeError, lambda: torch.ones((np.array(3.), torch.tensor(4))))

        # fail parse with > 1 element variables
        self.assertRaises(TypeError, lambda: torch.ones(torch.tensor(3, 3)))
        self.assertRaises(TypeError, lambda: torch.ones((torch.tensor(3, 3))))
        self.assertRaises(TypeError, lambda: torch.ones(np.array(3, 3)))
        self.assertRaises(TypeError, lambda: torch.ones((np.array(3, 3))))

        # fail parse with additional positional args after intlist arg
        self.assertRaisesRegex(TypeError,
                               "received an invalid combination of arguments",
                               lambda: torch.LongTensor((6, 0), 1, 1, 0))
        self.assertRaisesRegex(TypeError,
                               "missing 1 required positional arguments",
                               lambda: torch.tensor().new_zeros((5, 5), 0))

    def test_from_buffer(self):
        a = bytearray([1, 2, 3, 4])
        self.assertEqual(torch.ByteStorage.from_buffer(a).tolist(), [1, 2, 3, 4])
        shorts = torch.ShortStorage.from_buffer(a, 'big')
        self.assertEqual(shorts.size(), 2)
        self.assertEqual(shorts.tolist(), [258, 772])
        ints = torch.IntStorage.from_buffer(a, 'little')
        self.assertEqual(ints.size(), 1)
        self.assertEqual(ints[0], 67305985)
        f = bytearray([0x40, 0x10, 0x00, 0x00])
        floats = torch.FloatStorage.from_buffer(f, 'big')
        self.assertEqual(floats.size(), 1)
        self.assertEqual(floats[0], 2.25)

        f = bytearray([0x00, 0x01, 0x02, 0x03, 0x04, 0x05, 0x10, 0x40])
        bools = torch.BoolStorage.from_buffer(f, 'big')
        self.assertEqual(bools.size(), 8)
        self.assertEqual(bools.tolist(), [False, True, True, True, True, True, True, True])
        self.assertEqual(bools.type(), 'torch.BoolStorage')

        f = bytearray(b'\x80\x02\x8a\nl\xfc\x9cF\xf9 j\xa8P\x19.\x80\x02M\xe9')
        bools = torch.BoolStorage.from_buffer(f, 'big')
        self.assertEqual(bools.size(), 19)

        f = bytearray(b'\0x4A')
        bools = torch.BoolStorage.from_buffer(f, 'big')
        self.assertEqual(bools.size(), 4)
        self.assertEqual(bools.tolist(), [False, True, True, True])
        bytes = torch.ByteStorage.from_buffer(a)
        self.assertEqual(bytes.nbytes(), 4)
        self.assertEqual(bytes.tolist(), [1, 2, 3, 4])

    def test_storage_casts(self):
        storage = torch.IntStorage([-1, 0, 1, 2, 3, 4])
        self.assertEqual(storage.size(), 6)
        self.assertEqual(storage.tolist(), [-1, 0, 1, 2, 3, 4])
        self.assertEqual(storage.type(), 'torch.IntStorage')
        self.assertIs(storage.dtype, torch.int32)

        floatStorage = storage.float()
        self.assertEqual(floatStorage.size(), 6)
        self.assertEqual(floatStorage.tolist(), [-1, 0, 1, 2, 3, 4])
        self.assertEqual(floatStorage.type(), 'torch.FloatStorage')
        self.assertEqual(floatStorage.int().tolist(), [-1, 0, 1, 2, 3, 4])
        self.assertIs(floatStorage.dtype, torch.float32)

        halfStorage = storage.half()
        self.assertEqual(halfStorage.size(), 6)
        self.assertEqual(halfStorage.tolist(), [-1, 0, 1, 2, 3, 4])
        self.assertEqual(halfStorage.type(), 'torch.HalfStorage')
        self.assertEqual(halfStorage.int().tolist(), [-1, 0, 1, 2, 3, 4])
        self.assertIs(halfStorage.dtype, torch.float16)

        bfloat16Storage = storage.bfloat16()
        self.assertEqual(bfloat16Storage.size(), 6)
        self.assertEqual(bfloat16Storage.tolist(), [-1, 0, 1, 2, 3, 4])
        self.assertEqual(bfloat16Storage.type(), 'torch.BFloat16Storage')
        self.assertEqual(bfloat16Storage.int().tolist(), [-1, 0, 1, 2, 3, 4])
        self.assertIs(bfloat16Storage.dtype, torch.bfloat16)

        longStorage = storage.long()
        self.assertEqual(longStorage.size(), 6)
        self.assertEqual(longStorage.tolist(), [-1, 0, 1, 2, 3, 4])
        self.assertEqual(longStorage.type(), 'torch.LongStorage')
        self.assertEqual(longStorage.int().tolist(), [-1, 0, 1, 2, 3, 4])
        self.assertIs(longStorage.dtype, torch.int64)

        shortStorage = storage.short()
        self.assertEqual(shortStorage.size(), 6)
        self.assertEqual(shortStorage.tolist(), [-1, 0, 1, 2, 3, 4])
        self.assertEqual(shortStorage.type(), 'torch.ShortStorage')
        self.assertEqual(shortStorage.int().tolist(), [-1, 0, 1, 2, 3, 4])
        self.assertIs(shortStorage.dtype, torch.int16)

        doubleStorage = storage.double()
        self.assertEqual(doubleStorage.size(), 6)
        self.assertEqual(doubleStorage.tolist(), [-1.0, 0.0, 1.0, 2.0, 3.0, 4.0])
        self.assertEqual(doubleStorage.type(), 'torch.DoubleStorage')
        self.assertEqual(doubleStorage.int().tolist(), [-1, 0, 1, 2, 3, 4])
        self.assertIs(doubleStorage.dtype, torch.float64)

        charStorage = storage.char()
        self.assertEqual(charStorage.size(), 6)
        self.assertEqual(charStorage.tolist(), [-1.0, 0.0, 1.0, 2.0, 3.0, 4.0])
        self.assertEqual(charStorage.type(), 'torch.CharStorage')
        self.assertEqual(charStorage.int().tolist(), [-1, 0, 1, 2, 3, 4])
        self.assertIs(charStorage.dtype, torch.int8)

        byteStorage = storage.byte()
        self.assertEqual(byteStorage.size(), 6)
        self.assertEqual(byteStorage.tolist(), [255, 0, 1, 2, 3, 4])
        self.assertEqual(byteStorage.type(), 'torch.ByteStorage')
        self.assertEqual(byteStorage.int().tolist(), [255, 0, 1, 2, 3, 4])
        self.assertIs(byteStorage.dtype, torch.uint8)

        boolStorage = storage.bool()
        self.assertEqual(boolStorage.size(), 6)
        self.assertEqual(boolStorage.tolist(), [True, False, True, True, True, True])
        self.assertEqual(boolStorage.type(), 'torch.BoolStorage')
        self.assertEqual(boolStorage.int().tolist(), [1, 0, 1, 1, 1, 1])
        self.assertIs(boolStorage.dtype, torch.bool)

        complexfloat_storage = torch.ComplexFloatStorage([-1, 0, 1 + 2j, 2.5j, 3.5, 4 - 2j])
        self.assertEqual(complexfloat_storage.size(), 6)
        self.assertEqual(complexfloat_storage.tolist(), [-1, 0, 1 + 2j, 2.5j, 3.5, 4 - 2j])
        self.assertEqual(complexfloat_storage.type(), 'torch.ComplexFloatStorage')
        self.assertIs(complexfloat_storage.dtype, torch.complex64)

        complexdouble_storage = complexfloat_storage.complex_double()
        self.assertEqual(complexdouble_storage.size(), 6)
        self.assertEqual(complexdouble_storage.tolist(), [-1, 0, 1 + 2j, 2.5j, 3.5, 4 - 2j])
        self.assertEqual(complexdouble_storage.type(), 'torch.ComplexDoubleStorage')
        self.assertIs(complexdouble_storage.dtype, torch.complex128)

    def test_from_file(self):
        def assert_with_filename(filename):
            size = 10000
            s1 = torch.FloatStorage.from_file(filename, True, size)
            t1 = torch.FloatTensor(s1).copy_(torch.randn(size))
            self.assertEqual(s1.data_ptr(), torch.FloatTensor(s1).data_ptr())

            # check mapping
            s2 = torch.FloatStorage.from_file(filename, True, size)
            t2 = torch.FloatTensor(s2)
            self.assertEqual(t1, t2, atol=0, rtol=0)

            # check changes to t1 from t2
            rnum = random.uniform(-1, 1)
            t1.fill_(rnum)
            self.assertEqual(t1, t2, atol=0, rtol=0)

            # check changes to t2 from t1
            rnum = random.uniform(-1, 1)
            t2.fill_(rnum)
            self.assertEqual(t1, t2, atol=0, rtol=0)

            # release the tensors
            del s1, t1, s2, t2

        with TemporaryFileName() as fname:
            assert_with_filename(fname)

        if IS_FILESYSTEM_UTF8_ENCODING:
            with TemporaryDirectoryName(suffix='中文') as dname, TemporaryFileName(dir=dname) as fname:
                assert_with_filename(fname)

    def test_torch_from_file(self):
        def assert_with_filename(filename):
            size = 10000
            s1 = torch.from_file(filename, True, size, dtype=torch.float)
            t1 = torch.FloatTensor(s1).copy_(torch.randn(size))

            # check mapping
            s2 = torch.from_file(filename, True, size, dtype=torch.float)
            t2 = torch.FloatTensor(s2)
            self.assertEqual(t1, t2, atol=0, rtol=0)

            # check changes to t1 from t2
            rnum = random.uniform(-1, 1)
            t1.fill_(rnum)
            self.assertEqual(t1, t2, atol=0, rtol=0)

            # check changes to t2 from t1
            rnum = random.uniform(-1, 1)
            t2.fill_(rnum)
            self.assertEqual(t1, t2, atol=0, rtol=0)

            # release the tensors
            del s1, t1, s2, t2

        with TemporaryFileName() as fname:
            assert_with_filename(fname)

        if IS_FILESYSTEM_UTF8_ENCODING:
            with TemporaryDirectoryName(suffix='中文') as dname, TemporaryFileName(dir=dname) as fname:
                assert_with_filename(fname)

    def test_print(self):
        default_type = torch.tensor([]).type()
        for t in torch._tensor_classes:
            if t == torch.HalfTensor:
                continue  # HalfTensor does not support fill
            if t.is_sparse:
                continue
            if t.is_cuda and not torch.cuda.is_available():
                continue
            obj = t(100, 100).fill_(1)
            obj.__repr__()
            str(obj)
        # test half tensor
        obj = torch.rand(100, 100, device='cpu').half()
        obj.__repr__()
        str(obj)
        for t in torch._storage_classes:
            if t == torch.BFloat16Storage:
                continue  # Fix once fill is enabled for bfloat16
            if t.is_cuda and not torch.cuda.is_available():
                continue
            if t == torch.BoolStorage or t == torch.cuda.BoolStorage:
                obj = t(100).fill_(True)
            else:
                obj = t(100).fill_(1)
            obj.__repr__()
            str(obj)

        # test complex tensor
        # complex tensor print uses two formatters, one for real values
        # and the other for imag values. this is consistent with numpy
        x = torch.tensor([2.3 + 4j, 7 + 6j])
        self.assertEqual(x.__repr__(), str(x))
        self.assertExpectedInline(str(x), '''tensor([2.3000+4.j, 7.0000+6.j])''')

        # test scientific notation for complex tensors
        x = torch.tensor([1e28 + 2j , -1e-28j])
        self.assertEqual(x.__repr__(), str(x))
        self.assertExpectedInline(str(x), '''tensor([1.0000e+28+2.0000e+00j, -0.0000e+00-1.0000e-28j])''')

        # test big integer
        x = torch.tensor(2341234123412341)
        self.assertEqual(x.__repr__(), str(x))
        self.assertExpectedInline(str(x), '''tensor(2341234123412341)''')

        # test scientific notation
        x = torch.tensor([1e28, 1e-28])
        self.assertEqual(x.__repr__(), str(x))
        self.assertExpectedInline(str(x), '''tensor([1.0000e+28, 1.0000e-28])''')

        # test scientific notation using set_printoptions
        x = torch.tensor([1e2, 1e-2])
        torch.set_printoptions(sci_mode=True)
        self.assertEqual(x.__repr__(), str(x))
        self.assertExpectedInline(str(x), '''tensor([1.0000e+02, 1.0000e-02])''')
        torch.set_printoptions(sci_mode=False)
        self.assertEqual(x.__repr__(), str(x))
        self.assertExpectedInline(str(x), '''tensor([  100.0000,     0.0100])''')
        torch.set_printoptions(sci_mode=None)  # reset to the default value

        # test no leading space if all elements positive
        x = torch.tensor([1, 2])
        self.assertEqual(x.__repr__(), str(x))
        self.assertExpectedInline(str(x), '''tensor([1, 2])''')

        # test for leading space if there are negative elements
        x = torch.tensor([1, -2])
        self.assertEqual(x.__repr__(), str(x))
        self.assertExpectedInline(str(x), '''tensor([ 1, -2])''')

        # test inf and nan
        x = torch.tensor([4, inf, 1.5, -inf, 0, nan, 1])
        self.assertEqual(x.__repr__(), str(x))
        self.assertExpectedInline(str(x), '''tensor([4.0000,    inf, 1.5000,   -inf, 0.0000,    nan, 1.0000])''')

        y = torch.tensor([4, inf, complex(1.5, inf), complex(-inf, 4), 0, complex(nan, inf), complex(3, nan)])
        self.assertEqual(y.__repr__(), str(y))
        expected_str = '''\
tensor([4.0000+0.j,    inf+0.j, 1.5000+infj,   -inf+4.j, 0.0000+0.j,    nan+infj,
        3.0000+nanj])'''
        self.assertExpectedInline(str(y), expected_str)

        # test dtype
        torch.set_default_dtype(torch.float)
        x = torch.tensor([1e-324, 1e-323, 1e-322, 1e307, 1e308, 1e309], dtype=torch.float64)
        self.assertEqual(x.__repr__(), str(x))
        expected_str = '''\
tensor([ 0.0000e+00, 9.8813e-324, 9.8813e-323, 1.0000e+307, 1.0000e+308,
                inf], dtype=torch.float64)'''
        self.assertExpectedInline(str(x), expected_str)

        # test changing default dtype
        torch.set_default_dtype(torch.float64)
        self.assertEqual(x.__repr__(), str(x))
        expected_str = '''\
tensor([ 0.0000e+00, 9.8813e-324, 9.8813e-323, 1.0000e+307, 1.0000e+308,
                inf])'''
        self.assertExpectedInline(str(x), expected_str)

        # test summary
        x = torch.zeros(10000)
        self.assertEqual(x.__repr__(), str(x))
        self.assertExpectedInline(str(x), '''tensor([0., 0., 0.,  ..., 0., 0., 0.])''')

        # test internal summary function
        x = torch.rand(1, 20, 5, 30)
        summary = torch._tensor_str.get_summarized_data(x)
        self.assertEqual(summary.shape, (1, 6, 5, 6))
        first_and_last = [0, 1, 2, -3, -2, -1]
        self.assertEqual(summary, x[:, first_and_last][..., first_and_last])

        # test device
        if torch.cuda.is_available():
            x = torch.tensor([123], device='cuda:0')
            self.assertEqual(x.__repr__(), str(x))
            self.assertExpectedInline(str(x), '''tensor([123], device='cuda:0')''')

            # test changing default to cuda
            torch.set_default_tensor_type(torch.cuda.FloatTensor)
            self.assertEqual(x.__repr__(), str(x))
            self.assertExpectedInline(str(x), '''tensor([123])''')

            # test printing a tensor on a different gpu than current one.
            if torch.cuda.device_count() >= 2:
                with torch.cuda.device(1):
                    self.assertEqual(x.__repr__(), str(x))
                    self.assertExpectedInline(str(x), '''tensor([123], device='cuda:0')''')

            # test printing cpu tensor when default device is cuda
            y = torch.tensor([123], device='cpu')
            self.assertEqual(y.__repr__(), str(y))
            self.assertExpectedInline(str(y), '''tensor([123], device='cpu')''')
        torch.set_default_tensor_type(default_type)


        # test integral floats and requires_grad
        x = torch.tensor([123.], requires_grad=True)
        self.assertEqual(x.__repr__(), str(x))
        self.assertExpectedInline(str(x), '''tensor([123.], requires_grad=True)''')

        # test non-contiguous print
        # sliced tensor should have > PRINT_OPTS.threshold elements
        x = torch.ones(100, 2, 2, 10)
        y = x.as_strided(size=(100, 2, 10), stride=(2 * 2 * 10, 2 * 10, 1))
        self.assertEqual(str(y), y.__repr__())
        expected_str = '''\
tensor([[[1., 1., 1.,  ..., 1., 1., 1.],
         [1., 1., 1.,  ..., 1., 1., 1.]],

        [[1., 1., 1.,  ..., 1., 1., 1.],
         [1., 1., 1.,  ..., 1., 1., 1.]],

        [[1., 1., 1.,  ..., 1., 1., 1.],
         [1., 1., 1.,  ..., 1., 1., 1.]],

        ...,

        [[1., 1., 1.,  ..., 1., 1., 1.],
         [1., 1., 1.,  ..., 1., 1., 1.]],

        [[1., 1., 1.,  ..., 1., 1., 1.],
         [1., 1., 1.,  ..., 1., 1., 1.]],

        [[1., 1., 1.,  ..., 1., 1., 1.],
         [1., 1., 1.,  ..., 1., 1., 1.]]])\
'''

        self.assertExpectedInline(str(y), expected_str)

        x = torch.ones(100, 2, 2, 10) * (1 + 1j)
        y = x.as_strided(size=(100, 2, 10), stride=(2 * 2 * 10, 2 * 10, 1))
        self.assertEqual(str(y), y.__repr__())
        expected_str = '''\
tensor([[[1.+1.j, 1.+1.j, 1.+1.j,  ..., 1.+1.j, 1.+1.j, 1.+1.j],
         [1.+1.j, 1.+1.j, 1.+1.j,  ..., 1.+1.j, 1.+1.j, 1.+1.j]],

        [[1.+1.j, 1.+1.j, 1.+1.j,  ..., 1.+1.j, 1.+1.j, 1.+1.j],
         [1.+1.j, 1.+1.j, 1.+1.j,  ..., 1.+1.j, 1.+1.j, 1.+1.j]],

        [[1.+1.j, 1.+1.j, 1.+1.j,  ..., 1.+1.j, 1.+1.j, 1.+1.j],
         [1.+1.j, 1.+1.j, 1.+1.j,  ..., 1.+1.j, 1.+1.j, 1.+1.j]],

        ...,

        [[1.+1.j, 1.+1.j, 1.+1.j,  ..., 1.+1.j, 1.+1.j, 1.+1.j],
         [1.+1.j, 1.+1.j, 1.+1.j,  ..., 1.+1.j, 1.+1.j, 1.+1.j]],

        [[1.+1.j, 1.+1.j, 1.+1.j,  ..., 1.+1.j, 1.+1.j, 1.+1.j],
         [1.+1.j, 1.+1.j, 1.+1.j,  ..., 1.+1.j, 1.+1.j, 1.+1.j]],

        [[1.+1.j, 1.+1.j, 1.+1.j,  ..., 1.+1.j, 1.+1.j, 1.+1.j],
         [1.+1.j, 1.+1.j, 1.+1.j,  ..., 1.+1.j, 1.+1.j, 1.+1.j]]])\
'''
        self.assertExpectedInline(str(y), expected_str)

        # test print 0-dim tensor: there's no 0-dim in Numpy, we match arrayprint style
        x = torch.tensor(0.00002)
        self.assertEqual(x.__repr__(), str(x))
        self.assertExpectedInline(str(x), '''tensor(2.0000e-05)''')

        # test print boolean tensor
        x = torch.tensor([True])
        self.assertEqual(x.__repr__(), str(x))
        self.assertExpectedInline(str(x), '''tensor([True])''')

        x = torch.tensor(True)
        self.assertEqual(x.__repr__(), str(x))
        self.assertExpectedInline(str(x), '''tensor(True)''')

        # [Numpy] test print float in sci_mode when min < 0.0001.
        x = torch.tensor([0.00002])
        self.assertEqual(x.__repr__(), str(x))
        self.assertExpectedInline(str(x), '''tensor([2.0000e-05])''')

        # [Numpy] test print complex in sci_mode when real_min < 0.0001 and (or) imag_min < 0.0001.
        x = torch.tensor([0.00002]) * (1 + 1j)
        self.assertEqual(x.__repr__(), str(x))
        self.assertExpectedInline(str(x), '''tensor([2.0000e-05+2.0000e-05j])''')

        # [Numpy] test print float in sci_mode when max > 1e8.
        # TODO: Pytorch uses fixed precision to print, while Numpy uses dragon4_scientific
        # to do automatic trimming and padding.
        x = torch.tensor([123456789.])
        self.assertEqual(x.__repr__(), str(x))
        self.assertExpectedInline(str(x), '''tensor([1.2346e+08])''')

        # [Numpy] test print float in sci_mode when max / min > 1000.
        x = torch.tensor([0.01, 11])
        self.assertEqual(x.__repr__(), str(x))
        self.assertExpectedInline(str(x), '''tensor([1.0000e-02, 1.1000e+01])''')

        # [Numpy] test print int max / min > 1000, no sci_mode
        x = torch.tensor([1, 1010])
        self.assertEqual(x.__repr__(), str(x))
        self.assertExpectedInline(str(x), '''tensor([   1, 1010])''')

        # [Numpy] test print int > 1e8, no sci_mode
        x = torch.tensor([1000000000])  # 1e9
        self.assertEqual(x.__repr__(), str(x))
        self.assertExpectedInline(str(x), '''tensor([1000000000])''')

        # [Numpy] test printing float in int_mode
        x = torch.tensor([1., 1000.])
        self.assertEqual(x.__repr__(), str(x))
        self.assertExpectedInline(str(x), '''tensor([   1., 1000.])''')

        # [Numpy] test printing float in int_mode in sci format when max / min > 1000.
        x = torch.tensor([1., 1010.])
        self.assertEqual(x.__repr__(), str(x))
        self.assertExpectedInline(str(x), '''tensor([1.0000e+00, 1.0100e+03])''')

    def test_sizeof(self) -> None:
        sizeof_empty = torch.randn(0).storage().__sizeof__()
        sizeof_10 = torch.randn(10).storage().__sizeof__()
        sizeof_100 = torch.randn(100).storage().__sizeof__()
        self.assertEqual((sizeof_100 - sizeof_empty) // (sizeof_10 - sizeof_empty), 10)
        self.assertEqual((sizeof_100 - sizeof_empty) % (sizeof_10 - sizeof_empty), 0)

        sizeof_empty = torch.randn(0).to(torch.uint8).storage().__sizeof__()
        sizeof_10 = torch.randn(10).to(torch.uint8).storage().__sizeof__()
        sizeof_100 = torch.randn(100).to(torch.uint8).storage().__sizeof__()
        self.assertEqual((sizeof_100 - sizeof_empty) // (sizeof_10 - sizeof_empty), 10)
        self.assertEqual((sizeof_100 - sizeof_empty) % (sizeof_10 - sizeof_empty), 0)

    def test_iter(self) -> None:
        x = torch.randn(5, 5)
        for i, sub in enumerate(x):
            self.assertEqual(sub, x[i])

        x = torch.tensor([])
        self.assertEqual(list(x), [])

    def test_new(self) -> None:
        x = torch.autograd.Variable(torch.tensor([]))
        y = torch.autograd.Variable(torch.randn(4, 4))
        z = torch.autograd.Variable(torch.IntTensor([1, 2, 3]))
        self.assertEqual(x.new().shape, [0])
        self.assertEqual(x.new(), x)
        self.assertEqual(x.new(1, 2).shape, [1, 2])
        self.assertEqual(x.new(torch.Size([3, 4])).shape, [3, 4])
        self.assertEqual(x.new([3, 4]).shape, [2])
        self.assertEqual(x.new([3, 4]).tolist(), [3, 4])
        self.assertEqual(x.new((3, 4)).tolist(), [3, 4])
        self.assertEqual(x.new([np.int32(3), np.float64(4)]).tolist(), [3, 4])
        self.assertEqual(x.new(np.array((3, 4))).tolist(), [3, 4])
        self.assertEqual(x.new([z[2], z[0] + 3]).tolist(), [3, 4])
        self.assertEqual(x.new(size=(3, 4)).shape, [3, 4])
        self.assertEqual(x.new(()).shape, [0])
        self.assertEqual(x.new(y.storage()).data_ptr(), y.data_ptr())
        self.assertEqual(x.new(y).data_ptr(), y.data_ptr())
        self.assertIsNot(x.new(y), y)

        self.assertRaises(TypeError, lambda: x.new(z))
        # TypeError would be better
        self.assertRaises(RuntimeError, lambda: x.new(z.storage()))

    @unittest.skipIf(PYTORCH_CUDA_MEMCHECK, "is_pinned uses failure to detect pointer property")
    def test_pin_memory(self):
        x = torch.randn(3, 5)
        self.assertFalse(x.is_pinned())
        if not torch.cuda.is_available():
            self.assertRaises(RuntimeError, lambda: x.pin_memory())
        else:
            pinned = x.pin_memory()
            self.assertTrue(pinned.is_pinned())
            self.assertEqual(pinned, x)
            self.assertNotEqual(pinned.data_ptr(), x.data_ptr())
            # test that pin_memory on already pinned tensor has no effect
            self.assertIs(pinned, pinned.pin_memory())
            self.assertEqual(pinned.data_ptr(), pinned.pin_memory().data_ptr())

    def test_error_msg_type_translation(self):
        with self.assertRaisesRegex(
                RuntimeError,
                # message includes both Double and Long
                '(?=.*Double)(?=.*Long)'):

            # Calls model with a LongTensor input but DoubleTensor weights
            input = torch.zeros(1, 1, 1, 6, dtype=torch.long)
            weight = torch.nn.Parameter(torch.zeros(1, 1, 1, 3, dtype=torch.double))
            model = torch.nn.Conv2d(1, 1, (1, 3), stride=1, padding=0, bias=False)
            model.weight = weight
            out = model(input)

    def test_apply(self):
        x = torch.arange(1, 6)
        res = x.clone().apply_(lambda k: k + k)
        self.assertEqual(res, x * 2)
        self.assertRaises(TypeError, lambda: x.apply_(lambda k: "str"))

    def test_map(self):
        x = torch.autograd.Variable(torch.randn(3, 3))
        y = torch.autograd.Variable(torch.randn(3))
        res = x.clone()
        res.map_(y, lambda a, b: a + b)
        self.assertEqual(res, x + y)
        self.assertRaisesRegex(TypeError, "not callable", lambda: res.map_(y, "str"))

    def test_map2(self):
        x = torch.autograd.Variable(torch.randn(3, 3))
        y = torch.autograd.Variable(torch.randn(3))
        z = torch.autograd.Variable(torch.randn(1, 3))
        res = x.clone()
        res.map2_(y, z, lambda a, b, c: a + b * c)
        self.assertEqual(res, x + y * z)
        z.requires_grad = True
        self.assertRaisesRegex(
            RuntimeError, "requires grad",
            lambda: res.map2_(y, z, lambda a, b, c: a + b * c))

    def test_Size(self):
        x = torch.Size([1, 2, 3])
        self.assertIsInstance(x, tuple)
        self.assertEqual(x[0], 1)
        self.assertEqual(x[1], 2)
        self.assertEqual(x[2], 3)
        self.assertEqual(len(x), 3)
        self.assertRaises(TypeError, lambda: torch.Size(torch.ones(3)))

        self.assertIsInstance(x * 2, torch.Size)
        self.assertIsInstance(x[:-1], torch.Size)
        self.assertIsInstance(x + x, torch.Size)

    def test_Size_scalar(self):
        three = torch.tensor(3)
        two = torch.tensor(2)
        x = torch.Size([0, 1, two, three, 4])
        for i in range(1, 5):
            self.assertEqual(x[i], i)

    def test_Size_iter(self):
        for sizes in [iter([1, 2, 3, 4, 5]), range(1, 6)]:
            x = torch.Size(sizes)
            for i in range(0, 5):
                self.assertEqual(x[i], i + 1)

    def test_t_not_2d_error(self):
        self.assertRaises(RuntimeError, lambda: torch.randn(2, 3, 4).t())
        self.assertRaises(RuntimeError, lambda: torch.randn(2, 3, 4).t_())

    # skip this test for now as it affects all tests
    @unittest.skipIf(True, "flush_denormal not supported")
    def test_set_flush_denormal(self):
        tiny_float = 1e-42
        tiny_double = 1e-320
        float_tensor = torch.FloatTensor([1.0, tiny_float])
        double_tensor = torch.DoubleTensor([1.0, tiny_float, tiny_double])

        self.assertEqual(float_tensor[0], 1.0, atol=0.0, rtol=0)
        self.assertEqual(float_tensor[1], tiny_float, atol=tiny_float / 16, rtol=0)
        self.assertEqual(double_tensor[0], 1.0, atol=0.0, rtol=0)
        self.assertEqual(double_tensor[1], tiny_float, atol=0.0, rtol=0)
        self.assertEqual(double_tensor[2], tiny_double, atol=0.0, rtol=0)

        torch.set_flush_denormal(True)
        self.assertEqual(float_tensor[0], 1.0, atol=0.0, rtol=0)
        self.assertEqual(float_tensor[1], 0.0, atol=0.0, rtol=0)  # tiny_float to zero
        self.assertEqual(double_tensor[0], 1.0, atol=0.0, rtol=0)
        # tiny_float is not converted to zero in double type
        self.assertEqual(double_tensor[1], tiny_float, atol=0.0, rtol=0)
        self.assertEqual(double_tensor[2], 0.0, atol=0.0, rtol=0)  # tiny_double to zero
        torch.set_flush_denormal(False)

    def test_show_config(self):
        # We can't usefully test the output; just make sure this doesn't crash
        torch.__config__.show()

    @unittest.skipIf(IS_FBCODE, "CXX_FLAGS is only for OSS build.")
    def test_cxx_flags(self):
        torch.__config__._cxx_flags()

    def test_parallel_info(self):
        torch.__config__.parallel_info()

    @slowTest
    def test_slow_test(self):
        # Just a smoketest to make sure our slowTest decorator works.
        pass

    def test_is_nonzero(self):
        with self.assertRaisesRegex(RuntimeError, "Boolean value of Tensor with no values is ambiguous"):
            torch.tensor([]).is_nonzero()
        with self.assertRaisesRegex(RuntimeError, "Boolean value of Tensor with more than one value is ambiguous"):
            torch.tensor([0, 0]).is_nonzero()
        self.assertFalse(torch.tensor(0).is_nonzero())
        self.assertTrue(torch.tensor(1).is_nonzero())
        self.assertFalse(torch.tensor([0]).is_nonzero())
        self.assertTrue(torch.tensor([1]).is_nonzero())
        self.assertFalse(torch.tensor([[0]]).is_nonzero())
        self.assertTrue(torch.tensor([[1]]).is_nonzero())
        self.assertTrue(torch.tensor(0.1).is_nonzero())
        self.assertTrue(torch.tensor(-0.1).is_nonzero())
        self.assertFalse(torch.tensor(0.0).is_nonzero())
        self.assertTrue(torch.tensor(True).is_nonzero())
        self.assertFalse(torch.tensor(False).is_nonzero())
        self.assertFalse(torch.tensor(0 + 0j).is_nonzero())
        self.assertTrue(torch.tensor(0 + 0.1j).is_nonzero())

    def test_assert_async(self):
        with self.assertRaisesRegex(RuntimeError, "Boolean value of Tensor with no values is ambiguous"):
            torch._assert_async(torch.tensor([]))
        with self.assertRaisesRegex(RuntimeError, "Boolean value of Tensor with more than one value is ambiguous"):
            torch._assert_async(torch.tensor([0, 0]))
        with self.assertRaisesRegex(RuntimeError, "Expected Tensor with single nonzero value, but got zero"):
            torch._assert_async(torch.tensor(0))
        torch._assert_async(torch.tensor(1))
        torch._assert_async(torch.tensor(0.1))
        torch._assert_async(torch.tensor(-0.1))
        with self.assertRaisesRegex(RuntimeError, "Expected Tensor with single nonzero value, but got zero"):
            torch._assert_async(torch.tensor(0.0))
        torch._assert_async(torch.tensor(True))
        with self.assertRaisesRegex(RuntimeError, "Expected Tensor with single nonzero value, but got zero"):
            torch._assert_async(torch.tensor(False))
        torch._assert_async(torch.tensor(0 + 0.1j))
        with self.assertRaisesRegex(RuntimeError, "Expected Tensor with single nonzero value, but got zero"):
            torch._assert_async(torch.tensor(0 + 0j))

    # NB: we must not be built with CUDA; if we are built with CUDA but no CUDA
    # is available, we get a different error.
    @unittest.skipIf(torch.backends.cuda.is_built() or IS_SANDCASTLE, "CUDA is built, can't test CUDA not built error")
    def test_cuda_not_built(self):
        msg = "Torch not compiled with CUDA enabled"
        self.assertRaisesRegex(AssertionError, msg, lambda: torch.cuda.current_device())
        self.assertRaisesRegex(AssertionError, msg, lambda: torch.tensor([1], device="cuda"))
        self.assertRaisesRegex(AssertionError, msg, lambda: torch.tensor([1]).cuda())
        self.assertRaisesRegex(TypeError, msg, lambda: torch.cuda.FloatTensor())
        self.assertRaisesRegex(TypeError, msg, lambda: torch.set_default_tensor_type(torch.cuda.FloatTensor))
        self.assertRaisesRegex(AssertionError, msg, lambda: torch.tensor([1]).to(device="cuda"))

    def test_has_internal_overlap(self):
        OVERLAP_NO = 0
        OVERLAP_YES = 1
        OVERLAP_TOO_HARD = 2

        # Check for contiguous tensors
        a = torch.randn(3, 3)
        self.assertEqual(torch._debug_has_internal_overlap(a), OVERLAP_NO)

        # Checks for zero strides
        b = torch.randn(1, 3)
        b_expanded = b.expand(4, 3)
        self.assertEqual(torch._debug_has_internal_overlap(b_expanded), OVERLAP_YES)

        # Check for zero strided, size 1 axis, in non-contiguous storage (gh-33812)
        c = torch.randn(10).as_strided([2, 1, 5], [1, 0, 2])
        self.assertEqual(torch._debug_has_internal_overlap(c), OVERLAP_NO)
        c = torch.randn(2, 1, 10)[::2].as_strided((2, 1, 5), (10, 0, 2))
        self.assertEqual(torch._debug_has_internal_overlap(c), OVERLAP_TOO_HARD)

    def test_allow_tensor_metadata_change(self):
        def do_test(t):
            with self.assertRaisesRegex(
                    RuntimeError,
                    "set_sizes_contiguous is not allowed on a Tensor created from .data or .detach()"):
                t.resize_((2, 1))
            with self.assertRaisesRegex(
                    RuntimeError,
                    "set_storage is not allowed on a Tensor created from .data or .detach()"):
                t.set_()
            with self.assertRaisesRegex(
                    RuntimeError,
                    "set_storage_offset is not allowed on a Tensor created from .data or .detach()"):
                t.set_(t.storage(), 0, t.size(), list(t.stride()))

        do_test(torch.tensor([[1, 2]]).data)
        do_test(torch.tensor([[1, 2]]).detach())

    @skipIfNotRegistered("LayerNorm", "Skipping as LayerNorm is not registered")
    def test_c10_layer_norm(self):
        # test that we can call c10 ops and they return a reasonable result
        X = torch.rand(5, 5, dtype=torch.float)
        weight = torch.rand(*X.size()[1:], dtype=torch.float)
        bias = torch.rand(*X.size()[1:], dtype=torch.float)
        epsilon = 1e-4

        expected_norm = torch.nn.functional.layer_norm(
            X, X.size()[1:], weight=weight, bias=bias, eps=epsilon)
        actual_norm, actual_mean, actual_stdev = \
            torch.ops._caffe2.LayerNorm(torch.tensor(X), torch.tensor(
                weight), torch.tensor(bias), 1, epsilon, True)
        torch.testing.assert_close(expected_norm, actual_norm)

    def test_memory_format(self):
        def test_helper(x, memory_format):
            y = x.contiguous(memory_format=memory_format)
            self.assertFalse(y.is_contiguous())
            self.assertTrue(y.is_contiguous(memory_format=memory_format))
            self.assertEqual(y, x)

        test_helper(torch.randn(4, 3, 8, 8), torch.channels_last)
        test_helper(torch.randn(4, 3, 8, 8, 8), torch.channels_last_3d)

    def test_memory_format_contiguous_returns_same_tensor_if_already_satisfies(self):
        def test_helper(x, memory_format):
            alias = x.contiguous(memory_format=memory_format)
            alias.fill_(7)
            self.assertEqual(x, alias)

        test_helper(torch.randn(4, 8, 8, 3).permute(0, 3, 1, 2), torch.channels_last)
        test_helper(torch.randn(4, 8, 8, 8, 3).permute(0, 4, 1, 2, 3), torch.channels_last_3d)

    def test_memory_format_empty(self):
        def test_helper(dim1, dim2, memory_format):
            with self.assertRaises(RuntimeError):
                x = torch.empty(dim1, memory_format=memory_format)
            x = torch.empty(dim2, memory_format=memory_format)
            self.assertTrue(x.is_contiguous(memory_format=memory_format))

        test_helper((3, 3), (3, 3, 3, 3), torch.channels_last)
        test_helper((3, 3, 3), (3, 3, 3, 3, 3), torch.channels_last_3d)

    def test_subclass_tensors(self):
        # raise an error when trying to subclass FloatTensor
        with self.assertRaisesRegex(TypeError, "type 'torch.FloatTensor' is not an acceptable base type"):
            class Foo1(torch.FloatTensor):
                pass

        # but allow subclassing Tensor:
        class Foo2(torch.Tensor):
            def foo(self):
                return 5
        f = Foo2()
        self.assertEqual(f.foo(), 5)

    def test_ndim(self):
        a = torch.randn(1, 2, 3)
        self.assertEqual(3, a.ndim)
        b = torch.randn(())
        self.assertEqual(0, b.ndim)
        c = torch.randn(1, 0)
        self.assertEqual(2, c.ndim)

    def test_fill_diagonal(self):
        a1 = torch.randn(7, 3)
        a2 = a1.clone()
        v = 1
        for i in range(3):
            a2[i][i] = v
        a1.fill_diagonal_(v)
        self.assertEqual(a1, a2)

        b1 = torch.randn(7, 3)
        b2 = b1.clone()
        for i in range(3):
            b2[i][i] = v
            b2[i + 4][i] = v
        b1.fill_diagonal_(v, wrap=True)
        self.assertEqual(b1, b2)

        c1 = torch.rand(3, 3, 3)
        c2 = c1.clone()
        for i in range(3):
            c2[i][i][i] = v
        c1.fill_diagonal_(v)
        self.assertEqual(c1, c2)

        # non-contiguous tensor
        d1 = torch.rand(3, 3, 3)[:, 1, ...]
        d2 = d1.clone()
        for i in range(3):
            d2[i][i] = v
        d1.fill_diagonal_(v)
        self.assertEqual(d1, d2)

        e1 = torch.rand(7, 3, 3)[:, 1, ...]
        e2 = e1.clone()
        for i in range(3):
            e2[i][i] = v
            e2[i + 4][i] = v
        e1.fill_diagonal_(v, wrap=True)
        self.assertEqual(e1, e2)

    def test_setting_real_imag_to_a_number(self):
        x = torch.randn(4, dtype=torch.cfloat)
        x.real = 0
        x.imag = 0
        zeros = torch.zeros(4)
        self.assertEqual(x.real, zeros)
        self.assertEqual(x.imag, zeros)

    def test_batch_norm_cpu_inference(self):
        # input nchw in (2,1,1,1), (2,2,2,2)
        inputs = [
            torch.tensor([[[[-0.5000]]], [[[0.5000]]]]),
            torch.tensor([
                [
                    [[-0.5000, 0.5000], [-1.0000, 1.0000]],
                    [[-0.2500, -0.5000], [0.2500, 0.5000]]
                ],
                [
                    [[0.1000, 1.0000], [1.0000, 0.1000]],
                    [[1.0000, 0.5000], [1.5000, -1.5000]]
                ]])]
        # output nchw in (2,1,1,1), (2,2,2,2)
        outputs = [
            torch.tensor([
                [[[-0.499997496604919433593750000]]],
                [[[0.499997496604919433593750000]]]]),
            torch.tensor([
                [[[-0.499997496604919433593750000, 0.499997496604919433593750000],
                  [-0.999994993209838867187500000, 0.999994993209838867187500000]],
                 [[-0.249998748302459716796875000, -0.499997496604919433593750000],
                  [0.249998748302459716796875000, 0.499997496604919433593750000]]],
                [[[0.099999502301216125488281250, 0.999994993209838867187500000],
                  [0.999994993209838867187500000, 0.099999502301216125488281250]],
                 [[0.999994993209838867187500000, 0.499997496604919433593750000],
                  [1.499992489814758300781250000, -1.499992489814758300781250000]]]])]


        for i in range(len(inputs)):
            for affine in [False, True]:
                m = torch.nn.BatchNorm2d(inputs[i].size()[1], 1e-05, 0.1, affine=affine)
                m.eval()
                # contiguous case
                input1 = inputs[i].contiguous()
                output1 = m(input1)
                # non-contiguous case
                input2 = input1.permute(0, 1, 3, 2)
                output2 = m(input2).permute(0, 1, 3, 2)
                # channels last case
                input3 = input1.contiguous(memory_format=torch.channels_last)
                output3 = m(input3)
                self.assertEqual(output3, outputs[i])
                self.assertEqual(output3, output1)
                self.assertEqual(output3, output2)

    # FIXME: move these meta tests to their own test suite/class or
    #   distribute them among the appropriate test suites for their ops
    @noarchTest
    def test_empty_meta(self):
        x = torch.empty(2 ** 20, 2 ** 20, device='meta')
        y = torch.empty(2 ** 20, device='meta')
        z = x + y
        self.assertEqual(z.size(), (2 ** 20, 2 ** 20))
        self.assertRaises(RuntimeError, lambda: z[0][0].item())

    @noarchTest
    def test_upsample_nearest1d_meta(self):
        # TODO: this test should be triggered by test_nn.py but right
        # now meta is not enabled (and even if it was, we are probably
        # missing too many meta functions to get through the test unmolested)

        # NB: Can't make the exponent too big, or it will overflow
        # signed 64-bit integer
        x = torch.empty(2 * 10 ** 8, 3, 2 * 10 ** 8, device='meta')
        z = torch.nn.functional.interpolate(x, scale_factor=2)
        self.assertEqual(z.size(), (2 * 10 ** 8, 3, 4 * 10 ** 8))
        self.assertRaises(RuntimeError, lambda: z[0][0][0].item())

        # TODO: the out tests cannot be triggered by test_nn.py because
        # we don't actually do out= arguments for nn functions, so there
        # is no public API by which to get the out version

        # interpolate doesn't seem to support out=
        # (not sure why passing None here doesn't work? How strange...)
        z = torch.empty(0, device='meta')
        torch._C._nn.upsample_nearest1d(x, (4 * 10 ** 8,), 2, out=z)
        self.assertEqual(z.size(), (2 * 10 ** 8, 3, 4 * 10 ** 8))
        self.assertRaises(RuntimeError, lambda: z[0][0][0].item())

    @noarchTest
    def test_upsample_nearest2d_meta(self):
        # TODO: the out tests cannot be triggered by test_nn.py because
        # we don't actually do out= arguments for nn functions, so there
        # is no public API by which to get the out version

        # Make sure we don't clobber strides of out tensor.  NB: this
        # test must be done on 2d/3d, because 1d doesn't have any meaningful
        # layout support
        x = torch.empty(4, 3, 8, 8, device='meta')
        out = torch.empty(4, 3, 16, 16, device='meta', memory_format=torch.channels_last)
        torch._C._nn.upsample_nearest2d(x, (16, 16), out=out)
        self.assertTrue(out.is_contiguous(memory_format=torch.channels_last))

        x = torch.empty(4, 3, 8, 8, device='meta', memory_format=torch.channels_last)
        out = torch.empty(4, 3, 16, 16, device='meta')
        torch._C._nn.upsample_nearest2d(x, (16, 16), out=out)
        self.assertTrue(out.is_contiguous())

        # But if resize occurs, do clobber
        x = torch.empty(4, 3, 8, 8, device='meta', memory_format=torch.channels_last)
        out = torch.empty(0, device='meta')
        torch._C._nn.upsample_nearest2d(x, (16, 16), out=out)
        self.assertTrue(out.is_contiguous(memory_format=torch.channels_last))

        # Complain if out dtype mismatch
        x = torch.empty(4, 3, 8, 8, device='meta', dtype=torch.float)
        out = torch.empty(4, 3, 16, 16, device='meta', dtype=torch.double)
        self.assertExpectedRaisesInline(
            RuntimeError, lambda: torch._C._nn.upsample_nearest2d(x, (16, 16), out=out),
            """Expected out tensor to have dtype float, but got double instead"""
        )

        # Complain if out device mismatch
        x = torch.empty(0, 3, 8, 8, device='meta')
        out = torch.empty(0, 3, 16, 16, device='cpu')
        self.assertExpectedRaisesInline(
            RuntimeError, lambda: torch._C._nn.upsample_nearest2d(x, (16, 16), out=out),
            """Expected out tensor to have device meta, but got cpu instead"""
        )

    @noarchTest
    def test_detach_meta(self):
        x = torch.empty(2, device='meta')
        # This used to segfault
        self.assertRaises(RuntimeError, lambda: x.detach().storage())

    @noarchTest
    def test_add_meta_scalar(self):
        # From https://github.com/pytorch/pytorch/issues/53815
        x = torch.empty(2, device='meta')
        y = x + 2
        self.assertEqual(y.size(), x.size())

    def test_normal_shape(self):
        warned = False
        for device in get_all_device_types():
            tensor1 = torch.rand(1, device=device)
            tensor4 = torch.rand(4, device=device)
            tensor120 = torch.rand(120, device=device)
            tensor2145 = torch.rand(2, 1, 4, 5, device=device)
            tensor2345 = torch.rand(2, 3, 4, 5, device=device)
            tensor2345_non_contiguous = torch.rand(2, 4, 3, 5, device=device).permute(0, 2, 1, 3)
            tensor2345_channels_last = tensor2345.contiguous(memory_format=torch.channels_last)
            output2345 = torch.zeros(2, 3, 4, 5, device=device)
            output345 = torch.zeros(3, 4, 5, device=device)

            # inputs have same size
            self.assertEqual(torch.normal(tensor2345, tensor2345).size(), (2, 3, 4, 5))
            self.assertEqual(torch.normal(tensor2345_non_contiguous, tensor2345).size(), (2, 3, 4, 5))
            self.assertEqual(torch.normal(tensor2345, tensor2345_channels_last).size(), (2, 3, 4, 5))
            self.assertEqual(torch.normal(tensor2345_non_contiguous, tensor2345_channels_last).size(), (2, 3, 4, 5))

            # scalar case
            self.assertEqual(torch.normal(tensor2345, 2).size(), (2, 3, 4, 5))
            self.assertEqual(torch.normal(2, tensor2345).size(), (2, 3, 4, 5))

            # inputs are expandable tensors
            self.assertEqual(torch.normal(tensor2345, tensor1).size(), (2, 3, 4, 5))
            self.assertEqual(torch.normal(tensor2145, tensor2345).size(), (2, 3, 4, 5))

            # inputs are non-expandable tensors, but they have same number of elements
            with self.assertRaisesRegex(
                    RuntimeError,
                    r"The size of tensor a \(120\) must match the size of "
                    r"tensor b \(5\) at non-singleton dimension 3"):
                self.assertEqual(torch.normal(tensor120, tensor2345).size(), (120,))
            with self.assertRaisesRegex(
                    RuntimeError,
                    r"The size of tensor a \(5\) must match the size of "
                    r"tensor b \(120\) at non-singleton dimension 3"):
                self.assertEqual(torch.normal(tensor2345, tensor120).size(), (2, 3, 4, 5))

            # inputs are non-expandable tensors and they don't have same number of elements
            with self.assertRaisesRegex(
                    RuntimeError,
                    r"The size of tensor a \(5\) must match the size of "
                    r"tensor b \(4\) at non-singleton dimension 3"):
                torch.normal(tensor2345, tensor4)

            # output and inputs are size compatible
            self.assertEqual(torch.normal(tensor2345, tensor2345, out=output2345).size(), (2, 3, 4, 5))

            # output and inputs are not size compatible
            with self.assertWarnsRegex(
                    UserWarning,
                    "This behavior is deprecated, and in a future PyTorch "
                    "release outputs will not be resized unless they have "
                    "zero elements"):
                self.assertEqual(torch.normal(tensor2345, tensor2145, out=output345).size(), (2, 3, 4, 5))
            with self.assertRaisesRegex(
                    RuntimeError,
                    r"The size of tensor a \(5\) must match the size of "
                    r"tensor b \(120\) at non-singleton dimension 3"):
                # inputs are not expandable, output size is not the same as mean
                torch.normal(tensor2345, tensor120, out=output345)

    def test_tensoriterator_output_setup(self):
        # Test whether the output's memory layout is correct
        def test_memory_layout(x, y, scale, zero_point, out):
            self.assertEqual(x.dim(), 4)
            self.assertEqual(x.size(), y.size())
            self.assertEqual(y.size(), out.size())

            shape = x.size()
            for n in range(shape[0]):
                for c in range(shape[1]):
                    for h in range(shape[2]):
                        for w in range(shape[3]):
                            if scale is not None and zero_point is not None:
                                self.assertEqual(
                                    out[n][c][h][w],
                                    torch.ops.quantized.add(x[n][c][h][w], y[n][c][h][w], scale, zero_point))
                            else:
                                self.assertEqual(out[n][c][h][w], x[n][c][h][w] + y[n][c][h][w])

        xraw = torch.rand(2, 3, 4, 4)
        yraw = torch.rand(2, 3, 4, 4)
        qxraw = torch.quantize_per_tensor(xraw, 0.1, 5, torch.quint8)
        qyraw = torch.quantize_per_tensor(yraw, 0.1, 5, torch.quint8)

        # contiguous case fast setup
        test_memory_layout(xraw, yraw, None, None, xraw + yraw)
        test_memory_layout(qxraw, qyraw, 0.1, 5, torch.ops.quantized.add(qxraw, qyraw, 0.1, 5))

        # channels last case fast setup
        x = xraw.contiguous(memory_format=torch.channels_last)
        y = yraw.contiguous(memory_format=torch.channels_last)
        test_memory_layout(x, y, None, None, x + y)
        qx = qxraw.contiguous(memory_format=torch.channels_last)
        qy = qyraw.contiguous(memory_format=torch.channels_last)
        test_memory_layout(qx, qy, 0.1, 5, torch.ops.quantized.add(qx, qy, 0.1, 5))

        # non contiguous case fast setup (dense, non-overlapping, same shape and strides)
        x = xraw.permute(0, 2, 3, 1)
        y = yraw.permute(0, 2, 3, 1)
        test_memory_layout(x, y, None, None, x + y)
        qx = qxraw.permute(0, 2, 3, 1)
        qy = qyraw.permute(0, 2, 3, 1)
        test_memory_layout(qx, qy, 0.1, 5, torch.ops.quantized.add(qx, qy, 0.1, 5))

        # non contiguous case fast setup (dense, non-overlapping)
        # input tensors have same shape and strides
        # output tensor have same shape as input tensors but different stride
        # output tensor should preserve its strides in this case
        x = xraw.permute(0, 2, 3, 1)
        y = yraw.permute(0, 2, 3, 1)
        out = torch.empty_like(xraw)
        out = out.permute(0, 3, 2, 1)
        expected_stride = out.stride()
        test_memory_layout(x, y, None, None, torch.add(x, y, out=out))
        self.assertEqual(expected_stride, out.stride())

        # non contiguous case non fast setup
        x = xraw.permute(0, 2, 3, 1)
        y = yraw.permute(0, 3, 2, 1)
        test_memory_layout(x, y, None, None, x + y)
        qx = qxraw.permute(0, 2, 3, 1)
        qy = qyraw.permute(0, 3, 2, 1)
        test_memory_layout(qx, qy, 0.1, 5, torch.ops.quantized.add(qx, qy, 0.1, 5))

    # Tests to make sure we still handle .data properly until it is removed
    def test_dot_data_use(self):
        # .data allows to change the Tensors types inplace, check that we still
        # raise a nice error.
        with self.assertRaisesRegex(
                RuntimeError,
                # message includes both Double and Long
                '(?=.*Double)(?=.*Long)'):

            # Calls model with a LongTensor input but DoubleTensor weights
            input = torch.randn(1, 1, 1, 6, dtype=torch.double)
            weight = torch.zeros(1, 1, 1, 3, dtype=torch.long)
            model = torch.nn.Conv2d(1, 1, (1, 3), stride=1, padding=0, bias=False)
            model.weight.data = weight
            out = model(input)

    def test_empty_storage_view(self):
        # we should be able to "modify" slices of a 0-element
        # array without an error being raised due to
        # trying to resize its storage
        t = torch.from_numpy(np.empty((0, 4)))
        t[:, 1::2] *= 1

    def test_has_storage(self):
        self.assertIsNotNone(torch.tensor([]).storage())
        self.assertIsNotNone(torch.empty(0).storage())
        self.assertIsNotNone(torch.tensor([]).clone().storage())
        self.assertIsNotNone(torch.tensor([0, 0, 0]).nonzero().storage())
        self.assertIsNotNone(torch.tensor([]).new().storage())

    # FIXME: Extend this test and put in a TensorProperties test class
    def test_numel(self):
        b = torch.ByteTensor(3, 100, 100)
        self.assertEqual(b.nelement(), 3 * 100 * 100)
        self.assertEqual(b.numel(), 3 * 100 * 100)

    # Verifies that (deep)copies of dtypes are the same objects
    def test_copy_dtypes(self):
        for dtype in get_all_dtypes():
            copied_dtype = copy.deepcopy(dtype)
            self.assertIs(dtype, copied_dtype)

    def test_dtype_is_signed(self):
        for dtype in get_all_dtypes():
            self.assertEqual(dtype.is_signed, torch.is_signed(torch.tensor(0, dtype=dtype)))

        self.assertRaisesRegex(RuntimeError, 'not supported for quantized', lambda: torch.quint8.is_signed)
        self.assertRaisesRegex(RuntimeError, 'not supported for quantized', lambda: torch.qint8.is_signed)
        self.assertRaisesRegex(RuntimeError, 'not supported for quantized', lambda: torch.qint32.is_signed)

    # FIXME: Put the following random tests into their own test class or test suite
    def test_RNGState(self):
        state = torch.get_rng_state()
        stateCloned = state.clone()
        before = torch.rand(1000)

        self.assertEqual(state.ne(stateCloned).long().sum(), 0, atol=0, rtol=0)

        torch.set_rng_state(state)
        after = torch.rand(1000)
        self.assertEqual(before, after, atol=0, rtol=0)

    def test_RNGStateAliasing(self):
        # Fork the random number stream at this point
        gen = torch.Generator()
        gen.set_state(torch.get_rng_state())
        self.assertEqual(gen.get_state(), torch.get_rng_state())

        target_value = torch.rand(1000)
        # Dramatically alter the internal state of the main generator
        _ = torch.rand(100000)
        forked_value = torch.rand(1000, generator=gen)
        self.assertEqual(target_value, forked_value, atol=0, rtol=0, msg="RNG has not forked correctly.")

    def test_RNG_after_pickle(self):
        torch.random.manual_seed(100)
        before = torch.rand(10)

        torch.random.manual_seed(100)
        buf = io.BytesIO()
        tensor = torch.tensor([1, 2, 3])
        ForkingPickler(buf, pickle.HIGHEST_PROTOCOL).dump(tensor)
        after = torch.rand(10)

        self.assertEqual(before, after, atol=0, rtol=0)

    def test_boxMullerState(self):
        torch.manual_seed(123)
        odd_number = 101
        seeded = torch.randn(odd_number)
        state = torch.get_rng_state()
        midstream = torch.randn(odd_number)
        torch.set_rng_state(state)
        repeat_midstream = torch.randn(odd_number)
        torch.manual_seed(123)
        reseeded = torch.randn(odd_number)
        self.assertEqual(midstream, repeat_midstream, atol=0, rtol=0,
                         msg='get_rng_state/set_rng_state not generating same sequence of normally distributed numbers')
        self.assertEqual(seeded, reseeded, atol=0, rtol=0,
                         msg='repeated calls to manual_seed not generating same sequence of normally distributed numbers')

    def test_manual_seed(self):
        rng_state = torch.get_rng_state()
        torch.manual_seed(2)
        x = torch.randn(100)
        self.assertEqual(torch.initial_seed(), 2)
        torch.manual_seed(2)
        y = torch.randn(100)
        self.assertEqual(x, y)

        max_int64 = 0x7fff_ffff_ffff_ffff
        min_int64 = -max_int64 - 1
        max_uint64 = 0xffff_ffff_ffff_ffff
        # Check all boundary cases of valid seed value inputs
        test_cases = [
            # (seed, expected_initial_seed)
            # Positive seeds should be unchanged
            (max_int64, max_int64),
            (max_int64 + 1, max_int64 + 1),
            (max_uint64, max_uint64),
            (0, 0),
            # Negative seeds wrap around starting from the largest seed value
            (-1, max_uint64),
            (min_int64, max_int64 + 1)
        ]
        for seed, expected_initial_seed in test_cases:
            torch.manual_seed(seed)
            actual_initial_seed = torch.initial_seed()
            msg = "expected initial_seed() = %x after calling manual_seed(%x), but got %x instead" % (
                expected_initial_seed, seed, actual_initial_seed)
            self.assertEqual(expected_initial_seed, actual_initial_seed, msg=msg)
        for invalid_seed in [min_int64 - 1, max_uint64 + 1]:
            with self.assertRaisesRegex(RuntimeError, r'Overflow when unpacking long'):
                torch.manual_seed(invalid_seed)

        torch.set_rng_state(rng_state)

    # FIXME: Describe this test and port to the generic device framework in a more
    #   appropriate test suite for the copy operation
    def test_copy_transpose(self):
        x = torch.arange(100 * 100, dtype=torch.float).reshape(100, 100).t()
        y = torch.empty(100, 100, dtype=torch.float)
        y.copy_(x)
        self.assertEqual(y[:, 0], range(100))
        self.assertEqual(y[:, 40], range(4000, 4100))

        y = torch.empty(100, 100, dtype=torch.double)
        y.copy_(x)
        self.assertEqual(y[:, 0], range(100))
        self.assertEqual(y[:, 40], range(4000, 4100))

        # Validates regression reported in https://github.com/pytorch/pytorch/issues/45269
        x = torch.arange(100 * 100).reshape(100, 100).to(dtype=torch.cfloat).t()
        y = torch.empty(100, 100, dtype=torch.cfloat)
        y.copy_(x)
        self.assertEqual(y[:, 0], range(100))
        self.assertEqual(y[:, 40], range(4000, 4100))

    # FIXME: Port to a more appropriate test suite
    def test_copy_broadcast(self):
        torch.zeros(5, 6).copy_(torch.zeros(6))
        self.assertRaises(RuntimeError, lambda: torch.zeros(5, 6).copy_(torch.zeros(30)))

    # FIXME: Port to a more appropriate test suite
    def test_copy_many_to_one(self):
        # Testing in-place copy where it attempt to write from many memory
        # storage to a single storage would cause RuntimeError to be thrown
        self.assertRaises(RuntimeError, lambda: torch.zeros(1, 6).expand(5, 6).copy_(torch.zeros(5, 6)))

    # FIXME: Port to a more appropriate test suite
    def test_to(self):
        def test_copy_behavior(t, non_blocking=False):
            self.assertIs(t, t.to(t, non_blocking=non_blocking))
            self.assertIs(t, t.to(t.dtype, non_blocking=non_blocking))
            self.assertIs(t, t.to(torch.empty_like(t), non_blocking=non_blocking))
            self.assertIsNot(t, t.to(t, non_blocking=non_blocking, copy=True))
            self.assertIsNot(t, t.to(t.dtype, non_blocking=non_blocking, copy=True))
            self.assertIsNot(t, t.to(torch.empty_like(t), non_blocking=non_blocking, copy=True))

            devices = [t.device]
            if t.device.type == 'cuda':
                if t.device.index == -1:
                    devices.append('cuda:{}'.format(torch.cuda.current_device()))
                elif t.device.index == torch.cuda.current_device():
                    devices.append('cuda')
            for device in devices:
                self.assertIs(t, t.to(device, non_blocking=non_blocking))
                self.assertIs(t, t.to(device, t.dtype, non_blocking=non_blocking))
                self.assertIsNot(t, t.to(device, non_blocking=non_blocking, copy=True))
                self.assertIsNot(t, t.to(device, t.dtype, non_blocking=non_blocking, copy=True))

        a = torch.tensor(5)
        test_copy_behavior(a)
        self.assertEqual(a.device, a.to('cpu').device)
        self.assertEqual(a.device, a.to('cpu', dtype=torch.float32).device)
        self.assertIs(torch.float32, a.to('cpu', dtype=torch.float32).dtype)
        self.assertEqual(a.device, a.to(torch.float32).device)
        self.assertIs(torch.float32, a.to(dtype=torch.float32).dtype)
        self.assertEqual(a.data_ptr(), a.to('cpu').data_ptr())
        self.assertEqual(a.data_ptr(), a.to(dtype=a.dtype, device=a.device, copy=False).data_ptr())
        self.assertEqual(a.data_ptr(), a.to('cpu', copy=False).data_ptr())
        self.assertNotEqual(a.data_ptr(), a.to('cpu', copy=True).data_ptr())

        if torch.cuda.is_available():
            for non_blocking in [True, False]:
                for cuda in ['cuda', 'cuda:0' if torch.cuda.device_count() == 1 else 'cuda:1']:
                    b = torch.tensor(5., device=cuda)
                    test_copy_behavior(b, non_blocking)
                    self.assertEqual(b.device, b.to(cuda, non_blocking=non_blocking).device)
                    self.assertEqual(a.device, b.to('cpu', non_blocking=non_blocking).device)
                    self.assertEqual(b.device, a.to(cuda, non_blocking=non_blocking).device)
                    self.assertIs(torch.int32, b.to('cpu', dtype=torch.int32, non_blocking=non_blocking).dtype)
                    self.assertEqual(a.device, b.to('cpu', dtype=torch.int32, non_blocking=non_blocking).device)
                    self.assertIs(torch.int32, b.to(dtype=torch.int32).dtype)
                    self.assertEqual(b.device, b.to(dtype=torch.int32).device)

    # FIXME: describe this test
    def test_as_subclass(self):
        class SubTensor(torch.Tensor):
            member_var = object()

        t0 = torch.tensor(0)
        t1 = torch.tensor([1, 2])
        t2 = torch.tensor([[3, 4], [5, 6]])

        s0 = t0.as_subclass(SubTensor)
        s1 = t1.as_subclass(SubTensor)
        s2 = t2.as_subclass(SubTensor)

        # Check that the correct type is returned.
        self.assertTrue(type(s0) is SubTensor)
        self.assertTrue(type(s1) is SubTensor)
        self.assertTrue(type(s2) is SubTensor)

        # Check that the data is equal.
        self.assertEqual(t0, s0)
        self.assertEqual(t1, s1)
        self.assertEqual(t2, s2)

        t0[()] = 1
        t1[1] = 3
        t2[1, 1] = 7

        # Check that the data is equal even after modification.
        self.assertEqual(t0, s0)
        self.assertEqual(t1, s1)
        self.assertEqual(t2, s2)

        # Check that member variables are passed through.
        self.assertTrue(s0.member_var is SubTensor.member_var)
        self.assertTrue(s1.member_var is SubTensor.member_var)
        self.assertTrue(s2.member_var is SubTensor.member_var)

        # Test that autograd is propagated.
        t = torch.tensor(5, dtype=torch.float32, requires_grad=True)

        # Run a calculation on the tensor.
        exp_t = torch.exp(t)

        # Cast exp_t to a subclass.
        exp_s = exp_t.as_subclass(SubTensor)

        # Make sure that t.grad was initially None
        self.assertTrue(t.grad is None)

        # Run the autograd calculation.
        exp_s.backward()

        # Make sure autograd was propagated to the original tensor
        # declared with requires_grad.
        self.assertTrue(t.grad is not None)

        # Make sure invalid subclasses raise nice errors
        class BadSubTensor():
            member_var = object()

        err_msg = "Creating a Tensor subclass from a class that does not inherit from Tensor"
        with self.assertRaisesRegex(RuntimeError, err_msg):
            s0 = t0.as_subclass(BadSubTensor)

    # FIXME: Port to a test suite that better fits slicing
    def test_slice(self):
        empty = torch.empty(0, 4)
        x = torch.arange(0., 16).view(4, 4)
        self.assertEqual(x[:], x)
        self.assertEqual(x[:4], x)
        # start and stop are clamped to the size of dim
        self.assertEqual(x[:5], x)
        # if start >= stop then the result is empty
        self.assertEqual(x[2:1], empty)
        self.assertEqual(x[2:2], empty)
        # out of bounds is also empty
        self.assertEqual(x[10:12], empty)
        # additional correctness checks
        self.assertEqual(x[:1].tolist(), [[0, 1, 2, 3]])
        self.assertEqual(x[:-3].tolist(), [[0, 1, 2, 3]])
        self.assertEqual(x[:, -2:3].tolist(), [[2], [6], [10], [14]])
        self.assertEqual(x[0:-1:2].tolist(), [[0, 1, 2, 3], [8, 9, 10, 11]])

    def test_type(self):
        x = torch.randn(3, 3).double()
        self.assertEqual(x.type('torch.FloatTensor').dtype, torch.float32)
        self.assertEqual(x.type(torch.FloatTensor).dtype, torch.float32)
        self.assertEqual(x.int().type(torch.Tensor).dtype, torch.get_default_dtype())
        self.assertEqual(x.type(torch.int32).dtype, torch.int32)

    # FIXME: port to a quantization test suite
    def test_qengine(self):
        qengines = torch.backends.quantized.supported_engines
        original_qe = torch.backends.quantized.engine
        for qe in qengines:
            torch.backends.quantized.engine = qe
            assert torch.backends.quantized.engine == qe, 'qengine not set successfully'
        torch.backends.quantized.engine = original_qe

    # FIXME: port to a distributed test suite -- also... how could this be OOMing on Windows CUDA?
    @slowTest
    @unittest.skipIf(NO_MULTIPROCESSING_SPAWN, "Disabled for environments that \
                        don't support multiprocessing with spawn start method")
    @unittest.skipIf(IS_WINDOWS, 'FIXME: CUDA OOM error on Windows')
    def test_multinomial_invalid_probs(self):
        def _spawn_method(self, method, arg):
            try:
                mp.set_start_method('spawn')
            except RuntimeError:
                pass
            with mp.Pool(1) as pool:
                out: list = pool.map(method, [arg])
                self.assertTrue(out[0])

        def _test_multinomial_invalid_probs(probs):
            try:
                # n_sample = 1 is a special case, test n_sample=2 which is more general
                torch.multinomial(probs.to('cpu'), 2)
                return False  # Should not be reached
            except RuntimeError as e:
                return 'probability tensor contains either `inf`, `nan` or element < 0' in str(e)

            _spawn_method(_test_multinomial_invalid_probs, torch.tensor([1., -1., 1.]))
            _spawn_method(_test_multinomial_invalid_probs, torch.tensor([1., inf, 1.]))
            _spawn_method(_test_multinomial_invalid_probs, torch.tensor([1., -inf, 1.]))
            _spawn_method(_test_multinomial_invalid_probs, torch.tensor([1., 1., nan]))

    # FIXME: port to more appropriate test suite
    def test_to_with_tensor(self):
        a = torch.tensor(5)
        self.assertEqual(a.device, a.to(a).device)

        if torch.cuda.is_available():
            for non_blocking in [True, False]:
                for cuda in ['cuda', 'cuda:0' if torch.cuda.device_count() == 1 else 'cuda:1']:
                    b = torch.tensor(5., device=cuda)
                    self.assertEqual(b.device, b.to(b, non_blocking=non_blocking).device)
                    self.assertEqual(a.device, b.to(a, non_blocking=non_blocking).device)
                    self.assertEqual(b.device, a.to(b, non_blocking=non_blocking).device)

    def test_device(self):
        cpu = torch.device('cpu')
        self.assertEqual('cpu', str(cpu))
        self.assertEqual('cpu', cpu.type)
        self.assertEqual(None, cpu.index)

        cpu0 = torch.device('cpu:0')
        self.assertEqual('cpu:0', str(cpu0))
        self.assertEqual('cpu', cpu0.type)
        self.assertEqual(0, cpu0.index)

        cpu0 = torch.device('cpu', 0)
        self.assertEqual('cpu:0', str(cpu0))
        self.assertEqual('cpu', cpu0.type)
        self.assertEqual(0, cpu0.index)

        cuda = torch.device('cuda')
        self.assertEqual('cuda', str(cuda))
        self.assertEqual('cuda', cuda.type)
        self.assertEqual(None, cuda.index)

        cuda1 = torch.device('cuda:1')
        self.assertEqual('cuda:1', str(cuda1))
        self.assertEqual('cuda', cuda1.type)
        self.assertEqual(1, cuda1.index)

        cuda1 = torch.device('cuda', 1)
        self.assertEqual('cuda:1', str(cuda1))
        self.assertEqual('cuda', cuda1.type)
        self.assertEqual(1, cuda1.index)

        cuda90 = torch.device('cuda', 90)
        self.assertEqual('cuda:90', str(cuda90))
        self.assertEqual('cuda', cuda90.type)
        self.assertEqual(90, cuda90.index)

        self.assertRaises(RuntimeError, lambda: torch.device('cpu:-1'))
        self.assertRaises(RuntimeError, lambda: torch.device('cuda:-1'))
        self.assertRaises(RuntimeError, lambda: torch.device('cuda:2 '))
        self.assertRaises(RuntimeError, lambda: torch.device('cuda: 2'))
        self.assertRaises(RuntimeError, lambda: torch.device('cuda:2 2'))
        self.assertRaises(RuntimeError, lambda: torch.device('cuda:2.'))
        self.assertRaises(RuntimeError, lambda: torch.device('cuda:2?'))
        self.assertRaises(RuntimeError, lambda: torch.device('cuda:?2'))
        self.assertRaises(RuntimeError, lambda: torch.device('cuda:'))
        self.assertRaises(RuntimeError, lambda: torch.device('cuda:2.232'))
        self.assertRaises(RuntimeError, lambda: torch.device('cuda:2 cuda:3'))
        self.assertRaises(RuntimeError, lambda: torch.device('cuda:2+cuda:3'))
        self.assertRaises(RuntimeError, lambda: torch.device('cuda:2cuda:3'))
        self.assertRaises(RuntimeError, lambda: torch.device(-1))

        self.assertRaises(RuntimeError, lambda: torch.device('other'))
        self.assertRaises(RuntimeError, lambda: torch.device('other:0'))

        device_set = {'cpu', 'cpu:0', 'cuda', 'cuda:0', 'cuda:1', 'cuda:10', 'cuda:100'}
        device_hash_set = set()
        for device in list(device_set):
            device_hash_set.add(hash(torch.device(device)))
        self.assertEqual(len(device_set), len(device_hash_set))

        def get_expected_device_repr(device):
            if device.index is not None:
                return "device(type='{type}', index={index})".format(
                    type=device.type, index=device.index)

            return "device(type='{type}')".format(type=device.type)

        for device in device_set:
            dev = torch.device(device)
            self.assertEqual(repr(dev), get_expected_device_repr(dev))

    # Tests that the use_deterministic_flag can be set as expected
    @wrapDeterministicFlagAPITest
    def test_deterministic_flag(self):
        for deterministic, warn_only in product([True, False], [True, False]):
            torch.use_deterministic_algorithms(deterministic, warn_only=warn_only)
            self.assertEqual(deterministic, torch.are_deterministic_algorithms_enabled())
            self.assertEqual(warn_only, torch.is_deterministic_algorithms_warn_only_enabled())

            if deterministic:
                if warn_only:
                    debug_mode = 1
                else:
                    debug_mode = 2
            else:
                debug_mode = 0

            self.assertEqual(debug_mode, torch.get_deterministic_debug_mode())

        for debug_mode in [0, 1, 2]:
            torch.set_deterministic_debug_mode(debug_mode)
            self.assertEqual(debug_mode, torch.get_deterministic_debug_mode())
            deterministic = debug_mode in [1, 2]
            warn_only = debug_mode == 1

            self.assertEqual(deterministic, torch.are_deterministic_algorithms_enabled())
            self.assertEqual(warn_only, torch.is_deterministic_algorithms_warn_only_enabled())

        for debug_mode, debug_mode_str in [(0, 'default'), (1, 'warn'), (2, 'error')]:
            torch.set_deterministic_debug_mode(debug_mode_str)
            self.assertEqual(debug_mode, torch.get_deterministic_debug_mode())

        with self.assertRaisesRegex(
                TypeError,
                r"_set_deterministic_algorithms\(\): argument 'mode' \(position 1\) must be bool, not int"):
            torch.use_deterministic_algorithms(1)

        with self.assertRaisesRegex(
                TypeError,
                r"_set_deterministic_algorithms\(\): argument 'warn_only' must be bool, not int"):
            torch.use_deterministic_algorithms(False, warn_only=1)

    def test_type_conversion_via_dtype_name(self):
        x = torch.tensor([1])
        self.assertEqual(x.byte().dtype, torch.uint8)
        self.assertEqual(x.bool().dtype, torch.bool)
        self.assertEqual(x.char().dtype, torch.int8)
        self.assertEqual(x.double().dtype, torch.float64)
        self.assertEqual(x.float().dtype, torch.float32)
        self.assertEqual(x.half().dtype, torch.float16)
        self.assertEqual(x.int().dtype, torch.int32)
        self.assertEqual(x.bfloat16().dtype, torch.bfloat16)
        cfloat = x.cfloat()
        self.assertEqual(cfloat.dtype, torch.complex64)
        self.assertEqual(cfloat.real, x.float())
        self.assertEqual(cfloat.imag, torch.zeros_like(cfloat.imag))
        cdouble = x.cdouble()
        self.assertEqual(cdouble.dtype, torch.complex128)
        self.assertEqual(cdouble.real, x.double())
        self.assertEqual(cdouble.imag, torch.zeros_like(cdouble.imag))

    # FIXME: Describe this test
    def test_doc_template(self) -> None:
        from torch._torch_docs import __file__ as doc_file
        from torch._torch_docs import multi_dim_common, single_dim_common, factory_common_args, factory_like_common_args

        with open(doc_file, "r", encoding="utf-8") as f:
            doc_strs = f.read()

        for doc_str in re.findall(r'add_docstr\((.*?),.*?("""|\'\'\')(.*?)("""|\'\'\')\)', doc_strs, re.MULTILINE | re.DOTALL):
            for common_args in [multi_dim_common, single_dim_common, factory_common_args, factory_like_common_args]:
                for k, v in common_args.items():
                    self.assertNotIn(v, doc_str[2], 'The argument description "{}" in {} can be '
                                                    'replaced by {{{}}}'.format(v, doc_str[0], k))

    def test_doc(self):
        checked_types = (types.MethodType, types.FunctionType,
                         types.BuiltinFunctionType, types.BuiltinMethodType)

        def _test_namespace(ns, *skips):
            if isinstance(ns, object):
                ns_name = ns.__class__.__name__
            else:
                ns_name = ns.__name__
            skip_regexes = []
            for r in skips:
                if isinstance(r, string_classes):
                    skip_regexes.append(re.compile('^{}$'.format(re.escape(r))))
                else:
                    skip_regexes.append(r)

            for name in dir(ns):
                if name.startswith('_'):
                    continue
                if name in ['real', 'imag']:
                    y = torch.randn(1, dtype=torch.cfloat)
                    var = getattr(y, name)
                elif name in ["H", "mT", "mH"]:
                    y = torch.randn(1, 1)
                    var = getattr(y, name)
                else:
                    var = getattr(ns, name)
                if not isinstance(var, checked_types):
                    continue
                doc = var.__doc__
                has_doc = doc is not None and len(doc.strip()) > 0
                full_name = ns_name + '.' + name
                if any(r.match(name) for r in skip_regexes):
                    self.assertFalse(has_doc,
                                     'New docs have been added for {}, please remove '
                                     'it from the skipped list in TestTorch.test_doc'.format(full_name))
                else:
                    self.assertTrue(has_doc, '{} is missing documentation'.format(full_name))

            # FIXME: All of the following should be marked as expected failures
            # so that it is easier to tell when missing has been added.
            # FIXME: fix all the skipped ones below!
            test_namespace(torch.randn(1),
                           'as_strided_',
                           re.compile('^clamp_(min|max)_?$'),
                           'is_distributed',
                           'is_nonzero',
                           'is_same_size',
                           'log_softmax',
                           'map2_',
                           'new',
                           'reinforce',
                           'relu',
                           'relu_',
                           'prelu',
                           'resize',
                           'resize_as',
                           'softmax',
                           'split_with_sizes',
                           'unsafe_split_with_sizes',
                           '_autocast_to_fp16',
                           '_autocast_to_fp32',
                           )

            test_namespace(torch.nn)
            test_namespace(torch.nn.functional, 'assert_int_or_pair')
            # TODO: add torch.* tests when we have proper namespacing on ATen functions
            # test_namespace(torch)

    # FIXME: deprecate torch.Tensor constructor
    def test_tensor_ctor_scalar(self):
        x = torch.Tensor(torch.tensor(1.0))
        self.assertEqual(x, torch.tensor(1.0))

    def test_deepcopy_gradient(self):
        from copy import deepcopy
        a = torch.zeros(10)
        a.grad = torch.ones(10)
        self.assertEqual(a.grad, deepcopy(a).grad)
        s = torch.zeros(10).to_sparse()
        s.grad = torch.ones(10).to_sparse()
        self.assertEqual(s.grad, deepcopy(s).grad)

        # ensure sharing is not broken
        c = deepcopy([a, a.grad])
        self.assertTrue(c[0].grad is c[1])

    def test_tensor_base_init(self):
        # Direct construction not OK
        self.assertRaises(RuntimeError, lambda: torch._C._TensorBase())

        # But construction of subclass is OK
        class T(torch._C._TensorBase):
            pass

        T()

    def test_tensor_base_new(self):

        # OK to call super().__new__, see
        # https://github.com/pytorch/pytorch/issues/57421
        class TestTensor(torch._C._TensorBase):
            @staticmethod
            def __new__(cls, x, *args, **kwargs):
                return super().__new__(cls, x, *args, **kwargs)

        x = torch.ones(5)
        test_tensor = TestTensor(x)

    def test_pyobj_preserved(self):
        x = torch.empty(2)
        x.foo = 2  # put something on __dict__
        y = torch.empty(2)
        y.grad = x
        del x  # x is dead in Python
        self.assertEqual(y.grad.foo, 2)
        z = y.grad  # it's live
        del z  # it's dead again
        self.assertEqual(y.grad.foo, 2)

    def test_subclass_preserved(self):
        class MyTensor(torch.Tensor):
            pass

        x = MyTensor(torch.empty(2))
        y = torch.empty(2)
        y.grad = x
        del x  # x is dead in Python
        self.assertEqual(type(y.grad), MyTensor)
        z = y.grad  # it's live
        del z  # it's dead again
        self.assertEqual(type(y.grad), MyTensor)

    def test_tensor_slot_dealloc(self):

        class SlotTensor1(torch._C._TensorBase):
            __slots__ = ['slot1']

        class SlotTensor2(SlotTensor1):
            __slots__ = ['slot2']

        m1, t1 = Tracker.make()
        m2, t2 = Tracker.make()
        slot_tensor = SlotTensor2(torch.empty(2))
        slot_tensor.slot1 = t1
        slot_tensor.slot2 = t2
        del t1
        del t2
        self.assertFalse(m1[0])
        self.assertFalse(m2[0])
        del slot_tensor
        self.assertTrue(m1[0])
        self.assertTrue(m2[0])

    def test_tensor_dict_dealloc(self):
        m, t = Tracker.make()
        x = torch.empty(2)
        x.arf = t
        del t
        self.assertFalse(m[0])
        del x
        self.assertTrue(m[0])

    def test_tensor_finalizer_dealloc(self):
        m = [False]

        class FinalizerTensor(torch._C._TensorBase):
            def __del__(self):
                m[0] = True

        fin_tensor = FinalizerTensor(torch.empty(2))
        self.assertFalse(m[0])
        del fin_tensor
        self.assertTrue(m[0])

    def test_tensor_weakref_dealloc(self):

        x = torch.empty(2)
        m = [False]

        def cb(r):
            m[0] = True

        wref = weakref.ref(x, cb)
        del x
        self.assertTrue(m[0])
        self.assertEqual(wref(), None)

    def test_tensor_cycle_via_dict(self):
        m1, t1 = Tracker.make()
        x = torch.empty(2)
        x._tracker = t1
        del t1

        m2, t2 = Tracker.make()
        y = torch.empty(2)
        y._tracker = t2
        del t2

        x._loop = y
        y._loop = x

        # C++ reference should keep the cycle live!
        # This exercise THPVariable_subtype_traverse
        # NB: Because z.grad is a reference done entirely in C++, cycles
        # involving it directly are NOT broken by Python GC; you've
        # set up a good old C++ reference cycle which we cannot safely
        # break (because C++ references are allowed to be accessed
        # multithreaded-ly) (TODO: except maybe if you can prove that
        # only Python has access to the C++ object, in which case you can
        # also prove that no multithreaded access occurs)
        z = torch.empty(2)
        z.grad = x

        del x
        del y

        gc.collect()
        self.assertFalse(m1[0])
        self.assertFalse(m2[0])

        with disable_gc():
            del z
            self.assertFalse(m1[0])
            self.assertFalse(m2[0])

        gc.collect()
        self.assertTrue(m1[0])
        self.assertTrue(m2[0])

    def test_tensor_cycle_via_slots(self):
        m1 = [False]
        m2 = [False]

        class SlotTensor1(torch._C._TensorBase):
            __slots__ = ['slot1']

            def __del__(self):
                m1[0] = True

        class SlotTensor2(SlotTensor1):
            __slots__ = ['slot2']

            def __del__(self):
                m2[0] = True

        x = SlotTensor1(torch.empty(2))
        y = SlotTensor2(torch.empty(2))

        x.slot1 = y
        y.slot2 = x

        del x
        with disable_gc():
            del y
            self.assertFalse(m1[0])
            self.assertFalse(m2[0])

        gc.collect()
        self.assertTrue(m1[0])
        self.assertTrue(m2[0])

    # FIXME: move to test_autograd?
    def test_backward_hooks_traverse(self):
        m1, t1 = Tracker.make()
        m2, t2 = Tracker.make()
        x = torch.empty(2, requires_grad=True)
        x._tracker = t1
        y = torch.empty(2, requires_grad=True)
        y._tracker = t2
        del t1
        del t2

        # this hits a special setter, it's not just a __dict__ entry
        x._backward_hooks = y
        y._backward_hooks = x

        del x
        with disable_gc():
            del y
            self.assertFalse(m1[0])
            self.assertFalse(m2[0])

        gc.collect()

        self.assertTrue(m1[0])
        self.assertTrue(m2[0])

    def test_dead_weak_ref(self):
        x = torch.empty(2)
        w_x = weakref.ref(x)
        y = torch.empty(2)
        y.grad = x
        del x

        x = w_x()
        # Ideally, x would keep the tensor live.  But CPython doesn't
        # provide enough hooks to do this.  So it will go dead and x
        # will transmute into an undefined tensor.  Not great, but the
        # best we can do.
        del y

        self.assertRaises(RuntimeError, lambda: x.sigmoid())

    def test_resurrected_weak_ref(self):
        x = torch.empty(2)
        w_x = weakref.ref(x)
        y = torch.empty(2)
        y.grad = x
        del x

        x = w_x()
        # Use this to manually fix weak references after dereferencing them
        x._fix_weakref()
        del y
        x.sigmoid()

    # FIXME: move to test_linalg
    @torch.inference_mode()
    def test_bmm_multithreaded(self):
        device = 'cpu'
        num_threads = torch.get_num_threads()

        torch.set_num_threads(4)
        batch_sizes = [1, 10]
        M, N, O = 23, 8, 12
        dtype = torch.float32
        numpy_dtype = dtype

        def invert_perm(p):
            d = {x: i for i, x in enumerate(p)}
            return (d[0], d[1], d[2])

        def generate_inputs(num_batches):
            # transposed tensors
            for perm1, perm2 in itertools.product(itertools.permutations((0, 1, 2)), repeat=2):
                b1 = make_tensor((num_batches, M, N), dtype=dtype, device=device, low=-1, high=1)
                b2 = make_tensor((num_batches, N, O), dtype=dtype, device=device, low=-1, high=1)
                b1 = b1.permute(perm1).contiguous().permute(invert_perm(perm1))
                b2 = b2.permute(perm2).contiguous().permute(invert_perm(perm2))
                yield b1, b2
            # broadcasting tensors
            for b1, b2, b3, b4, b5, b6 in itertools.product((True, False), repeat=6):
                shape1 = (num_batches if b1 else 1, M if b2 else 1, N if b3 else 1)
                shape2 = (num_batches if b4 else 1, N if b5 else 1, O if b6 else 1)
                b1 = make_tensor(shape1, dtype=dtype, device=device, low=-1, high=1).expand(num_batches, M, N)
                b2 = make_tensor(shape2, dtype=dtype, device=device, low=-1, high=1).expand(num_batches, N, O)
                yield b1, b2
            # zero-sized tensors
            for z1, z2, z3, z4 in itertools.product((True, False), repeat=4):
                shape1 = (num_batches if z1 else 0, M if z2 else 0, N if z3 else 0)
                shape2 = (num_batches if z1 else 0, N if z3 else 0, O if z4 else 0)
                b1 = torch.randn(shape1, dtype=dtype, device=device)
                b2 = torch.randn(shape2, dtype=dtype, device=device)
                yield b1, b2

        try:
            for num_batches in batch_sizes:
                for (b1, b2), perm3 in itertools.product(generate_inputs(num_batches), itertools.permutations((0, 1, 2))):
                    res1 = torch.bmm(b1, b2)
                    res2 = torch.full((num_batches, M, O), math.nan, dtype=dtype, device=device) \
                        .permute(perm3).contiguous().permute(invert_perm(perm3))
                    torch.bmm(b1, b2, out=res2)
                    expect = torch.from_numpy(
                        b1.to(numpy_dtype).cpu().numpy() @ b2.to(numpy_dtype).cpu().numpy()).to(device=device, dtype=dtype)
                    self.assertEqual(expect, res1)
                    self.assertEqual(expect, res2)
        finally:
            torch.set_num_threads(num_threads)

    def test_conj_neg_tolist(self):
        x = torch.randn(2, dtype=torch.cfloat)
        y1 = x.conj()
        y1_expect = x.conj_physical()
        y2 = y1.imag
        self.assertEqual(y1, y1_expect.tolist())
        self.assertEqual(y2, y1_expect.imag.tolist())

# The following block extends TestTorch with negative dim wrapping tests
# FIXME: replace these with OpInfo sample inputs or systemic OpInfo tests
# Functions to test negative dimension wrapping
METHOD = 1
INPLACE_METHOD = 2
FUNCTIONAL = 4
DIM_ARG = None

def make_neg_dim_test(name, tensor_arg, arg_constr, types, extra_dim=0):
    def neg_dim_test(self):
        if isinstance(tensor_arg, list):
            assert METHOD not in types and INPLACE_METHOD not in types
            x = [torch.randn(arg) for arg in tensor_arg]
            ndim = len(tensor_arg[-1])
        else:
            x = torch.randn(*tensor_arg)
            ndim = len(tensor_arg)
        ndim += extra_dim

        n_dim_to_test = sum(e is DIM_ARG for e in arg_constr())

        for dims_val in combinations(range(ndim), n_dim_to_test):
            arg = arg_constr()
            arg_neg = copy.deepcopy(arg)
            idx = 0
            for i, v in enumerate(arg):
                if v is DIM_ARG:
                    arg[i] = dims_val[idx]
                    arg_neg[i] = dims_val[idx] - ndim
                    idx += 1

            if METHOD in types:
                a = getattr(x, name)(*arg)
                b = getattr(x, name)(*arg_neg)
                self.assertEqual(a, b)

            if INPLACE_METHOD in types:
                a = x.clone()
                getattr(a, name + '_')(*arg)
                b = x.clone()
                getattr(b, name + '_')(*arg_neg)
                self.assertEqual(a, b)

            if FUNCTIONAL in types:
                a = getattr(torch, name)(x, *arg)
                b = getattr(torch, name)(x, *arg_neg)
                self.assertEqual(a, b)

    return neg_dim_test

def idx_tensor(size, max_val):
    return torch.LongTensor(*size).random_(0, max_val - 1)

def add_neg_dim_tests():
    neg_dim_tests = [
        ('narrow', (10, 20, 30), lambda: [DIM_ARG, 0, 5], [METHOD]),
        ('transpose', (10, 20, 30), lambda: [DIM_ARG, DIM_ARG], [METHOD, INPLACE_METHOD, FUNCTIONAL]),
        ('size', (10, 20, 30), lambda: [DIM_ARG], [METHOD]),
        ('cat', [(2, 3, 4), (2, 3, 4)], lambda: [DIM_ARG], [FUNCTIONAL]),
        ('chunk', (10, 20, 30), lambda: [5, DIM_ARG], [METHOD, FUNCTIONAL]),
        ('gather', (10, 20), lambda: [DIM_ARG, idx_tensor((10, 20), 10)], [METHOD, FUNCTIONAL]),
        ('index_select', (10, 10), lambda: [DIM_ARG, idx_tensor((10,), 10)], [METHOD, FUNCTIONAL]),
        ('split', (10, 20), lambda: [5, DIM_ARG], [METHOD, FUNCTIONAL]),
        ('squeeze', (10, 1, 20, 1), lambda: [DIM_ARG], [METHOD, INPLACE_METHOD, FUNCTIONAL]),
        ('unbind', (2, 3, 4), lambda: [DIM_ARG], [FUNCTIONAL]),
        ('unsqueeze', (10, 20), lambda: [DIM_ARG], [METHOD, INPLACE_METHOD, FUNCTIONAL], 1),
        ('logcumsumexp', (10, 20), lambda: [DIM_ARG], [METHOD, FUNCTIONAL]),
        ('cumprod', (10, 20), lambda: [DIM_ARG], [METHOD, FUNCTIONAL]),
        ('cumsum', (10, 20), lambda: [DIM_ARG], [METHOD, FUNCTIONAL]),
        ('cummax', (10, 20), lambda: [DIM_ARG], [METHOD, FUNCTIONAL]),
        ('cummin', (10, 20), lambda: [DIM_ARG], [METHOD, FUNCTIONAL]),
        ('mean', (10, 20), lambda: [DIM_ARG], [METHOD, FUNCTIONAL]),
        ('median', (10, 20), lambda: [DIM_ARG], [METHOD, FUNCTIONAL]),
        ('nanmedian', (10, 20), lambda: [DIM_ARG], [METHOD, FUNCTIONAL]),
        ('mode', (10, 20), lambda: [DIM_ARG], [METHOD, FUNCTIONAL]),
        ('norm', (10, 20), lambda: [2, DIM_ARG], [METHOD, FUNCTIONAL]),
        ('prod', (10, 20), lambda: [DIM_ARG], [METHOD, FUNCTIONAL]),
        ('std', (10, 20), lambda: [DIM_ARG], [METHOD, FUNCTIONAL]),
        ('sum', (10, 20), lambda: [DIM_ARG], [METHOD, FUNCTIONAL]),
        ('var', (10, 20), lambda: [DIM_ARG], [METHOD, FUNCTIONAL]),
        ('kthvalue', (10, 20), lambda: [3, DIM_ARG], [METHOD, FUNCTIONAL]),
        ('max', (10, 20), lambda: [DIM_ARG], [METHOD, FUNCTIONAL]),
        ('min', (10, 20), lambda: [DIM_ARG], [METHOD, FUNCTIONAL]),
        ('sort', (10, 20), lambda: [DIM_ARG], [METHOD, FUNCTIONAL]),
        ('topk', (10, 20), lambda: [5, DIM_ARG], [METHOD, FUNCTIONAL]),
        ('renorm', (10, 20), lambda: [2, DIM_ARG, 1], [METHOD, INPLACE_METHOD, FUNCTIONAL]),
        ('index_add', (10, 10), lambda: [DIM_ARG, idx_tensor((10,), 10), torch.randn(10, 10)], [INPLACE_METHOD]),
        ('index_copy', (10, 10), lambda: [DIM_ARG, idx_tensor((10,), 10), torch.randn(10, 10)], [INPLACE_METHOD]),
        ('index_fill', (10, 10), lambda: [DIM_ARG, idx_tensor((10,), 10), 12], [INPLACE_METHOD]),
        ('scatter', (10, 10), lambda: [DIM_ARG, idx_tensor((10, 10), 10), torch.randn(10, 10)], [INPLACE_METHOD]),
        ('select', (10, 20), lambda: [DIM_ARG, 3], [METHOD]),
        ('unfold', (10, 20), lambda: [DIM_ARG, 5, 2], [METHOD]),
    ]

    for decl in neg_dim_tests:
        if len(decl) == 4:
            name, tensor_arg, arg_constr, types = decl
            extra_dim = 0
        elif len(decl) == 5:
            name, tensor_arg, arg_constr, types, extra_dim = decl

        test_name = 'test_' + name + '_neg_dim'

        assert not hasattr(TestTorch, test_name), "Duplicated test name: " + test_name
        setattr(TestTorch, test_name, make_neg_dim_test(name, tensor_arg, arg_constr, types, extra_dim))

# TODO: these empy classes are temporarily instantiated for XLA compatibility
#   once XLA updates their test suite it should be removed
class TestViewOps(TestCase):
    pass

class TestTensorDeviceOps(TestCase):
    pass

# Generates tests
# Note: test generation must be done at file scope, not within main, or
# pytest will fail.
add_neg_dim_tests()
instantiate_device_type_tests(TestViewOps, globals())
instantiate_device_type_tests(TestVitalSignsCuda, globals())
instantiate_device_type_tests(TestTensorDeviceOps, globals())
instantiate_device_type_tests(TestTorchDeviceType, globals())
instantiate_device_type_tests(TestDevicePrecision, globals(), except_for='cpu')

if __name__ == '__main__':
    run_tests()<|MERGE_RESOLUTION|>--- conflicted
+++ resolved
@@ -1162,11 +1162,6 @@
 
         backward_func(self, device)
 
-<<<<<<< HEAD
-        # eig
-        self.assertRaises(RuntimeError, lambda: torch.eig(zero_d, False))
-        self.assertRaises(RuntimeError, lambda: torch.eig(zero_d, True))
-=======
     def test_nondeterministic_alert_ReflectionPad2d(self, device):
         module = torch.nn.ReflectionPad2d((1, 2, 3, 4))
         input = torch.randn(2, 3, 8, 8, device=device, requires_grad=True)
@@ -1176,7 +1171,6 @@
         @expectedAlertNondeterministic('reflection_pad2d_backward_cuda', ['cuda'])
         def backward_func(slf, device):
             res.backward(grad)
->>>>>>> 89d6f3e6
 
         backward_func(self, device)
 
