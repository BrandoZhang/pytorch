--- conflicted
+++ resolved
@@ -2011,7 +2011,6 @@
     bool align_corners,
     c10::optional<double> scales_h,
     c10::optional<double> scales_w) {
-<<<<<<< HEAD
   AT_DISPATCH_QINT_TYPES(input.scalar_type(), "upsample_bilinear2d_nhwc", [&]() {
     auto* idata = static_cast<scalar_t*>(input.data_ptr());
     auto* odata = static_cast<scalar_t*>(output.data_ptr());
@@ -2021,8 +2020,8 @@
     const auto rwidth = area_pixel_compute_scale<float>(
         input_width, output_width, align_corners, scales_w);
 
-    auto input_zero_point = input.q_zero_point();
-    auto output_zero_point = output.q_zero_point();
+    auto input_q_zero_point = input.q_zero_point();
+    auto output_q_zero_point = output.q_zero_point();
     at::parallel_for(0, nbatch * output_height * output_width, 0, [&](int64_t begin, int64_t end) {
       int64_t b{0}, h2{0}, w2{0};
       data_index_init(begin, b, nbatch, h2, output_height, w2, output_width);
@@ -2065,8 +2064,8 @@
             output_height,
             output_width,
             channels,
-            output_zero_point,
-            input_zero_point,
+            output_q_zero_point,
+            input_q_zero_point,
             inverse_scale,
             h0lambda,
             h1lambda,
@@ -2084,8 +2083,8 @@
                    w1lambda * pos1[(h1p * input_width + w1p) * channels]);
           pos2[0] = at::native::quantize_val<scalar_t>(
                         inverse_scale,
-                        output_zero_point,
-                        result - input_zero_point)
+                        output_q_zero_point,
+                        result - input_q_zero_point)
                         .val_;
           pos1 += 1;
           pos2 += 1;
@@ -2095,90 +2094,6 @@
       }
     });
   });
-=======
-  AT_DISPATCH_QINT_TYPES(
-      input.scalar_type(), "upsample_bilinear2d_nhwc", [&]() {
-        auto* idata = static_cast<scalar_t*>(input.data_ptr());
-        auto* odata = static_cast<scalar_t*>(output.data_ptr());
-        float inverse_scale = output.q_scale() / input.q_scale();
-        const auto rheight = area_pixel_compute_scale<float>(
-            input_height, output_height, align_corners, scales_h);
-        const auto rwidth = area_pixel_compute_scale<float>(
-            input_width, output_width, align_corners, scales_w);
-
-        const int64_t input_q_zero_point = input.q_zero_point();
-        const int64_t output_q_zero_point = output.q_zero_point();
-
-        for (const auto b : c10::irange(nbatch)) {
-          auto* i_p = reinterpret_cast<typename scalar_t::underlying*>(
-              idata + b * input_height * input_width * channels);
-          auto* o_p = reinterpret_cast<typename scalar_t::underlying*>(
-              odata + b * output_height * output_width * channels);
-
-          for (const auto h2 : c10::irange(output_height)) {
-            const auto h1r = area_pixel_compute_source_index<float>(
-                rheight, h2, align_corners, /*cubic=*/false);
-
-            const int64_t h1 = h1r;
-            const int64_t h1p = (h1 < input_height - 1) ? 1 : 0;
-            const float h1lambda = h1r - h1;
-            const float h0lambda = static_cast<float>(1.) - h1lambda;
-
-            for (const auto w2 : c10::irange(output_width)) {
-              const auto w1r = area_pixel_compute_source_index<float>(
-                  rwidth, w2, align_corners, /*cubic=*/false);
-              const int64_t w1 = w1r;
-              const int64_t w1p = (w1 < input_width - 1) ? 1 : 0;
-
-              const float w1lambda = w1r - w1;
-              const float w0lambda = static_cast<float>(1.) - w1lambda;
-
-              int64_t c = 0;
-              // We use float32 to do the computation
-              const typename scalar_t::underlying* pos1 =
-                  i_p + (h1 * input_width + w1) * channels;
-              typename scalar_t::underlying* pos2 =
-                  o_p + (h2 * output_width + w2) * channels;
-              // We have to isolate this function out because the VS does not
-              // expand the macro correctly.
-              c = do_quantized_bilinear_on_AVX_n<scalar_t>(
-                  pos1,
-                  pos2,
-                  input_height,
-                  input_width,
-                  output_height,
-                  output_width,
-                  channels,
-                  output_q_zero_point,
-                  input_q_zero_point,
-                  inverse_scale,
-                  h0lambda,
-                  h1lambda,
-                  w0lambda,
-                  w1lambda,
-                  h1p,
-                  w1p);
-              // 1) The following loop handles the remaining channels
-              // 2) It also handles the Non-AVX2 path
-              for (; c < channels; ++c) {
-                float result = h0lambda *
-                        (w0lambda * pos1[0] + w1lambda * pos1[w1p * channels]) +
-                    h1lambda *
-                        (w0lambda * pos1[h1p * input_width * channels] +
-                         w1lambda * pos1[(h1p * input_width + w1p) * channels]);
-                pos2[0] = at::native::quantize_val<scalar_t>(
-                              inverse_scale,
-                              output_q_zero_point,
-                              result - input_q_zero_point)
-                              .val_;
-                pos1 += 1;
-                pos2 += 1;
-              } // c
-            } // w2
-          } // h2
-        } // b
-      });
->>>>>>> 84d40878
 }
 
 void qtopk_kernel(Tensor& values,
