--- conflicted
+++ resolved
@@ -596,9 +596,8 @@
   if (!tensor.defined()) {
     return at::Tensor();
   }
-  auto memory_format = tensor.suggest_memory_format();
   int64_t n = tensor.sizes()[dim] / groups;
-  return tensor.narrow(dim, n * g, n).contiguous(memory_format);
+  return tensor.narrow(dim, n * g, n).contiguous();
 }
 
 
@@ -1106,83 +1105,6 @@
       break;
     case ConvBackend::Mkldnn:
 #if AT_MKLDNN_ENABLED()
-<<<<<<< HEAD
-    TORCH_CHECK(input.options().type_equal(weight.options())
-             || (input.is_mkldnn() && weight.device().is_cpu() && weight.scalar_type() == kFloat),
-             "Input type (", input.toString(), ") and weight type (", weight.toString(),
-             ") should be the same or input should be a MKLDNN tensor and weight is a dense tensor");
-    TORCH_CHECK(!bias.defined() || (input.options().type_equal(bias.options()))
-             || (input.is_mkldnn() && bias.device().is_cpu() && bias.scalar_type() == kFloat),
-             "Input type (", input.toString(), ") and bias type (", bias.toString(),
-             ") should be the same or input should be a MKLDNN tensor and bias is a dense tensor");
-    bool use_channels_last = input.suggest_memory_format() == at::MemoryFormat::ChannelsLast ||
-                             weight.suggest_memory_format() == at::MemoryFormat::ChannelsLast;
-    auto mkldnn_memory_format = use_channels_last ? at::MemoryFormat::ChannelsLast
-                                                  : at::MemoryFormat::Contiguous;
-    if (!input_is_mkldnn) {
-      output = at::mkldnn_convolution(
-          input.contiguous(mkldnn_memory_format), weight.contiguous(mkldnn_memory_format),
-          bias.defined() ? bias.contiguous() : bias,
-          params.padding, params.stride, params.dilation, params.groups);
-    } else {
-      // do not call contiguous on mkldnn tensor
-      output = at::mkldnn_convolution(input, weight, bias,
-                                      params.padding, params.stride, params.dilation, params.groups);
-    }
-#endif
-  } else if (params.use_xnnpack(input, weight, bias)) {
-    // Using prepacked conv is preferred, but XNNPACK is still the fastest
-    // option for NHWC.
-    output = xnnpack::convolution2d(
-        input,
-        weight,
-        bias,
-        params.padding,
-        params.stride,
-        params.dilation,
-        params.groups);
-  } else if (params.use_cpu_depthwise3x3_winograd(input, weight, bias)) {
-    output = convolution_depthwise3x3_winograd_stub(
-        input.device().type(),
-        input,
-        weight,
-        bias,
-        params.stride,
-        params.padding,
-        params.groups);
-  } else if (
-        !params.transposed && (input.ndimension() == 5) &&
-        (input.device().is_cpu()) &&
-        !params.is_dilated()) {
-      // fast path for grouped conv3d
-      output = at::slow_conv3d(
-          input,
-          weight,
-          weight.sizes().slice(2),
-          bias,
-          params.stride,
-          params.padding);
-  } else if (input.device().is_cpu() || input.is_cuda()) {
-    bool is_channels_last_supported = (input.ndimension() == 4) &&
-        !params.use_nnpack(input, weight) && input.device().is_cpu();
-    if (is_channels_last_supported) {
-      auto memory_format = input.suggest_memory_format();
-      input = input.contiguous(memory_format);
-    } else {
-      input = input.contiguous();
-    }
-    if (params.groups == 1) {
-      output = at::_convolution_nogroup(
-          input, weight, bias, params.stride, params.padding, params.dilation, params.transposed, params.output_padding);
-    } else {
-      std::vector<Tensor> outputs(params.groups);
-      for (const auto g : c10::irange(params.groups)) {
-        auto input_g = subtensor(input, 1, params.groups, g);
-        auto weight_g = subtensor(weight, 0, params.groups, g);
-        auto bias_g = subtensor(bias, 0, params.groups, g);
-        outputs[g] = at::_convolution_nogroup(
-            input_g, weight_g, bias_g, params.stride, params.padding, params.dilation, params.transposed, params.output_padding);
-=======
       TORCH_CHECK(input.options().type_equal(weight.options())
           || (input.is_mkldnn() && weight.device().is_cpu() && weight.scalar_type() == kFloat),
           "Input type (", input.toString(), ") and weight type (", weight.toString(),
@@ -1191,10 +1113,14 @@
           || (input.is_mkldnn() && bias.device().is_cpu() && bias.scalar_type() == kFloat),
           "Input type (", input.toString(), ") and bias type (", bias.toString(),
           ") should be the same or input should be a MKLDNN tensor and bias is a dense tensor");
+      bool use_channels_last = input.suggest_memory_format() == at::MemoryFormat::ChannelsLast ||
+          weight.suggest_memory_format() == at::MemoryFormat::ChannelsLast;
+      auto mkldnn_memory_format = use_channels_last ? at::MemoryFormat::ChannelsLast
+          : at::MemoryFormat::Contiguous;
       if (!input.is_mkldnn()) {
         // need to ensure contiguous for non-mkldnn tensors
-        input = input.contiguous();
-        weight = weight.contiguous();
+        input = input.contiguous(mkldnn_memory_format);
+        weight = weight.contiguous(mkldnn_memory_format);
         bias = bias.defined() ? bias.contiguous() : bias;
       }
       output = at::mkldnn_convolution(
@@ -1247,7 +1173,6 @@
           outputs[g] = _convolution_nogroup_backend(input_g, weight_g, bias_g, backend, params);
         }
         output = at::cat(outputs, 1);
->>>>>>> 8cc9ec2f
       }
       break;
   }
