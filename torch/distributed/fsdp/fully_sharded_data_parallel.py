--- conflicted
+++ resolved
@@ -219,15 +219,11 @@
             module to be wrapped with FSDP.
         process_group (Optional[ProcessGroup]):
             process group for sharding
-<<<<<<< HEAD
-        cpu_offload (Optional[CPUOffload]):
-=======
         sharding_strategy (Optional[ShardingStrategy]):
             Config sharding algorithm, different sharding algorithm has trade off
             between memory saving and communication overhead. 'FULL_SHARD' will
             be chose if sharding_strategy is not specified.
-        cpu_offload (Optional [CPUOffload]):
->>>>>>> a5b848ae
+        cpu_offload (Optional[CPUOffload]):
             CPU offloading config. Currently, only parameter and gradient CPU
             offload is supported. It can be enabled via passing in
             ``cpu_offload=CPUOffload(offload_params=True)``. Note that this
