--- conflicted
+++ resolved
@@ -1165,16 +1165,11 @@
                 for world_size = 1).
         """
         def _free_full_params_and_use_local_shard(params_to_free):
-<<<<<<< HEAD
-                self._free_full_params(params_to_free)
-                # when CPU offload is enabled, _use_param_local_shard implicitly
-                # offloads the local shard to CPU by making p.data point to
-                # p._local_shard, which would reside on CPU.
-                self._use_param_local_shard()
-=======
             self._free_full_params(params_to_free)
+            # when CPU offload is enabled, _use_param_local_shard implicitly
+            # offloads the local shard to CPU by making p.data point to
+            # p._local_shard, which would reside on CPU.
             self._use_param_local_shard()
->>>>>>> 189f80c2
 
         if recurse:
             with contextlib.ExitStack() as stack:
@@ -1216,8 +1211,12 @@
                         with torch.no_grad():
                             # Note that we offload the full param padded because
                             # we have rebuilt full params.
-                            p._full_param_padded = p._full_param_padded.to(torch.device("cpu"))
-                            self._update_p_data(p, output_tensor=p._full_param_padded)
+                            p._full_param_padded = (  # type: ignore[attr-defined]
+                                p._full_param_padded.to(torch.device("cpu"))  # type: ignore[attr-defined]
+                            )
+                            self._update_p_data(
+                                p, output_tensor=p._full_param_padded,  # type: ignore[attr-defined]
+                            )
 
             if rank0_only and my_rank != 0:
                 _free_full_params_and_use_local_shard(currently_local_params)
@@ -1238,11 +1237,11 @@
                             for p in self.params:
                                 if p._is_sharded:
                                     with torch.no_grad():
-                                        p._full_param_padded = (
-                                            p._full_param_padded.to(self.compute_device)
+                                        p._full_param_padded = (  # type: ignore[attr-defined]
+                                            p._full_param_padded.to(self.compute_device)  # type: ignore[attr-defined]
                                         )
                                         self._update_p_data(
-                                            p, output_tensor=p._full_param_padded,
+                                            p, output_tensor=p._full_param_padded,  # type: ignore[attr-defined]
                                         )
 
                         if writeback:
