--- conflicted
+++ resolved
@@ -60,7 +60,6 @@
             rho, eps = group['rho'], group['eps']
 
             for p in group['params']:
-<<<<<<< HEAD
                 if p.grad is not None: 
                     if p.grad.is_sparse:
                         raise RuntimeError('Adadelta does not support sparse gradients')
@@ -100,35 +99,5 @@
 
             torch._foreach_mul_(acc_deltas, rho)
             torch._foreach_addcmul_(acc_deltas, deltas, deltas, value=1 - rho)
-=======
-                if p.grad is None:
-                    continue
-                params_with_grad.append(p)
-                if p.grad.is_sparse:
-                    raise RuntimeError('Adadelta does not support sparse gradients')
-                grads.append(p.grad)
-
-                state = self.state[p]
-
-                # Lazy state initialization
-                if len(state) == 0:
-                    state['step'] = 0
-                    state['square_avg'] = torch.zeros_like(p, memory_format=torch.preserve_format)
-                    state['acc_delta'] = torch.zeros_like(p, memory_format=torch.preserve_format)
-
-                square_avgs.append(state['square_avg'])
-                acc_deltas.append(state['acc_delta'])
-
-                state['step'] += 1
-
-            F.adadelta(params_with_grad,
-                       grads,
-                       square_avgs,
-                       acc_deltas,
-                       lr,
-                       rho,
-                       eps,
-                       weight_decay)
->>>>>>> 9cd39b8e
 
         return loss