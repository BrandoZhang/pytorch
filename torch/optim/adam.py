import math
import torch
from . import _functional as F
from .optimizer import Optimizer


class Adam(Optimizer):
    r"""Implements Adam algorithm.

    It has been proposed in `Adam: A Method for Stochastic Optimization`_.
    The implementation of the L2 penalty follows changes proposed in
    `Decoupled Weight Decay Regularization`_.

    Args:
        params (iterable): iterable of parameters to optimize or dicts defining
            parameter groups
        lr (float, optional): learning rate (default: 1e-3)
        betas (Tuple[float, float], optional): coefficients used for computing
            running averages of gradient and its square (default: (0.9, 0.999))
        eps (float, optional): term added to the denominator to improve
            numerical stability (default: 1e-8)
        weight_decay (float, optional): weight decay (L2 penalty) (default: 0)
        amsgrad (boolean, optional): whether to use the AMSGrad variant of this
            algorithm from the paper `On the Convergence of Adam and Beyond`_
            (default: False)

    .. _Adam\: A Method for Stochastic Optimization:
        https://arxiv.org/abs/1412.6980
    .. _Decoupled Weight Decay Regularization:
        https://arxiv.org/abs/1711.05101
    .. _On the Convergence of Adam and Beyond:
        https://openreview.net/forum?id=ryQu7f-RZ
    """

    def __init__(self, params, lr=1e-3, betas=(0.9, 0.999), eps=1e-8,
                 weight_decay=0, amsgrad=False):
        if not 0.0 <= lr:
            raise ValueError("Invalid learning rate: {}".format(lr))
        if not 0.0 <= eps:
            raise ValueError("Invalid epsilon value: {}".format(eps))
        if not 0.0 <= betas[0] < 1.0:
            raise ValueError("Invalid beta parameter at index 0: {}".format(betas[0]))
        if not 0.0 <= betas[1] < 1.0:
            raise ValueError("Invalid beta parameter at index 1: {}".format(betas[1]))
        if not 0.0 <= weight_decay:
            raise ValueError("Invalid weight_decay value: {}".format(weight_decay))
        defaults = dict(lr=lr, betas=betas, eps=eps,
                        weight_decay=weight_decay, amsgrad=amsgrad)
        super(Adam, self).__init__(params, defaults)

    def __setstate__(self, state):
        super(Adam, self).__setstate__(state)
        for group in self.param_groups:
            group.setdefault('amsgrad', False)

    @torch.no_grad()
    def step(self, closure=None):
        """Performs a single optimization step.

        Args:
            closure (callable, optional): A closure that reevaluates the model
                and returns the loss.
        """
        loss = None
        if closure is not None:
            with torch.enable_grad():
                loss = closure()

        for group in self.param_groups:
            amsgrad = group['amsgrad']

            grads = []
<<<<<<< HEAD
            states = []
            exp_avg = []
            exp_avg_sq = []
            max_exp_avg_sq = []
            params_with_grad = []
=======
            exp_avgs = []
            exp_avg_sqs = []
            state_sums = []
            max_exp_avg_sqs = []
            state_steps = []
            beta1, beta2 = group['betas']
>>>>>>> 9cd39b8e

            for p in group['params']:
                if p.grad is not None:
                    if p.grad.is_sparse:
                        raise RuntimeError('Adam does not support sparse gradients, please consider SparseAdam instead')
                    params_with_grad.append(p)
                    grads.append(p.grad)

            for p in params_with_grad:
                state = self.state[p]

                # State initialization
                if len(state) == 0:
                    state['step'] = 0
                    # Exponential moving average of gradient values
                    state['exp_avg'] = torch.zeros_like(p, memory_format=torch.preserve_format)
                    # Exponential moving average of squared gradient values
                    state['exp_avg_sq'] = torch.zeros_like(p, memory_format=torch.preserve_format)
                    if amsgrad:
                        # Maintains max of all exp. moving avg. of sq. grad. values
                        state['max_exp_avg_sq'] = torch.zeros_like(p, memory_format=torch.preserve_format)

                exp_avg.append(state['exp_avg'])
                exp_avg_sq.append(state['exp_avg_sq'])

                if amsgrad:
                    max_exp_avg_sq.append(state['max_exp_avg_sq'])

                state['step'] += 1
                states.append(state)

            F.adam(params_with_grad,
                   grads,
                   exp_avgs,
                   exp_avg_sqs,
                   max_exp_avg_sqs,
                   state_steps,
                   group['amsgrad'],
                   beta1,
                   beta2,
                   group['lr'],
                   group['weight_decay'],
                   group['eps'])
        return loss<|MERGE_RESOLUTION|>--- conflicted
+++ resolved
@@ -70,20 +70,11 @@
             amsgrad = group['amsgrad']
 
             grads = []
-<<<<<<< HEAD
             states = []
             exp_avg = []
             exp_avg_sq = []
             max_exp_avg_sq = []
             params_with_grad = []
-=======
-            exp_avgs = []
-            exp_avg_sqs = []
-            state_sums = []
-            max_exp_avg_sqs = []
-            state_steps = []
-            beta1, beta2 = group['betas']
->>>>>>> 9cd39b8e
 
             for p in group['params']:
                 if p.grad is not None:
