#pragma once

#include <torch/csrc/WindowsTorchApiMacro.h>

#include <torch/csrc/jit/codegen/cuda/kernel.h>
#include <torch/csrc/jit/codegen/cuda/kernel_ir.h>

#include <iostream>
#include <sstream>
#include <string>
#include <unordered_set>

namespace torch {
namespace jit {
namespace fuser {
namespace cuda {
namespace kir {

//! Define pretty printing functions for Kernel IR nodes
//!
//! This class is intended for debug printing, so it attempts
//! to handle invalid IR states as much as possible.
//!
<<<<<<< HEAD
//! implicit_definition_ = true will recurisvely print the definition of all
//! inputs to an expression if they haven't been printed.
class TORCH_CUDA_API IrPrinter : private kir::IrVisitor {
=======
class TORCH_CUDA_CU_API IrPrinter : private OptInConstDispatch {
>>>>>>> f7b339d1
  static constexpr char* kTab = "  ";

 public:
  //! Constructs a new IrPrinter which outputs to the specified stream
  explicit IrPrinter(std::ostream& os, bool implicit_definition = true)
      : os_(os), implicit_definition_(implicit_definition) {}

  //! Print a single Kernel IR node
  void printNode(const kir::Node* node);

  //! Print a complete Kernel definition
  void printKernel(const Kernel* kernel);

 private:
  // Generates a string representation of an IR node
  //
  // If `top_level` is true, all the value uses are tracked and
  // their definitions are implicitly printed before the node itself
  //
  std::string gen(const kir::Node* node, bool top_level = false);

  // Generate a string representation of an used value
  // (this helps automatically tracking the value uses)
  std::string use(const kir::Val* val);

  std::ostream& indent();

  void startBlock();
  void endBlock();
  void handleBlock(const kir::Scope& scope);

  void visit(const kir::Bool*) final;
  void visit(const kir::Double*) final;
  void visit(const kir::Int*) final;
  void visit(const kir::NamedScalar*) final;

  void visit(const kir::TensorIndex*) final;
  void visit(const kir::IterDomain*) final;
  void visit(const kir::TensorDomain*) final;
  void visit(const kir::TensorView*) final;

  void visit(const kir::UnaryOp*) final;
  void visit(const kir::BinaryOp*) final;
  void visit(const kir::TernaryOp*) final;
  void visit(const kir::ReductionOp*) final;
  void visit(const kir::BroadcastOp*) final;

  void visit(const kir::GridReduction*) final;
  void visit(const kir::ForLoop*) final;
  void visit(const kir::IfThenElse*) final;
  void visit(const kir::Allocate*) final;
  void visit(const kir::Sync*) final;

 private:
  std::ostream& os_;

  // Current indentation level
  int indent_level_ = 0;

  // Internal IR generation stream
  std::stringstream ir_str_;

  // Tracks the set of nodes which have been printed
  std::unordered_set<const kir::Node*> visited_;

  // Optional left margin printed after the indentation
  const char* margin_ = "";

  // The set of values used by the current top-level IR node
  std::unordered_set<const kir::Val*> uses_;

  // If the definition of all inputs to an expression haven't been printed
  // already implicit_definition_ = true will print them before printing the
  // requested node.
  bool implicit_definition_ = true;
};

//! Returns the string representation of a Kernel IR node. If the definition of
//! all inputs to an expression haven't been printed already
//! implicit_definition_ = true will print them before printing the requested
//! node.
std::string toString(const kir::Node* stmt, bool implicit_definitions = true);

//! Returns the string representation of a vector of kir::Expr, convenient
//! debugm echanism during lowering. If the definition of all inputs to an
//! expression haven't been printed already implicit_definition_ = true will
//! print them before printing the requested node.
std::string toString(
    const std::vector<kir::Expr*>& exprs,
    bool implicit_definitions = true);

} // namespace kir
} // namespace cuda
} // namespace fuser
} // namespace jit
} // namespace torch<|MERGE_RESOLUTION|>--- conflicted
+++ resolved
@@ -21,13 +21,9 @@
 //! This class is intended for debug printing, so it attempts
 //! to handle invalid IR states as much as possible.
 //!
-<<<<<<< HEAD
 //! implicit_definition_ = true will recurisvely print the definition of all
 //! inputs to an expression if they haven't been printed.
-class TORCH_CUDA_API IrPrinter : private kir::IrVisitor {
-=======
-class TORCH_CUDA_CU_API IrPrinter : private OptInConstDispatch {
->>>>>>> f7b339d1
+class TORCH_CUDA_CU_API IrPrinter : private kir::IrVisitor {
   static constexpr char* kTab = "  ";
 
  public:
