--- conflicted
+++ resolved
@@ -43,12 +43,9 @@
 constexpr auto kNumAutocastOps = 2;
 constexpr auto kNumAliasDimOps = 2;
 constexpr auto kNumViewOps = 2;
-<<<<<<< HEAD
 constexpr auto kNumVarOps = 2;
 constexpr auto kNumSoftmaxFwd = 2;
 constexpr auto kNumSoftmaxBwd = 2;
-=======
->>>>>>> ad38b92f
 
 namespace {
 
@@ -2378,11 +2375,7 @@
 
     {
       auto ptr_op = getOperatorForLiteral(
-<<<<<<< HEAD
-          "aten::gelu(Tensor self, bool approximate) -> Tensor");
-=======
           "aten::gelu(Tensor self, *, str approximate='none') -> Tensor");
->>>>>>> ad38b92f
       REGISTER_PARSE_RULE(
           ptr_op,
           {
@@ -2392,13 +2385,6 @@
                 c10::nullopt, value_map[node->inputs()[0]->unique()]);
             auto self = list_val.front();
             list_val.pop_front();
-<<<<<<< HEAD
-            auto approximate = constant_as<bool>(node->input(1));
-            TORCH_INTERNAL_ASSERT(
-                approximate.has_value(),
-                "The approximate (bool) parameter is required.");
-            auto out = (approximate.value()) ? fast_gelu(self) : gelu(self);
-=======
 
             auto approximate = constant_as<std::string>(node->input(1));
             TORCH_INTERNAL_ASSERT(
@@ -2414,7 +2400,6 @@
               out = unaryOp(UnaryOpType::Gelu, self);
             }
 
->>>>>>> ad38b92f
             value_map.emplace(
                 node->output()->unique(), ValueHolder(out, format));
           },
@@ -2424,11 +2409,7 @@
 
     {
       auto ptr_op = getOperatorForLiteral(
-<<<<<<< HEAD
-          "aten::gelu_backward(Tensor grad_output, Tensor self, bool approximate) -> Tensor");
-=======
           "aten::gelu_backward(Tensor grad_output, Tensor self, *, str approximate='none') -> Tensor");
->>>>>>> ad38b92f
       REGISTER_PARSE_RULE(
           ptr_op,
           {
@@ -2443,16 +2424,6 @@
             auto self = list_val.front();
             list_val.pop_front();
 
-<<<<<<< HEAD
-            auto approximate = constant_as<bool>(node->input(2));
-            TORCH_INTERNAL_ASSERT(
-                approximate.has_value(),
-                "The approximate (bool) parameter is required.");
-            const bool kApproximate = approximate.value();
-
-            auto grad_in = (kApproximate) ? fast_gelu_backward(grad_out, self)
-                                          : gelu_backward(grad_out, self);
-=======
             auto approximate = constant_as<std::string>(node->input(2));
             TORCH_INTERNAL_ASSERT(
                 approximate.has_value(),
@@ -2467,7 +2438,6 @@
               grad_in = gelu_backward(grad_out, self);
             }
 
->>>>>>> ad38b92f
             value_map.emplace(
                 node->output()->unique(), ValueHolder(grad_in, format));
           },
@@ -2576,7 +2546,6 @@
               auto self_sizes = getTensorSizes(self_type);
 
               auto view_sizes = constant_as<c10::List<int64_t>>(node->input(1));
-<<<<<<< HEAD
               TORCH_INTERNAL_ASSERT(
                   view_sizes.has_value(), "The size parameter is required.");
 
@@ -2624,55 +2593,6 @@
           nullptr);
     }
 
-=======
-              TORCH_INTERNAL_ASSERT(
-                  view_sizes.has_value(), "The size parameter is required.");
-
-              auto output = view(self, self_sizes, view_sizes->vec());
-              value_map.emplace(node->output()->unique(), output);
-            },
-            [](const Node* node) -> bool {
-              // Reject fusing node if view_sizes contains an inferred dimension
-              auto view_sizes = constant_as<c10::List<int64_t>>(node->input(1));
-              TORCH_INTERNAL_ASSERT(
-                  view_sizes.has_value(), "The size parameter is required.");
-              for (auto axis_size : view_sizes->vec()) {
-                if (axis_size == -1) {
-                  return false;
-                }
-              }
-              return true;
-            },
-            nullptr);
-      }
-    }
-
-    {
-      auto ptr_op =
-          getOperatorForLiteral("prim::squeeze_copy(Tensor self) -> Tensor");
-      REGISTER_PARSE_RULE(
-          ptr_op,
-          {
-            auto self_value = node->inputs()[0];
-            MemoryFormat format;
-            std::list<Val*> list_val;
-            std::tie(format, list_val) = getConsistentValues(
-                MemoryFormat::Contiguous(), value_map[self_value->unique()]);
-            auto self = list_val.front()->as<TensorView>();
-            list_val.pop_front();
-
-            auto self_type = self_value->type()->cast<c10::TensorType>();
-            TORCH_INTERNAL_ASSERT(self_type != nullptr);
-            auto self_sizes = getTensorSizes(self_type);
-
-            auto output = squeeze(self, self_sizes);
-            value_map.emplace(node->output()->unique(), output);
-          },
-          nullptr,
-          nullptr);
-    }
-
->>>>>>> ad38b92f
     {
       std::array<const char*, kNumAliasDimOps> AliasOpWithDim = {
           "prim::squeeze_copy.dim(Tensor self, int dim) -> Tensor",
@@ -2770,10 +2690,10 @@
       }
       value_map_.emplace(val->unique(), cg_val);
       return true;
-    } else if (
-        val->type()->isSubtypeOf(
-            static_cast<c10::TypePtr>(StringType::get())) ||
-        val->type()->isSubtypeOf(static_cast<c10::TypePtr>(NoneType::get()))) {
+    } else if (val->type()->isSubtypeOf(
+                   static_cast<c10::TypePtr>(StringType::get())) ||
+               val->type()->isSubtypeOf(
+                   static_cast<c10::TypePtr>(NoneType::get()))) {
       // TODO: should we consider adding support for NoneType;
       // String scalars are only used in parsing rules;
       // Do not register string with codegen IR.
@@ -3028,7 +2948,8 @@
       const auto& profiled_str = pn->s(strAttr);
       const auto& input_str = value.toStringRef();
       TORCH_INTERNAL_ASSERT(
-          input_str == profiled_str, "profiling ivalue doesn't support merge");
+          input_str == profiled_str,
+          "profiling ivalue doesn't support merge");
     }
     push(stack, value);
   };
@@ -3357,13 +3278,13 @@
 
   static auto gelu_schema =
       getOperatorForLiteral(
-          "aten::gelu(Tensor self, bool approximate) -> Tensor")
+          "aten::gelu(Tensor self, *, str approximate='none') -> Tensor")
           ->schema();
   if (node->matches(gelu_schema)) {
     switch (offset) {
       // argument 1: approximate;
       case 1:
-        profileBool(pr, node, offset);
+        profileString(pr, node, offset);
         break;
       default:
         return false;
@@ -3373,13 +3294,13 @@
 
   static auto gelu_backward_schema =
       getOperatorForLiteral(
-          "aten::gelu_backward(Tensor grad_output, Tensor self, bool approximate) -> Tensor")
+          "aten::gelu_backward(Tensor grad_output, Tensor self, *, str approximate='none') -> Tensor")
           ->schema();
   if (node->matches(gelu_backward_schema)) {
     switch (offset) {
       // argument 2: approximate;
       case 2:
-        profileBool(pr, node, offset);
+        profileString(pr, node, offset);
         break;
       default:
         return false;
@@ -3461,45 +3382,10 @@
     }
   }
 
-<<<<<<< HEAD
   static auto log_softmax_backward_data_schema =
       getOperatorForLiteral(
           "aten::_log_softmax_backward_data(Tensor grad_output, Tensor output, int dim, ScalarType input_dtype) -> Tensor")
           ->schema();
-=======
-  static auto gelu_schema =
-      getOperatorForLiteral(
-          "aten::gelu(Tensor self, *, str approximate='none') -> Tensor")
-          ->schema();
-  if (node->matches(gelu_schema)) {
-    switch (offset) {
-      // argument 1: approximate;
-      case 1:
-        profileString(pr, node, offset);
-        break;
-      default:
-        return false;
-    }
-    return true;
-  }
-
-  static auto gelu_backward_schema =
-      getOperatorForLiteral(
-          "aten::gelu_backward(Tensor grad_output, Tensor self, *, str approximate='none') -> Tensor")
-          ->schema();
-  if (node->matches(gelu_backward_schema)) {
-    switch (offset) {
-      // argument 2: approximate;
-      case 2:
-        profileString(pr, node, offset);
-        break;
-      default:
-        return false;
-    }
-    return true;
-  }
-
->>>>>>> ad38b92f
   static auto softmax_backward_data_schema =
       getOperatorForLiteral(
           "aten::_softmax_backward_data(Tensor grad_output, Tensor output, int dim, ScalarType input_dtype) -> Tensor")
