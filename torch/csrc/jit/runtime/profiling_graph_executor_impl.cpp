--- conflicted
+++ resolved
@@ -450,24 +450,11 @@
       // Rewrite subgraphs with many MMs into expressions that batch them.
       BatchMM(graph);
       GRAPH_DEBUG("After BatchMM, before Fusion\n", *graph);
-<<<<<<< HEAD
-
-      FuseTensorExprs(graph, getFusionGroupInlining() ? 2 : 1);
-      GRAPH_DEBUG("After Fusion, before customPostPasses\n", *graph);
-=======
       auto min_size = getFusionGroupInlining() ? 2 : 1;
       bool dyn_shapes = getCurrentBehavior(remaining_bailout_depth) ==
           FusionBehavior::DYNAMIC;
-      FuseTensorExprs(graph, min_size, /*composed_op*/ false, dyn_shapes);
-      GRAPH_DEBUG(
-          "After Fusion, before RemoveTensorTypeSpecializations\n", *graph);
-
-      // Wipe tensor type info from the IR
-      RemoveTensorTypeSpecializations(graph);
-      GRAPH_DEBUG(
-          "After RemoveTensorTypeSpecializations, before customPostPasses\n",
-          *graph);
->>>>>>> 5c6649bc
+      FuseTensorExprs(graph, getFusionGroupInlining() ? 2 : 1);
+      GRAPH_DEBUG("After Fusion, before customPostPasses\n", *graph);
     } else {
       // Rewrite subgraphs with many MMs into expressions that batch them.
       BatchMM(graph);
