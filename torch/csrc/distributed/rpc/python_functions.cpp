#include <ATen/ThreadLocalState.h>
#include <c10/util/C++17.h>
#include <torch/csrc/distributed/autograd/context/container.h>
#include <torch/csrc/distributed/autograd/utils.h>
#include <torch/csrc/distributed/rpc/message.h>
#include <torch/csrc/distributed/rpc/python_call.h>
#include <torch/csrc/distributed/rpc/python_functions.h>
#include <torch/csrc/distributed/rpc/python_remote_call.h>
#include <torch/csrc/distributed/rpc/python_resp.h>
#include <torch/csrc/distributed/rpc/python_rpc_handler.h>
#include <torch/csrc/distributed/rpc/rref_context.h>
#include <torch/csrc/distributed/rpc/rref_proto.h>
#include <torch/csrc/distributed/rpc/script_call.h>
#include <torch/csrc/distributed/rpc/script_remote_call.h>
#include <torch/csrc/distributed/rpc/script_resp.h>
#include <torch/csrc/distributed/rpc/torchscript_functions.h>
#include <torch/csrc/distributed/rpc/utils.h>
#include <torch/csrc/jit/runtime/operator.h>
#include <torch/csrc/utils/python_compat.h>
#include <exception>

namespace torch {
namespace distributed {
namespace rpc {

namespace {

IValue toPyIValue(const Message& message) {
  MessageType msgType = message.type();
  auto response = deserializeResponse(message, msgType);
  switch (msgType) {
    case MessageType::SCRIPT_RET: {
      auto& ret = static_cast<ScriptResp&>(*response);
      Stack stack;
      stack.push_back(ret.value());
      // Need GIL to guard createPyObjectForStack() and its returned
      // py::object
      py::gil_scoped_acquire acquire;
      return jit::toIValue(
          torch::jit::createPyObjectForStack(std::move(stack)),
          PyObjectType::get());
    }
    case MessageType::PYTHON_RET: {
      // TODO: Try to avoid a copy here.
      auto& resp = static_cast<PythonResp&>(*response);
      auto& pythonRpcHandler = PythonRpcHandler::getInstance();
      // Need GIL to destruct the py::object returned by deserialize()
      py::gil_scoped_acquire acquire;
      py::object value = pythonRpcHandler.deserialize(resp.serializedPyObj());
      pythonRpcHandler.handleException(value);
      return jit::toIValue(value, PyObjectType::get());
    }
    default: {
      TORCH_CHECK(false, "Unrecognized response message type ", msgType);
    }
  }
}

std::shared_ptr<Operator> matchBuiltinOp(
    const std::string& opName,
    const py::args& args,
    const py::kwargs& kwargs,
    Stack& stack) {
  Symbol symbol = Symbol::fromQualString(opName);

  std::shared_ptr<jit::Operator> matchedOperator;
  if (symbol.is_aten()) {
    // Prefer C10 ops so that they go through C10 dispatch. We expect the
    // total # of possible overloaded ops (i.e. size of below ops list) to be
    // small (i.e. it is 10 for torch.add) so a worst-case linear search should
    // not incur significant extra overhead.
    auto ops = torch::jit::getAllOperatorsFor(symbol);
    std::vector<std::shared_ptr<torch::jit::Operator>> c10OpsForSymbol;
    for (auto it = ops.begin(); it != ops.end();) {
      std::shared_ptr<jit::Operator> op = *it;
      if (op->isC10Op()) {
        c10OpsForSymbol.emplace_back(std::move(op));
        it = ops.erase(it);
      } else {
        ++it;
      }
    }

    // Don't throw on failures in this call, since we are not examining on all
    // operators here, and the matched operator may indeed not be a c10 op.
    std::pair<std::shared_ptr<torch::jit::Operator>, torch::jit::Stack>
        opWithStack;
    try {
      opWithStack = torch::jit::getOpWithStack(c10OpsForSymbol, args, kwargs);
    } catch (const std::runtime_error& e) {
      opWithStack = torch::jit::getOpWithStack(ops, args, kwargs);
    }
    matchedOperator = std::get<0>(opWithStack);
    stack = std::get<1>(opWithStack);
  }

  // We should never hit this path, since if !matchedOperator, then the last
  // call to getOpWithStack should have thrown.
  TORCH_CHECK(
      matchedOperator != nullptr,
      "Failed to match operator name ",
      opName,
      " and arguments "
      "(args: ",
      args,
      ", kwargs: ",
      kwargs,
      ") to a builtin operator");

  return matchedOperator;
}

c10::intrusive_ptr<JitFuture> sendPythonRemoteCall(
    const WorkerInfo& dst,
    SerializedPyObj serializedPyObj,
    const IValue& rrefId,
    const IValue& forkId,
    const float rpcTimeoutSeconds,
    const bool isAsyncExecution) {
  auto pythonRemoteCall = std::make_unique<PythonRemoteCall>(
      std::move(serializedPyObj), rrefId, forkId, isAsyncExecution);

  // set forceGradRecording to true as even if the args does not contain any
  // tensor, the return value might still contain tensors.
  auto agent = RpcAgent::getCurrentRpcAgent();
  return torch::distributed::autograd::sendMessageWithAutograd(
      *agent,
      dst,
      std::move(*pythonRemoteCall).toMessage(),
      true /*forceGradRecording*/,
      rpcTimeoutSeconds);
}

} // namespace

using namespace torch::distributed::autograd;

c10::intrusive_ptr<JitFuture> toPyJitFuture(
    const c10::intrusive_ptr<JitFuture>& messageJitFuture,
    bool hasValue) {
  if (hasValue) {
    auto child = messageJitFuture->createInstance(PyObjectType::get());
<<<<<<< HEAD
    std::weak_ptr<JitFuture> wp = messageJitFuture;
    messageJitFuture->addCallback(
        at::wrapPropagateTLSState<void>([wp, child]() {
          auto future = wp.lock();
          if (future->hasError()) {
            child->setError(future->exception_ptr());
          } else {
            const Message& message = *future->value().toCustomClass<Message>();
            std::vector<std::reference_wrapper<const at::DataPtr>> dataPtrs;
            dataPtrs.reserve(message.tensors().size());
            for (const auto& tensor : message.tensors()) {
              dataPtrs.emplace_back(tensor.storage().data_ptr());
            }
=======
    messageJitFuture->addCallback(
        at::wrapPropagateTLSState([child](JitFuture& future) {
          if (future.hasError()) {
            child->setError(future.exception_ptr());
          } else {
            const Message& message = *future.value().toCustomClass<Message>();
>>>>>>> 078fadaa

            // toPyIValue might throw and we need to record the appropriate
            // exception.
            IValue ivalue;
            try {
              ivalue = toPyIValue(message);
            } catch (std::exception& e) {
              child->setErrorIfNeeded(std::current_exception());
              return;
            }

<<<<<<< HEAD
            child->markCompletedWithDataPtrs(ivalue, std::move(dataPtrs));
=======
            child->markCompleted(ivalue, future.dataPtrs());
>>>>>>> 078fadaa
          }
        }));
    return child;
  } else {
<<<<<<< HEAD
    std::weak_ptr<JitFuture> wp = messageJitFuture;
    return messageJitFuture->then(
        at::wrapPropagateTLSState<IValue>([wp]() {
          auto future = wp.lock();
          if (future->hasError()) {
            std::rethrow_exception(future->exception_ptr());
=======
    return messageJitFuture->then(
        at::wrapPropagateTLSState([](JitFuture& future) {
          if (future.hasError()) {
            std::rethrow_exception(future.exception_ptr());
>>>>>>> 078fadaa
          } else {
            return IValue();
          }
        }),
        NoneType::get());
  }
}

c10::intrusive_ptr<JitFuture> pyRpcBuiltin(
    const WorkerInfo& dst,
    const std::string& opName,
    const py::args& args,
    const py::kwargs& kwargs,
    const float rpcTimeoutSeconds) {
  DCHECK(PyGILState_Check());
  Stack stack;
  auto op = matchBuiltinOp(opName, args, kwargs, stack);
  // Release GIL since args and kwargs processing is done.
  py::gil_scoped_release release;
  auto scriptCall = std::make_unique<ScriptCall>(op, std::move(stack));
  auto agent = RpcAgent::getCurrentRpcAgent();
  return toPyJitFuture(sendMessageWithAutograd(
      *agent,
      dst,
      std::move(*scriptCall).toMessage(),
      false,
      rpcTimeoutSeconds));
}

c10::intrusive_ptr<JitFuture> pyRpcPythonUdf(
    const WorkerInfo& dst,
    std::string& pickledPythonUDF,
    std::vector<torch::Tensor>& tensors,
    const float rpcTimeoutSeconds,
    const bool isAsyncExecution) {
  DCHECK(!PyGILState_Check());
  auto serializedPyObj =
      SerializedPyObj(std::move(pickledPythonUDF), std::move(tensors));
  auto pythonCall = std::make_unique<PythonCall>(
      std::move(serializedPyObj), isAsyncExecution);

  auto agent = RpcAgent::getCurrentRpcAgent();
  return toPyJitFuture(sendMessageWithAutograd(
      *agent,
      dst,
      std::move(*pythonCall).toMessage(),
      true /*forceGradRecording*/,
      rpcTimeoutSeconds));
}

c10::intrusive_ptr<JitFuture> pyRpcTorchscript(
    const std::string& dstWorkerName,
    const std::string& qualifiedNameStr,
    const py::tuple& argsTuple,
    const py::dict& kwargsDict,
    const float rpcTimeoutSeconds,
    const bool isAsyncExecution) {
  // No need to catch exception here, if function can not be found,
  // exception will be thrown in get_function() call; if args do not match
  // with function schema, exception will be thrown in
  // createStackForSchema() call.
  DCHECK(!PyGILState_Check());
  const c10::QualifiedName qualifiedName(qualifiedNameStr);
  auto functionSchema = PythonRpcHandler::getInstance()
                            .jitCompilationUnit()
                            ->get_function(qualifiedName)
                            .getSchema();
  Stack stack;
  {
    // Acquire GIL for py::args and py::kwargs processing.
    py::gil_scoped_acquire acquire;
    stack = torch::jit::createStackForSchema(
        functionSchema,
        argsTuple.cast<py::args>(),
        kwargsDict.cast<py::kwargs>(),
        c10::nullopt);
  }
  DCHECK(!PyGILState_Check());
  c10::intrusive_ptr<c10::ivalue::Future> fut = rpcTorchscript(
      dstWorkerName,
      qualifiedName,
      functionSchema,
      stack,
      rpcTimeoutSeconds,
      isAsyncExecution);
  return fut;
}

PyRRef pyRemoteBuiltin(
    const WorkerInfo& dst,
    const std::string& opName,
    const float rpcTimeoutSeconds,
    const py::args& args,
    const py::kwargs& kwargs) {
  DCHECK(PyGILState_Check());
  Stack stack;
  auto op = matchBuiltinOp(opName, args, kwargs, stack);
  // Release GIL since args and kwargs processing is done.
  py::gil_scoped_release release;
  TypePtr returnType = op->schema().returns()[0].type();

  auto& ctx = RRefContext::getInstance();
  auto agent = RpcAgent::getCurrentRpcAgent();

  if (ctx.getWorkerId() != dst.id_) {
    auto userRRef = ctx.createUserRRef(dst.id_, returnType);

    auto scriptRemoteCall = std::make_unique<ScriptRemoteCall>(
        op, std::move(stack), userRRef->rrefId(), userRRef->forkId());

    auto jitFuture = sendMessageWithAutograd(
        *agent,
        dst,
        std::move(*scriptRemoteCall).toMessage(),
        /*forceGradRecord */ false,
        /* timeout */ rpcTimeoutSeconds);

    userRRef->registerOwnerCreationFuture(jitFuture);
    ctx.addPendingUser(userRRef->forkId(), userRRef);
    jitFuture->addCallback(at::wrapPropagateTLSState(
        [forkId{userRRef->forkId()}](JitFuture& future) {
          callback::confirmPendingUser(future, forkId);
        }));
    return PyRRef(userRRef);
  } else {
    auto ownerRRef = ctx.createOwnerRRef(returnType);
    // prevent this owner RRef being deleted due to other forks
    ctx.addSelfAsFork(ownerRRef);

    auto scriptRemoteCall = std::make_unique<ScriptRemoteCall>(
        op, std::move(stack), ownerRRef->rrefId(), ownerRRef->rrefId());
    auto jitFuture = sendMessageWithAutograd(
        *agent,
        dst,
        std::move(*scriptRemoteCall).toMessage(),
        /* forceGradRecord */ false,
        /* timeout */ rpcTimeoutSeconds);

    ownerRRef->registerOwnerCreationFuture(jitFuture);
    // Builtin operators does not return py::object, and hence does not require
    // GIL for destructing the potentially deleted OwerRRef.
    jitFuture->addCallback(at::wrapPropagateTLSState(
        [ownerRRefId = ownerRRef->rrefId()](JitFuture& future) {
          callback::finishCreatingOwnerRRef(future, ownerRRefId);
        }));
    return PyRRef(ownerRRef);
  }
}

PyRRef pyRemotePythonUdf(
    const WorkerInfo& dst,
    std::string& pickledPythonUDF,
    std::vector<torch::Tensor>& tensors,
    const float rpcTimeoutSeconds,
    const bool isAsyncExecution) {
  DCHECK(!PyGILState_Check());
  auto& ctx = RRefContext::getInstance();
  auto serializedPyObj =
      SerializedPyObj(std::move(pickledPythonUDF), std::move(tensors));

  if (ctx.getWorkerId() != dst.id_) {
    auto userRRef = ctx.createUserRRef(dst.id_, PyObjectType::get());
    auto jitFuture = sendPythonRemoteCall(
        dst,
        std::move(serializedPyObj),
        userRRef->rrefId().toIValue(),
        userRRef->forkId().toIValue(),
        rpcTimeoutSeconds,
        isAsyncExecution);

    userRRef->registerOwnerCreationFuture(jitFuture);
    ctx.addPendingUser(userRRef->forkId(), userRRef);
    jitFuture->addCallback(at::wrapPropagateTLSState(
        [forkId{userRRef->forkId()}](JitFuture& future) {
          callback::confirmPendingUser(future, forkId);
        }));
    return PyRRef(userRRef);
  } else {
    // Sending remote message to self
    auto ownerRRef = ctx.createOwnerRRef(PyObjectType::get());
    // prevent this owner RRef being deleted due to other forks
    ctx.addSelfAsFork(ownerRRef);
    auto jitFuture = sendPythonRemoteCall(
        dst,
        std::move(serializedPyObj),
        ownerRRef->rrefId().toIValue(),
        ownerRRef->rrefId().toIValue(),
        rpcTimeoutSeconds,
        isAsyncExecution);

    ownerRRef->registerOwnerCreationFuture(jitFuture);
    jitFuture->addCallback(at::wrapPropagateTLSState(
        [ownerRRefId = ownerRRef->rrefId()](JitFuture& future) {
          auto deletedRRef =
              callback::finishCreatingOwnerRRef(future, ownerRRefId);
          if (deletedRRef && deletedRRef->isPyObj()) {
            py::gil_scoped_acquire ag;
            deletedRRef.reset();
          }
        }));
    return PyRRef(ownerRRef);
  }
}

PyRRef pyRemoteTorchscript(
    const std::string& dstWorkerName,
    const std::string& qualifiedNameStr,
    const float rpcTimeoutSeconds,
    const bool isAsyncExecution,
    const py::args& args,
    const py::kwargs& kwargs) {
  DCHECK(!PyGILState_Check());
  auto qualifiedName = c10::QualifiedName(qualifiedNameStr);
  auto functionSchema = PythonRpcHandler::getInstance()
                            .jitCompilationUnit()
                            ->get_function(qualifiedName)
                            .getSchema();
  Stack stack;
  {
    // Acquire GIL for py::args and py::kwargs processing.
    py::gil_scoped_acquire ag;
    stack = torch::jit::createStackForSchema(
        functionSchema, args, kwargs, c10::nullopt);
  }
  DCHECK(!PyGILState_Check());
  auto rrefPtr = remoteTorchscript(
      dstWorkerName,
      qualifiedName,
      functionSchema,
      stack,
      rpcTimeoutSeconds,
      isAsyncExecution);
  return PyRRef(rrefPtr);
}

} // namespace rpc
} // namespace distributed
} // namespace torch<|MERGE_RESOLUTION|>--- conflicted
+++ resolved
@@ -140,28 +140,12 @@
     bool hasValue) {
   if (hasValue) {
     auto child = messageJitFuture->createInstance(PyObjectType::get());
-<<<<<<< HEAD
-    std::weak_ptr<JitFuture> wp = messageJitFuture;
-    messageJitFuture->addCallback(
-        at::wrapPropagateTLSState<void>([wp, child]() {
-          auto future = wp.lock();
-          if (future->hasError()) {
-            child->setError(future->exception_ptr());
-          } else {
-            const Message& message = *future->value().toCustomClass<Message>();
-            std::vector<std::reference_wrapper<const at::DataPtr>> dataPtrs;
-            dataPtrs.reserve(message.tensors().size());
-            for (const auto& tensor : message.tensors()) {
-              dataPtrs.emplace_back(tensor.storage().data_ptr());
-            }
-=======
     messageJitFuture->addCallback(
         at::wrapPropagateTLSState([child](JitFuture& future) {
           if (future.hasError()) {
             child->setError(future.exception_ptr());
           } else {
             const Message& message = *future.value().toCustomClass<Message>();
->>>>>>> 078fadaa
 
             // toPyIValue might throw and we need to record the appropriate
             // exception.
@@ -173,28 +157,15 @@
               return;
             }
 
-<<<<<<< HEAD
-            child->markCompletedWithDataPtrs(ivalue, std::move(dataPtrs));
-=======
             child->markCompleted(ivalue, future.dataPtrs());
->>>>>>> 078fadaa
           }
         }));
     return child;
   } else {
-<<<<<<< HEAD
-    std::weak_ptr<JitFuture> wp = messageJitFuture;
-    return messageJitFuture->then(
-        at::wrapPropagateTLSState<IValue>([wp]() {
-          auto future = wp.lock();
-          if (future->hasError()) {
-            std::rethrow_exception(future->exception_ptr());
-=======
     return messageJitFuture->then(
         at::wrapPropagateTLSState([](JitFuture& future) {
           if (future.hasError()) {
             std::rethrow_exception(future.exception_ptr());
->>>>>>> 078fadaa
           } else {
             return IValue();
           }
